--- conflicted
+++ resolved
@@ -506,11 +506,8 @@
         asan
         check_unsafe_promises
         hexagon_dma
-<<<<<<< HEAD
+        embed_bitcode
         vulkan
-=======
-        embed_bitcode
->>>>>>> 82641729
       )
     # Synthesize a one-or-two-char abbreviation based on the feature's position
     # in the KNOWN_FEATURES list.
