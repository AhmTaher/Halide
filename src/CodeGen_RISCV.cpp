--- conflicted
+++ resolved
@@ -127,7 +127,6 @@
     : CodeGen_Posix(t) {
 }
 
-<<<<<<< HEAD
 #if 0
 llvm::Value *CodeGen_RISCV::interleave_vectors(const std::vector<Value *> &vecs) {
     internal_assert(!vecs.empty());
@@ -252,10 +251,7 @@
     CodeGen_Posix::visit(op);
 }
 
-string CodeGen_RISCV::mcpu() const {
-=======
 string CodeGen_RISCV::mcpu_target() const {
->>>>>>> ad1e7f6a
     return "";
 }
 
