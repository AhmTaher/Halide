#ifndef HALIDE_IR_MATCH_H
#define HALIDE_IR_MATCH_H

/** \file
 * Defines a method to match a fragment of IR against a pattern containing wildcards
 */

#include <map>
#include <random>
#include <set>
#include <vector>

#include "IR.h"
#include "IREquality.h"
#include "IROperator.h"

namespace Halide {
namespace Internal {

/** Does the first expression have the same structure as the second?
 * Variables in the first expression with the name * are interpreted
 * as wildcards, and their matching equivalent in the second
 * expression is placed in the vector give as the third argument.
 * Wildcards require the types to match. For the type bits and width,
 * a 0 indicates "match anything". So an Int(8, 0) will match 8-bit
 * integer vectors of any width (including scalars), and a UInt(0, 0)
 * will match any unsigned integer type.
 *
 * For example:
 \code
 Expr x = Variable::make(Int(32), "*");
 match(x + x, 3 + (2*k), result)
 \endcode
 * should return true, and set result[0] to 3 and
 * result[1] to 2*k.
 */
bool expr_match(const Expr &pattern, const Expr &expr, std::vector<Expr> &result);

/** Does the first expression have the same structure as the second?
 * Variables are matched consistently. The first time a variable is
 * matched, it assumes the value of the matching part of the second
 * expression. Subsequent matches must be equal to the first match.
 *
 * For example:
 \code
 Var x("x"), y("y");
 match(x*(x + y), a*(a + b), result)
 \endcode
 * should return true, and set result["x"] = a, and result["y"] = b.
 */
bool expr_match(const Expr &pattern, const Expr &expr, std::map<std::string, Expr> &result);

/** Rewrite the expression x to have `lanes` lanes. This is useful
 * for substituting the results of expr_match into a pattern expression. */
Expr with_lanes(const Expr &x, int lanes);

void expr_match_test();

/** An alternative template-metaprogramming approach to expression
 * matching. Potentially more efficient. We lift the expression
 * pattern into a type, and then use force-inlined functions to
 * generate efficient matching and reconstruction code for any
 * pattern. Pattern elements are either one of the classes in the
 * namespace IRMatcher, or are non-null Exprs (represented as
 * BaseExprNode &).
 *
 * Pattern elements that are fully specified by their pattern can be
 * built into an expression using the make method. Some patterns,
 * such as a broadcast that matches any number of lanes, don't have
 * enough information to recreate an Expr.
 */
namespace IRMatcher {

constexpr int max_wild = 6;

static const halide_type_t i64_type = {halide_type_int, 64, 1};

/** To save stack space, the matcher objects are largely stateless and
 * immutable. This state object is built up during matching and then
 * consumed when constructing a replacement Expr.
 */
struct MatcherState {
    const BaseExprNode *bindings[max_wild];
    halide_scalar_value_t bound_const[max_wild];

    // values of the lanes field with special meaning.
    static constexpr uint16_t signed_integer_overflow = 0x8000;
    static constexpr uint16_t special_values_mask = 0x8000;  // currently only one

    halide_type_t bound_const_type[max_wild];

    HALIDE_ALWAYS_INLINE
    void set_binding(int i, const BaseExprNode &n) noexcept {
        bindings[i] = &n;
    }

    HALIDE_ALWAYS_INLINE
    const BaseExprNode *get_binding(int i) const noexcept {
        return bindings[i];
    }

    HALIDE_ALWAYS_INLINE
    void set_bound_const(int i, int64_t s, halide_type_t t) noexcept {
        bound_const[i].u.i64 = s;
        bound_const_type[i] = t;
    }

    HALIDE_ALWAYS_INLINE
    void set_bound_const(int i, uint64_t u, halide_type_t t) noexcept {
        bound_const[i].u.u64 = u;
        bound_const_type[i] = t;
    }

    HALIDE_ALWAYS_INLINE
    void set_bound_const(int i, double f, halide_type_t t) noexcept {
        bound_const[i].u.f64 = f;
        bound_const_type[i] = t;
    }

    HALIDE_ALWAYS_INLINE
    void set_bound_const(int i, halide_scalar_value_t val, halide_type_t t) noexcept {
        bound_const[i] = val;
        bound_const_type[i] = t;
    }

    HALIDE_ALWAYS_INLINE
    void get_bound_const(int i, halide_scalar_value_t &val, halide_type_t &type) const noexcept {
        val = bound_const[i];
        type = bound_const_type[i];
    }

    HALIDE_ALWAYS_INLINE
    // NOLINTNEXTLINE(modernize-use-equals-default): Can't use `= default`; clang-tidy complains about noexcept mismatch
    MatcherState() noexcept {
    }
};

template<typename T,
         typename = typename std::remove_reference<T>::type::pattern_tag>
struct enable_if_pattern {
    struct type {};
};

template<typename T>
struct bindings {
    constexpr static uint32_t mask = std::remove_reference<T>::type::binds;
};

inline HALIDE_NEVER_INLINE Expr make_const_special_expr(halide_type_t ty) {
    const uint16_t flags = ty.lanes & MatcherState::special_values_mask;
    ty.lanes &= ~MatcherState::special_values_mask;
    if (flags & MatcherState::signed_integer_overflow) {
        return make_signed_integer_overflow(ty);
    }
    // unreachable
    return Expr();
}

HALIDE_ALWAYS_INLINE
Expr make_const_expr(halide_scalar_value_t val, halide_type_t ty) {
    halide_type_t scalar_type = ty;
    if (scalar_type.lanes & MatcherState::special_values_mask) {
        return make_const_special_expr(scalar_type);
    }

    const int lanes = scalar_type.lanes;
    scalar_type.lanes = 1;

    Expr e;
    switch (scalar_type.code) {
    case halide_type_int:
        e = IntImm::make(scalar_type, val.u.i64);
        break;
    case halide_type_uint:
        e = UIntImm::make(scalar_type, val.u.u64);
        break;
    case halide_type_float:
    case halide_type_bfloat:
        e = FloatImm::make(scalar_type, val.u.f64);
        break;
    default:
        // Unreachable
        return Expr();
    }
    if (lanes > 1) {
        e = Broadcast::make(e, lanes);
    }
    return e;
}

bool equal_helper(const BaseExprNode &a, const BaseExprNode &b) noexcept;

// A fast version of expression equality that assumes a well-typed non-null expression tree.
HALIDE_ALWAYS_INLINE
bool equal(const BaseExprNode &a, const BaseExprNode &b) noexcept {
    // Early out
    return (&a == &b) ||
           ((a.type == b.type) &&
            (a.node_type == b.node_type) &&
            equal_helper(a, b));
}

// A pattern that matches a specific expression
struct SpecificExpr {
    struct pattern_tag {};

    constexpr static uint32_t binds = 0;

    // What is the weakest and strongest IR node this could possibly be
    constexpr static IRNodeType min_node_type = IRNodeType::IntImm;
    constexpr static IRNodeType max_node_type = IRNodeType::Shuffle;
    constexpr static bool canonical = true;

    // Having SpecificExpr hold an Expr instead of a BaseExprNode reference
    // is catastrophic for performance and stack space usage.
    const BaseExprNode &expr;

    template<uint32_t bound>
    HALIDE_ALWAYS_INLINE bool match(const BaseExprNode &e, MatcherState &state) const noexcept {
        return equal(expr, e);
    }

    HALIDE_ALWAYS_INLINE
    Expr make(MatcherState &state, halide_type_t type_hint) const {
        return Expr(&expr);
    }

    constexpr static bool foldable = false;
};

inline std::ostream &operator<<(std::ostream &s, const SpecificExpr &e) {
    s << Expr(&e.expr);
    return s;
}

template<int i>
struct WildConstInt {
    struct pattern_tag {};

    constexpr static uint32_t binds = 1 << i;

    constexpr static IRNodeType min_node_type = IRNodeType::IntImm;
    constexpr static IRNodeType max_node_type = IRNodeType::IntImm;
    constexpr static bool canonical = true;

    template<uint32_t bound>
    HALIDE_ALWAYS_INLINE bool match(const BaseExprNode &e, MatcherState &state) const noexcept {
        static_assert(i >= 0 && i < max_wild, "Wild with out-of-range index");
        const BaseExprNode *op = &e;
        if (op->node_type == IRNodeType::Broadcast) {
            op = ((const Broadcast *)op)->value.get();
        }
        if (op->node_type != IRNodeType::IntImm) {
            return false;
        }
        int64_t value = ((const IntImm *)op)->value;
        if (bound & binds) {
            halide_scalar_value_t val;
            halide_type_t type;
            state.get_bound_const(i, val, type);
            return (halide_type_t)e.type == type && value == val.u.i64;
        }
        state.set_bound_const(i, value, e.type);
        return true;
    }

    template<uint32_t bound>
    HALIDE_ALWAYS_INLINE bool match(int64_t value, MatcherState &state) const noexcept {
        static_assert(i >= 0 && i < max_wild, "Wild with out-of-range index");
        if (bound & binds) {
            halide_scalar_value_t val;
            halide_type_t type;
            state.get_bound_const(i, val, type);
            return type == i64_type && value == val.u.i64;
        }
        state.set_bound_const(i, value, i64_type);
        return true;
    }

    HALIDE_ALWAYS_INLINE
    Expr make(MatcherState &state, halide_type_t type_hint) const {
        halide_scalar_value_t val;
        halide_type_t type;
        state.get_bound_const(i, val, type);
        return make_const_expr(val, type);
    }

    constexpr static bool foldable = true;

    HALIDE_ALWAYS_INLINE
    void make_folded_const(halide_scalar_value_t &val, halide_type_t &ty, MatcherState &state) const {
        state.get_bound_const(i, val, ty);
    }
};

template<int i>
std::ostream &operator<<(std::ostream &s, const WildConstInt<i> &c) {
    s << "ci" << i;
    return s;
}

template<int i>
struct WildConstUInt {
    struct pattern_tag {};

    constexpr static uint32_t binds = 1 << i;

    constexpr static IRNodeType min_node_type = IRNodeType::UIntImm;
    constexpr static IRNodeType max_node_type = IRNodeType::UIntImm;
    constexpr static bool canonical = true;

    template<uint32_t bound>
    HALIDE_ALWAYS_INLINE bool match(const BaseExprNode &e, MatcherState &state) const noexcept {
        static_assert(i >= 0 && i < max_wild, "Wild with out-of-range index");
        const BaseExprNode *op = &e;
        if (op->node_type == IRNodeType::Broadcast) {
            op = ((const Broadcast *)op)->value.get();
        }
        if (op->node_type != IRNodeType::UIntImm) {
            return false;
        }
        uint64_t value = ((const UIntImm *)op)->value;
        if (bound & binds) {
            halide_scalar_value_t val;
            halide_type_t type;
            state.get_bound_const(i, val, type);
            return (halide_type_t)e.type == type && value == val.u.u64;
        }
        state.set_bound_const(i, value, e.type);
        return true;
    }

    HALIDE_ALWAYS_INLINE
    Expr make(MatcherState &state, halide_type_t type_hint) const {
        halide_scalar_value_t val;
        halide_type_t type;
        state.get_bound_const(i, val, type);
        return make_const_expr(val, type);
    }

    constexpr static bool foldable = true;

    HALIDE_ALWAYS_INLINE
    void make_folded_const(halide_scalar_value_t &val, halide_type_t &ty, MatcherState &state) const noexcept {
        state.get_bound_const(i, val, ty);
    }
};

template<int i>
std::ostream &operator<<(std::ostream &s, const WildConstUInt<i> &c) {
    s << "cu" << i;
    return s;
}

template<int i>
struct WildConstFloat {
    struct pattern_tag {};

    constexpr static uint32_t binds = 1 << i;

    constexpr static IRNodeType min_node_type = IRNodeType::FloatImm;
    constexpr static IRNodeType max_node_type = IRNodeType::FloatImm;
    constexpr static bool canonical = true;

    template<uint32_t bound>
    HALIDE_ALWAYS_INLINE bool match(const BaseExprNode &e, MatcherState &state) const noexcept {
        static_assert(i >= 0 && i < max_wild, "Wild with out-of-range index");
        const BaseExprNode *op = &e;
        if (op->node_type == IRNodeType::Broadcast) {
            op = ((const Broadcast *)op)->value.get();
        }
        if (op->node_type != IRNodeType::FloatImm) {
            return false;
        }
        double value = ((const FloatImm *)op)->value;
        if (bound & binds) {
            halide_scalar_value_t val;
            halide_type_t type;
            state.get_bound_const(i, val, type);
            return (halide_type_t)e.type == type && value == val.u.f64;
        }
        state.set_bound_const(i, value, e.type);
        return true;
    }

    HALIDE_ALWAYS_INLINE
    Expr make(MatcherState &state, halide_type_t type_hint) const {
        halide_scalar_value_t val;
        halide_type_t type;
        state.get_bound_const(i, val, type);
        return make_const_expr(val, type);
    }

    constexpr static bool foldable = true;

    HALIDE_ALWAYS_INLINE
    void make_folded_const(halide_scalar_value_t &val, halide_type_t &ty, MatcherState &state) const noexcept {
        state.get_bound_const(i, val, ty);
    }
};

template<int i>
std::ostream &operator<<(std::ostream &s, const WildConstFloat<i> &c) {
    s << "cf" << i;
    return s;
}

// Matches and binds to any constant Expr. Does not support constant-folding.
template<int i>
struct WildConst {
    struct pattern_tag {};

    constexpr static uint32_t binds = 1 << i;

    constexpr static IRNodeType min_node_type = IRNodeType::IntImm;
    constexpr static IRNodeType max_node_type = IRNodeType::FloatImm;
    constexpr static bool canonical = true;

    template<uint32_t bound>
    HALIDE_ALWAYS_INLINE bool match(const BaseExprNode &e, MatcherState &state) const noexcept {
        static_assert(i >= 0 && i < max_wild, "Wild with out-of-range index");
        const BaseExprNode *op = &e;
        if (op->node_type == IRNodeType::Broadcast) {
            op = ((const Broadcast *)op)->value.get();
        }
        switch (op->node_type) {
        case IRNodeType::IntImm:
            return WildConstInt<i>().template match<bound>(e, state);
        case IRNodeType::UIntImm:
            return WildConstUInt<i>().template match<bound>(e, state);
        case IRNodeType::FloatImm:
            return WildConstFloat<i>().template match<bound>(e, state);
        default:
            return false;
        }
    }

    template<uint32_t bound>
    HALIDE_ALWAYS_INLINE bool match(int64_t e, MatcherState &state) const noexcept {
        static_assert(i >= 0 && i < max_wild, "Wild with out-of-range index");
        return WildConstInt<i>().template match<bound>(e, state);
    }

    HALIDE_ALWAYS_INLINE
    Expr make(MatcherState &state, halide_type_t type_hint) const {
        halide_scalar_value_t val;
        halide_type_t type;
        state.get_bound_const(i, val, type);
        return make_const_expr(val, type);
    }

    constexpr static bool foldable = true;

    HALIDE_ALWAYS_INLINE
    void make_folded_const(halide_scalar_value_t &val, halide_type_t &ty, MatcherState &state) const noexcept {
        state.get_bound_const(i, val, ty);
    }
};

template<int i>
std::ostream &operator<<(std::ostream &s, const WildConst<i> &c) {
    s << "c" << i;
    return s;
}

// Matches and binds to any Expr
template<int i>
struct Wild {
    struct pattern_tag {};

    constexpr static uint32_t binds = 1 << (i + 16);

    constexpr static IRNodeType min_node_type = IRNodeType::IntImm;
    constexpr static IRNodeType max_node_type = StrongestExprNodeType;
    constexpr static bool canonical = true;

    template<uint32_t bound>
    HALIDE_ALWAYS_INLINE bool match(const BaseExprNode &e, MatcherState &state) const noexcept {
        if (bound & binds) {
            return equal(*state.get_binding(i), e);
        }
        state.set_binding(i, e);
        return true;
    }

    HALIDE_ALWAYS_INLINE
    Expr make(MatcherState &state, halide_type_t type_hint) const {
        return state.get_binding(i);
    }

    constexpr static bool foldable = false;
};

template<int i>
std::ostream &operator<<(std::ostream &s, const Wild<i> &op) {
    s << "_" << i;
    return s;
}

// Matches a specific constant or broadcast of that constant. The
// constant must be representable as an int64_t.
struct IntLiteral {
    struct pattern_tag {};
    int64_t v;

    constexpr static uint32_t binds = 0;

    constexpr static IRNodeType min_node_type = IRNodeType::IntImm;
    constexpr static IRNodeType max_node_type = IRNodeType::FloatImm;
    constexpr static bool canonical = true;

    HALIDE_ALWAYS_INLINE
    explicit IntLiteral(int64_t v)
        : v(v) {
    }

    template<uint32_t bound>
    HALIDE_ALWAYS_INLINE bool match(const BaseExprNode &e, MatcherState &state) const noexcept {
        const BaseExprNode *op = &e;
        if (e.node_type == IRNodeType::Broadcast) {
            op = ((const Broadcast *)op)->value.get();
        }
        switch (op->node_type) {
        case IRNodeType::IntImm:
            return ((const IntImm *)op)->value == (int64_t)v;
        case IRNodeType::UIntImm:
            return ((const UIntImm *)op)->value == (uint64_t)v;
        case IRNodeType::FloatImm:
            return ((const FloatImm *)op)->value == (double)v;
        default:
            return false;
        }
    }

    template<uint32_t bound>
    HALIDE_ALWAYS_INLINE bool match(int64_t val, MatcherState &state) const noexcept {
        return v == val;
    }

    template<uint32_t bound>
    HALIDE_ALWAYS_INLINE bool match(const IntLiteral &b, MatcherState &state) const noexcept {
        return v == b.v;
    }

    HALIDE_ALWAYS_INLINE
    Expr make(MatcherState &state, halide_type_t type_hint) const {
        return make_const(type_hint, v);
    }

    constexpr static bool foldable = true;

    HALIDE_ALWAYS_INLINE
    void make_folded_const(halide_scalar_value_t &val, halide_type_t &ty, MatcherState &state) const noexcept {
        // Assume type is already correct
        switch (ty.code) {
        case halide_type_int:
            val.u.i64 = v;
            break;
        case halide_type_uint:
            val.u.u64 = (uint64_t)v;
            break;
        case halide_type_float:
        case halide_type_bfloat:
            val.u.f64 = (double)v;
            break;
        default:
            // Unreachable
            ;
        }
    }
};

HALIDE_ALWAYS_INLINE int64_t unwrap(IntLiteral t) {
    return t.v;
}

// Convert a provided pattern, expr, or constant int into the internal
// representation we use in the matcher trees.
template<typename T,
         typename = typename std::decay<T>::type::pattern_tag>
HALIDE_ALWAYS_INLINE T pattern_arg(T t) {
    return t;
}
HALIDE_ALWAYS_INLINE
IntLiteral pattern_arg(int64_t x) {
    return IntLiteral{x};
}

template<typename T>
static constexpr bool is_lvalue_if_expr() {
    return !std::is_same<typename std::decay<T>::type, Expr>::value || std::is_lvalue_reference<T>::value;
}

template<typename T>
HALIDE_ALWAYS_INLINE static constexpr void assert_is_lvalue_if_expr() {
    static_assert(is_lvalue_if_expr<T>(),
                  "Exprs are captured by reference by IRMatcher objects and so must be lvalues");
}

HALIDE_ALWAYS_INLINE SpecificExpr pattern_arg(const Expr &e) {
    return {*e.get()};
}

// Helpers to deref SpecificExprs to const BaseExprNode & rather than
// passing them by value anywhere (incurring lots of refcounting)
template<typename T,
         // T must be a pattern node
         typename = typename std::decay<T>::type::pattern_tag,
         // But T may not be SpecificExpr
         typename = typename std::enable_if<!std::is_same<typename std::decay<T>::type, SpecificExpr>::value>::type>
HALIDE_ALWAYS_INLINE T unwrap(T t) {
    return t;
}

HALIDE_ALWAYS_INLINE
const BaseExprNode &unwrap(const SpecificExpr &e) {
    return e.expr;
}

inline std::ostream &operator<<(std::ostream &s, const IntLiteral &op) {
    s << op.v;
    return s;
}

template<typename Op>
int64_t constant_fold_bin_op(halide_type_t &, int64_t, int64_t) noexcept;

template<typename Op>
uint64_t constant_fold_bin_op(halide_type_t &, uint64_t, uint64_t) noexcept;

template<typename Op>
double constant_fold_bin_op(halide_type_t &, double, double) noexcept;

constexpr bool commutative(IRNodeType t) {
    return (t == IRNodeType::Add ||
            t == IRNodeType::Mul ||
            t == IRNodeType::And ||
            t == IRNodeType::Or ||
            t == IRNodeType::Min ||
            t == IRNodeType::Max ||
            t == IRNodeType::EQ ||
            t == IRNodeType::NE);
}

// Matches one of the binary operators
template<typename Op, typename A, typename B>
struct BinOp {
    struct pattern_tag {};
    A a;
    B b;

    constexpr static uint32_t binds = bindings<A>::mask | bindings<B>::mask;

    constexpr static IRNodeType min_node_type = Op::_node_type;
    constexpr static IRNodeType max_node_type = Op::_node_type;

    // For commutative bin ops, we expect the weaker IR node type on
    // the right. That is, for the rule to be canonical it must be
    // possible that A is at least as strong as B.
    constexpr static bool canonical =
        A::canonical && B::canonical && (!commutative(Op::_node_type) || (A::max_node_type >= B::min_node_type));

    template<uint32_t bound>
    HALIDE_ALWAYS_INLINE bool match(const BaseExprNode &e, MatcherState &state) const noexcept {
        if (e.node_type != Op::_node_type) {
            return false;
        }
        const Op &op = (const Op &)e;
        return (a.template match<bound>(*op.a.get(), state) &&
                b.template match<bound | bindings<A>::mask>(*op.b.get(), state));
    }

    template<uint32_t bound, typename Op2, typename A2, typename B2>
    HALIDE_ALWAYS_INLINE bool match(const BinOp<Op2, A2, B2> &op, MatcherState &state) const noexcept {
        return (std::is_same<Op, Op2>::value &&
                a.template match<bound>(unwrap(op.a), state) &&
                b.template match<bound | bindings<A>::mask>(unwrap(op.b), state));
    }

    constexpr static bool foldable = A::foldable && B::foldable;

    HALIDE_ALWAYS_INLINE
    void make_folded_const(halide_scalar_value_t &val, halide_type_t &ty, MatcherState &state) const noexcept {
        halide_scalar_value_t val_a, val_b;
        if (std::is_same<A, IntLiteral>::value) {
            b.make_folded_const(val_b, ty, state);
            if ((std::is_same<Op, And>::value && val_b.u.u64 == 0) ||
                (std::is_same<Op, Or>::value && val_b.u.u64 == 1)) {
                // Short circuit
                val = val_b;
                return;
            }
            const uint16_t l = ty.lanes;
            a.make_folded_const(val_a, ty, state);
            ty.lanes |= l;  // Make sure the overflow bits are sticky
        } else {
            a.make_folded_const(val_a, ty, state);
            if ((std::is_same<Op, And>::value && val_a.u.u64 == 0) ||
                (std::is_same<Op, Or>::value && val_a.u.u64 == 1)) {
                // Short circuit
                val = val_a;
                return;
            }
            const uint16_t l = ty.lanes;
            b.make_folded_const(val_b, ty, state);
            ty.lanes |= l;
        }
        switch (ty.code) {
        case halide_type_int:
            val.u.i64 = constant_fold_bin_op<Op>(ty, val_a.u.i64, val_b.u.i64);
            break;
        case halide_type_uint:
            val.u.u64 = constant_fold_bin_op<Op>(ty, val_a.u.u64, val_b.u.u64);
            break;
        case halide_type_float:
        case halide_type_bfloat:
            val.u.f64 = constant_fold_bin_op<Op>(ty, val_a.u.f64, val_b.u.f64);
            break;
        default:
            // unreachable
            ;
        }
    }

    HALIDE_ALWAYS_INLINE
    Expr make(MatcherState &state, halide_type_t type_hint) const noexcept {
        Expr ea, eb;
        if (std::is_same<A, IntLiteral>::value) {
            eb = b.make(state, type_hint);
            ea = a.make(state, eb.type());
        } else {
            ea = a.make(state, type_hint);
            eb = b.make(state, ea.type());
        }
        // We sometimes mix vectors and scalars in the rewrite rules,
        // so insert a broadcast if necessary.
        if (ea.type().is_vector() && !eb.type().is_vector()) {
            eb = Broadcast::make(eb, ea.type().lanes());
        }
        if (eb.type().is_vector() && !ea.type().is_vector()) {
            ea = Broadcast::make(ea, eb.type().lanes());
        }
        return Op::make(std::move(ea), std::move(eb));
    }
};

template<typename Op>
uint64_t constant_fold_cmp_op(int64_t, int64_t) noexcept;

template<typename Op>
uint64_t constant_fold_cmp_op(uint64_t, uint64_t) noexcept;

template<typename Op>
uint64_t constant_fold_cmp_op(double, double) noexcept;

// Matches one of the comparison operators
template<typename Op, typename A, typename B>
struct CmpOp {
    struct pattern_tag {};
    A a;
    B b;

    constexpr static uint32_t binds = bindings<A>::mask | bindings<B>::mask;

    constexpr static IRNodeType min_node_type = Op::_node_type;
    constexpr static IRNodeType max_node_type = Op::_node_type;
    constexpr static bool canonical = (A::canonical &&
                                       B::canonical &&
                                       (!commutative(Op::_node_type) || A::max_node_type >= B::min_node_type) &&
                                       (Op::_node_type != IRNodeType::GE) &&
                                       (Op::_node_type != IRNodeType::GT));

    template<uint32_t bound>
    HALIDE_ALWAYS_INLINE bool match(const BaseExprNode &e, MatcherState &state) const noexcept {
        if (e.node_type != Op::_node_type) {
            return false;
        }
        const Op &op = (const Op &)e;
        return (a.template match<bound>(*op.a.get(), state) &&
                b.template match<bound | bindings<A>::mask>(*op.b.get(), state));
    }

    template<uint32_t bound, typename Op2, typename A2, typename B2>
    HALIDE_ALWAYS_INLINE bool match(const CmpOp<Op2, A2, B2> &op, MatcherState &state) const noexcept {
        return (std::is_same<Op, Op2>::value &&
                a.template match<bound>(unwrap(op.a), state) &&
                b.template match<bound | bindings<A>::mask>(unwrap(op.b), state));
    }

    constexpr static bool foldable = A::foldable && B::foldable;

    HALIDE_ALWAYS_INLINE
    void make_folded_const(halide_scalar_value_t &val, halide_type_t &ty, MatcherState &state) const noexcept {
        halide_scalar_value_t val_a, val_b;
        // If one side is an untyped const, evaluate the other side first to get a type hint.
        if (std::is_same<A, IntLiteral>::value) {
            b.make_folded_const(val_b, ty, state);
            const uint16_t l = ty.lanes;
            a.make_folded_const(val_a, ty, state);
            ty.lanes |= l;
        } else {
            a.make_folded_const(val_a, ty, state);
            const uint16_t l = ty.lanes;
            b.make_folded_const(val_b, ty, state);
            ty.lanes |= l;
        }
        switch (ty.code) {
        case halide_type_int:
            val.u.u64 = constant_fold_cmp_op<Op>(val_a.u.i64, val_b.u.i64);
            break;
        case halide_type_uint:
            val.u.u64 = constant_fold_cmp_op<Op>(val_a.u.u64, val_b.u.u64);
            break;
        case halide_type_float:
        case halide_type_bfloat:
            val.u.u64 = constant_fold_cmp_op<Op>(val_a.u.f64, val_b.u.f64);
            break;
        default:
            // unreachable
            ;
        }
        ty.code = halide_type_uint;
        ty.bits = 1;
    }

    HALIDE_ALWAYS_INLINE
    Expr make(MatcherState &state, halide_type_t type_hint) const {
        // If one side is an untyped const, evaluate the other side first to get a type hint.
        Expr ea, eb;
        if (std::is_same<A, IntLiteral>::value) {
            eb = b.make(state, {});
            ea = a.make(state, eb.type());
        } else {
            ea = a.make(state, {});
            eb = b.make(state, ea.type());
        }
        // We sometimes mix vectors and scalars in the rewrite rules,
        // so insert a broadcast if necessary.
        if (ea.type().is_vector() && !eb.type().is_vector()) {
            eb = Broadcast::make(eb, ea.type().lanes());
        }
        if (eb.type().is_vector() && !ea.type().is_vector()) {
            ea = Broadcast::make(ea, eb.type().lanes());
        }
        return Op::make(std::move(ea), std::move(eb));
    }
};

template<typename A, typename B>
std::ostream &operator<<(std::ostream &s, const BinOp<Add, A, B> &op) {
    s << "(" << op.a << " + " << op.b << ")";
    return s;
}

template<typename A, typename B>
std::ostream &operator<<(std::ostream &s, const BinOp<Sub, A, B> &op) {
    s << "(" << op.a << " - " << op.b << ")";
    return s;
}

template<typename A, typename B>
std::ostream &operator<<(std::ostream &s, const BinOp<Mul, A, B> &op) {
    s << "(" << op.a << " * " << op.b << ")";
    return s;
}

template<typename A, typename B>
std::ostream &operator<<(std::ostream &s, const BinOp<Div, A, B> &op) {
    s << "(" << op.a << " / " << op.b << ")";
    return s;
}

template<typename A, typename B>
std::ostream &operator<<(std::ostream &s, const BinOp<And, A, B> &op) {
    s << "(" << op.a << " && " << op.b << ")";
    return s;
}

template<typename A, typename B>
std::ostream &operator<<(std::ostream &s, const BinOp<Or, A, B> &op) {
    s << "(" << op.a << " || " << op.b << ")";
    return s;
}

template<typename A, typename B>
std::ostream &operator<<(std::ostream &s, const BinOp<Min, A, B> &op) {
    s << "min(" << op.a << ", " << op.b << ")";
    return s;
}

template<typename A, typename B>
std::ostream &operator<<(std::ostream &s, const BinOp<Max, A, B> &op) {
    s << "max(" << op.a << ", " << op.b << ")";
    return s;
}

template<typename A, typename B>
std::ostream &operator<<(std::ostream &s, const CmpOp<LE, A, B> &op) {
    s << "(" << op.a << " <= " << op.b << ")";
    return s;
}

template<typename A, typename B>
std::ostream &operator<<(std::ostream &s, const CmpOp<LT, A, B> &op) {
    s << "(" << op.a << " < " << op.b << ")";
    return s;
}

template<typename A, typename B>
std::ostream &operator<<(std::ostream &s, const CmpOp<GE, A, B> &op) {
    s << "(" << op.a << " >= " << op.b << ")";
    return s;
}

template<typename A, typename B>
std::ostream &operator<<(std::ostream &s, const CmpOp<GT, A, B> &op) {
    s << "(" << op.a << " > " << op.b << ")";
    return s;
}

template<typename A, typename B>
std::ostream &operator<<(std::ostream &s, const CmpOp<EQ, A, B> &op) {
    s << "(" << op.a << " == " << op.b << ")";
    return s;
}

template<typename A, typename B>
std::ostream &operator<<(std::ostream &s, const CmpOp<NE, A, B> &op) {
    s << "(" << op.a << " != " << op.b << ")";
    return s;
}

template<typename A, typename B>
std::ostream &operator<<(std::ostream &s, const BinOp<Mod, A, B> &op) {
    s << "(" << op.a << " % " << op.b << ")";
    return s;
}

template<typename A, typename B>
HALIDE_ALWAYS_INLINE auto operator+(A &&a, B &&b) noexcept -> BinOp<Add, decltype(pattern_arg(a)), decltype(pattern_arg(b))> {
    assert_is_lvalue_if_expr<A>();
    assert_is_lvalue_if_expr<B>();
    return {pattern_arg(a), pattern_arg(b)};
}

template<typename A, typename B>
HALIDE_ALWAYS_INLINE auto add(A &&a, B &&b) -> decltype(IRMatcher::operator+(a, b)) {
    assert_is_lvalue_if_expr<A>();
    assert_is_lvalue_if_expr<B>();
    return IRMatcher::operator+(a, b);
}

template<>
HALIDE_ALWAYS_INLINE int64_t constant_fold_bin_op<Add>(halide_type_t &t, int64_t a, int64_t b) noexcept {
    t.lanes |= ((t.bits >= 32) && add_would_overflow(t.bits, a, b)) ? MatcherState::signed_integer_overflow : 0;
    int dead_bits = 64 - t.bits;
    // Drop the high bits then sign-extend them back
    return int64_t((uint64_t(a) + uint64_t(b)) << dead_bits) >> dead_bits;
}

template<>
HALIDE_ALWAYS_INLINE uint64_t constant_fold_bin_op<Add>(halide_type_t &t, uint64_t a, uint64_t b) noexcept {
    uint64_t ones = (uint64_t)(-1);
    return (a + b) & (ones >> (64 - t.bits));
}

template<>
HALIDE_ALWAYS_INLINE double constant_fold_bin_op<Add>(halide_type_t &t, double a, double b) noexcept {
    return a + b;
}

template<typename A, typename B>
HALIDE_ALWAYS_INLINE auto operator-(A &&a, B &&b) noexcept -> BinOp<Sub, decltype(pattern_arg(a)), decltype(pattern_arg(b))> {
    assert_is_lvalue_if_expr<A>();
    assert_is_lvalue_if_expr<B>();
    return {pattern_arg(a), pattern_arg(b)};
}

template<typename A, typename B>
HALIDE_ALWAYS_INLINE auto sub(A &&a, B &&b) -> decltype(IRMatcher::operator-(a, b)) {
    assert_is_lvalue_if_expr<A>();
    assert_is_lvalue_if_expr<B>();
    return IRMatcher::operator-(a, b);
}

template<>
HALIDE_ALWAYS_INLINE int64_t constant_fold_bin_op<Sub>(halide_type_t &t, int64_t a, int64_t b) noexcept {
    t.lanes |= ((t.bits >= 32) && sub_would_overflow(t.bits, a, b)) ? MatcherState::signed_integer_overflow : 0;
    // Drop the high bits then sign-extend them back
    int dead_bits = 64 - t.bits;
    return int64_t((uint64_t(a) - uint64_t(b)) << dead_bits) >> dead_bits;
}

template<>
HALIDE_ALWAYS_INLINE uint64_t constant_fold_bin_op<Sub>(halide_type_t &t, uint64_t a, uint64_t b) noexcept {
    uint64_t ones = (uint64_t)(-1);
    return (a - b) & (ones >> (64 - t.bits));
}

template<>
HALIDE_ALWAYS_INLINE double constant_fold_bin_op<Sub>(halide_type_t &t, double a, double b) noexcept {
    return a - b;
}

template<typename A, typename B>
HALIDE_ALWAYS_INLINE auto operator*(A &&a, B &&b) noexcept -> BinOp<Mul, decltype(pattern_arg(a)), decltype(pattern_arg(b))> {
    assert_is_lvalue_if_expr<A>();
    assert_is_lvalue_if_expr<B>();
    return {pattern_arg(a), pattern_arg(b)};
}

template<typename A, typename B>
HALIDE_ALWAYS_INLINE auto mul(A &&a, B &&b) -> decltype(IRMatcher::operator*(a, b)) {
    assert_is_lvalue_if_expr<A>();
    assert_is_lvalue_if_expr<B>();
    return IRMatcher::operator*(a, b);
}

template<>
HALIDE_ALWAYS_INLINE int64_t constant_fold_bin_op<Mul>(halide_type_t &t, int64_t a, int64_t b) noexcept {
    t.lanes |= ((t.bits >= 32) && mul_would_overflow(t.bits, a, b)) ? MatcherState::signed_integer_overflow : 0;
    int dead_bits = 64 - t.bits;
    // Drop the high bits then sign-extend them back
    return int64_t((uint64_t(a) * uint64_t(b)) << dead_bits) >> dead_bits;
}

template<>
HALIDE_ALWAYS_INLINE uint64_t constant_fold_bin_op<Mul>(halide_type_t &t, uint64_t a, uint64_t b) noexcept {
    uint64_t ones = (uint64_t)(-1);
    return (a * b) & (ones >> (64 - t.bits));
}

template<>
HALIDE_ALWAYS_INLINE double constant_fold_bin_op<Mul>(halide_type_t &t, double a, double b) noexcept {
    return a * b;
}

template<typename A, typename B>
HALIDE_ALWAYS_INLINE auto operator/(A &&a, B &&b) noexcept -> BinOp<Div, decltype(pattern_arg(a)), decltype(pattern_arg(b))> {
    assert_is_lvalue_if_expr<A>();
    assert_is_lvalue_if_expr<B>();
    return {pattern_arg(a), pattern_arg(b)};
}

template<typename A, typename B>
HALIDE_ALWAYS_INLINE auto div(A &&a, B &&b) -> decltype(IRMatcher::operator/(a, b)) {
    return IRMatcher::operator/(a, b);
}

template<>
HALIDE_ALWAYS_INLINE int64_t constant_fold_bin_op<Div>(halide_type_t &t, int64_t a, int64_t b) noexcept {
    return div_imp(a, b);
}

template<>
HALIDE_ALWAYS_INLINE uint64_t constant_fold_bin_op<Div>(halide_type_t &t, uint64_t a, uint64_t b) noexcept {
    return div_imp(a, b);
}

template<>
HALIDE_ALWAYS_INLINE double constant_fold_bin_op<Div>(halide_type_t &t, double a, double b) noexcept {
    return div_imp(a, b);
}

template<typename A, typename B>
HALIDE_ALWAYS_INLINE auto operator%(A &&a, B &&b) noexcept -> BinOp<Mod, decltype(pattern_arg(a)), decltype(pattern_arg(b))> {
    assert_is_lvalue_if_expr<A>();
    assert_is_lvalue_if_expr<B>();
    return {pattern_arg(a), pattern_arg(b)};
}

template<typename A, typename B>
HALIDE_ALWAYS_INLINE auto mod(A &&a, B &&b) -> decltype(IRMatcher::operator%(a, b)) {
    assert_is_lvalue_if_expr<A>();
    assert_is_lvalue_if_expr<B>();
    return IRMatcher::operator%(a, b);
}

template<>
HALIDE_ALWAYS_INLINE int64_t constant_fold_bin_op<Mod>(halide_type_t &t, int64_t a, int64_t b) noexcept {
    return mod_imp(a, b);
}

template<>
HALIDE_ALWAYS_INLINE uint64_t constant_fold_bin_op<Mod>(halide_type_t &t, uint64_t a, uint64_t b) noexcept {
    return mod_imp(a, b);
}

template<>
HALIDE_ALWAYS_INLINE double constant_fold_bin_op<Mod>(halide_type_t &t, double a, double b) noexcept {
    return mod_imp(a, b);
}

template<typename A, typename B>
HALIDE_ALWAYS_INLINE auto min(A &&a, B &&b) noexcept -> BinOp<Min, decltype(pattern_arg(a)), decltype(pattern_arg(b))> {
    assert_is_lvalue_if_expr<A>();
    assert_is_lvalue_if_expr<B>();
    return {pattern_arg(a), pattern_arg(b)};
}

template<>
HALIDE_ALWAYS_INLINE int64_t constant_fold_bin_op<Min>(halide_type_t &t, int64_t a, int64_t b) noexcept {
    return std::min(a, b);
}

template<>
HALIDE_ALWAYS_INLINE uint64_t constant_fold_bin_op<Min>(halide_type_t &t, uint64_t a, uint64_t b) noexcept {
    return std::min(a, b);
}

template<>
HALIDE_ALWAYS_INLINE double constant_fold_bin_op<Min>(halide_type_t &t, double a, double b) noexcept {
    return std::min(a, b);
}

template<typename A, typename B>
HALIDE_ALWAYS_INLINE auto max(A &&a, B &&b) noexcept -> BinOp<Max, decltype(pattern_arg(a)), decltype(pattern_arg(b))> {
    assert_is_lvalue_if_expr<A>();
    assert_is_lvalue_if_expr<B>();
    return {pattern_arg(std::forward<A>(a)), pattern_arg(std::forward<B>(b))};
}

template<>
HALIDE_ALWAYS_INLINE int64_t constant_fold_bin_op<Max>(halide_type_t &t, int64_t a, int64_t b) noexcept {
    return std::max(a, b);
}

template<>
HALIDE_ALWAYS_INLINE uint64_t constant_fold_bin_op<Max>(halide_type_t &t, uint64_t a, uint64_t b) noexcept {
    return std::max(a, b);
}

template<>
HALIDE_ALWAYS_INLINE double constant_fold_bin_op<Max>(halide_type_t &t, double a, double b) noexcept {
    return std::max(a, b);
}

template<typename A, typename B>
HALIDE_ALWAYS_INLINE auto operator<(A &&a, B &&b) noexcept -> CmpOp<LT, decltype(pattern_arg(a)), decltype(pattern_arg(b))> {
    return {pattern_arg(a), pattern_arg(b)};
}

template<typename A, typename B>
HALIDE_ALWAYS_INLINE auto lt(A &&a, B &&b) -> decltype(IRMatcher::operator<(a, b)) {
    return IRMatcher::operator<(a, b);
}

template<>
HALIDE_ALWAYS_INLINE uint64_t constant_fold_cmp_op<LT>(int64_t a, int64_t b) noexcept {
    return a < b;
}

template<>
HALIDE_ALWAYS_INLINE uint64_t constant_fold_cmp_op<LT>(uint64_t a, uint64_t b) noexcept {
    return a < b;
}

template<>
HALIDE_ALWAYS_INLINE uint64_t constant_fold_cmp_op<LT>(double a, double b) noexcept {
    return a < b;
}

template<typename A, typename B>
HALIDE_ALWAYS_INLINE auto operator>(A &&a, B &&b) noexcept -> CmpOp<GT, decltype(pattern_arg(a)), decltype(pattern_arg(b))> {
    return {pattern_arg(a), pattern_arg(b)};
}

template<typename A, typename B>
HALIDE_ALWAYS_INLINE auto gt(A &&a, B &&b) -> decltype(IRMatcher::operator>(a, b)) {
    return IRMatcher::operator>(a, b);
}

template<>
HALIDE_ALWAYS_INLINE uint64_t constant_fold_cmp_op<GT>(int64_t a, int64_t b) noexcept {
    return a > b;
}

template<>
HALIDE_ALWAYS_INLINE uint64_t constant_fold_cmp_op<GT>(uint64_t a, uint64_t b) noexcept {
    return a > b;
}

template<>
HALIDE_ALWAYS_INLINE uint64_t constant_fold_cmp_op<GT>(double a, double b) noexcept {
    return a > b;
}

template<typename A, typename B>
HALIDE_ALWAYS_INLINE auto operator<=(A &&a, B &&b) noexcept -> CmpOp<LE, decltype(pattern_arg(a)), decltype(pattern_arg(b))> {
    return {pattern_arg(a), pattern_arg(b)};
}

template<typename A, typename B>
HALIDE_ALWAYS_INLINE auto le(A &&a, B &&b) -> decltype(IRMatcher::operator<=(a, b)) {
    return IRMatcher::operator<=(a, b);
}

template<>
HALIDE_ALWAYS_INLINE uint64_t constant_fold_cmp_op<LE>(int64_t a, int64_t b) noexcept {
    return a <= b;
}

template<>
HALIDE_ALWAYS_INLINE uint64_t constant_fold_cmp_op<LE>(uint64_t a, uint64_t b) noexcept {
    return a <= b;
}

template<>
HALIDE_ALWAYS_INLINE uint64_t constant_fold_cmp_op<LE>(double a, double b) noexcept {
    return a <= b;
}

template<typename A, typename B>
HALIDE_ALWAYS_INLINE auto operator>=(A &&a, B &&b) noexcept -> CmpOp<GE, decltype(pattern_arg(a)), decltype(pattern_arg(b))> {
    return {pattern_arg(a), pattern_arg(b)};
}

template<typename A, typename B>
HALIDE_ALWAYS_INLINE auto ge(A &&a, B &&b) -> decltype(IRMatcher::operator>=(a, b)) {
    return IRMatcher::operator>=(a, b);
}

template<>
HALIDE_ALWAYS_INLINE uint64_t constant_fold_cmp_op<GE>(int64_t a, int64_t b) noexcept {
    return a >= b;
}

template<>
HALIDE_ALWAYS_INLINE uint64_t constant_fold_cmp_op<GE>(uint64_t a, uint64_t b) noexcept {
    return a >= b;
}

template<>
HALIDE_ALWAYS_INLINE uint64_t constant_fold_cmp_op<GE>(double a, double b) noexcept {
    return a >= b;
}

template<typename A, typename B>
HALIDE_ALWAYS_INLINE auto operator==(A &&a, B &&b) noexcept -> CmpOp<EQ, decltype(pattern_arg(a)), decltype(pattern_arg(b))> {
    return {pattern_arg(a), pattern_arg(b)};
}

template<typename A, typename B>
HALIDE_ALWAYS_INLINE auto eq(A &&a, B &&b) -> decltype(IRMatcher::operator==(a, b)) {
    return IRMatcher::operator==(a, b);
}

template<>
HALIDE_ALWAYS_INLINE uint64_t constant_fold_cmp_op<EQ>(int64_t a, int64_t b) noexcept {
    return a == b;
}

template<>
HALIDE_ALWAYS_INLINE uint64_t constant_fold_cmp_op<EQ>(uint64_t a, uint64_t b) noexcept {
    return a == b;
}

template<>
HALIDE_ALWAYS_INLINE uint64_t constant_fold_cmp_op<EQ>(double a, double b) noexcept {
    return a == b;
}

template<typename A, typename B>
HALIDE_ALWAYS_INLINE auto operator!=(A &&a, B &&b) noexcept -> CmpOp<NE, decltype(pattern_arg(a)), decltype(pattern_arg(b))> {
    return {pattern_arg(a), pattern_arg(b)};
}

template<typename A, typename B>
HALIDE_ALWAYS_INLINE auto ne(A &&a, B &&b) -> decltype(IRMatcher::operator!=(a, b)) {
    return IRMatcher::operator!=(a, b);
}

template<>
HALIDE_ALWAYS_INLINE uint64_t constant_fold_cmp_op<NE>(int64_t a, int64_t b) noexcept {
    return a != b;
}

template<>
HALIDE_ALWAYS_INLINE uint64_t constant_fold_cmp_op<NE>(uint64_t a, uint64_t b) noexcept {
    return a != b;
}

template<>
HALIDE_ALWAYS_INLINE uint64_t constant_fold_cmp_op<NE>(double a, double b) noexcept {
    return a != b;
}

template<typename A, typename B>
HALIDE_ALWAYS_INLINE auto operator||(A &&a, B &&b) noexcept -> BinOp<Or, decltype(pattern_arg(a)), decltype(pattern_arg(b))> {
    return {pattern_arg(a), pattern_arg(b)};
}

template<typename A, typename B>
HALIDE_ALWAYS_INLINE auto or_op(A &&a, B &&b) -> decltype(IRMatcher::operator||(a, b)) {
    return IRMatcher::operator||(a, b);
}

template<>
HALIDE_ALWAYS_INLINE int64_t constant_fold_bin_op<Or>(halide_type_t &t, int64_t a, int64_t b) noexcept {
    return (a | b) & 1;
}

template<>
HALIDE_ALWAYS_INLINE uint64_t constant_fold_bin_op<Or>(halide_type_t &t, uint64_t a, uint64_t b) noexcept {
    return (a | b) & 1;
}

template<>
HALIDE_ALWAYS_INLINE double constant_fold_bin_op<Or>(halide_type_t &t, double a, double b) noexcept {
    // Unreachable, as it would be a type mismatch.
    return 0;
}

template<typename A, typename B>
HALIDE_ALWAYS_INLINE auto operator&&(A &&a, B &&b) noexcept -> BinOp<And, decltype(pattern_arg(a)), decltype(pattern_arg(b))> {
    return {pattern_arg(a), pattern_arg(b)};
}

template<typename A, typename B>
HALIDE_ALWAYS_INLINE auto and_op(A &&a, B &&b) -> decltype(IRMatcher::operator&&(a, b)) {
    return IRMatcher::operator&&(a, b);
}

template<>
HALIDE_ALWAYS_INLINE int64_t constant_fold_bin_op<And>(halide_type_t &t, int64_t a, int64_t b) noexcept {
    return a & b & 1;
}

template<>
HALIDE_ALWAYS_INLINE uint64_t constant_fold_bin_op<And>(halide_type_t &t, uint64_t a, uint64_t b) noexcept {
    return a & b & 1;
}

template<>
HALIDE_ALWAYS_INLINE double constant_fold_bin_op<And>(halide_type_t &t, double a, double b) noexcept {
    // Unreachable
    return 0;
}

constexpr inline uint32_t bitwise_or_reduce() {
    return 0;
}

template<typename... Args>
constexpr uint32_t bitwise_or_reduce(uint32_t first, Args... rest) {
    return first | bitwise_or_reduce(rest...);
}

constexpr inline bool and_reduce() {
    return true;
}

template<typename... Args>
constexpr bool and_reduce(bool first, Args... rest) {
    return first && and_reduce(rest...);
}

// TODO: this can be replaced with std::min() once we require C++14 or later
constexpr int const_min(int a, int b) {
    return a < b ? a : b;
}

template<typename... Args>
struct Intrin {
    struct pattern_tag {};
    Call::IntrinsicOp intrin;
    std::tuple<Args...> args;
    // The type of the output of the intrinsic node.
    // Only necessary in cases where it can't be inferred
    // from the input types (e.g. saturating_cast).
    Type optional_type_hint;

    static constexpr uint32_t binds = bitwise_or_reduce((bindings<Args>::mask)...);

    constexpr static IRNodeType min_node_type = IRNodeType::Call;
    constexpr static IRNodeType max_node_type = IRNodeType::Call;
    constexpr static bool canonical = and_reduce((Args::canonical)...);

    template<int i,
             uint32_t bound,
             typename = typename std::enable_if<(i < sizeof...(Args))>::type>
    HALIDE_ALWAYS_INLINE bool match_args(int, const Call &c, MatcherState &state) const noexcept {
        using T = decltype(std::get<i>(args));
        return (std::get<i>(args).template match<bound>(*c.args[i].get(), state) &&
                match_args<i + 1, bound | bindings<T>::mask>(0, c, state));
    }

    template<int i, uint32_t binds>
    HALIDE_ALWAYS_INLINE bool match_args(double, const Call &c, MatcherState &state) const noexcept {
        return true;
    }

    template<uint32_t bound>
    HALIDE_ALWAYS_INLINE bool match(const BaseExprNode &e, MatcherState &state) const noexcept {
        if (e.node_type != IRNodeType::Call) {
            return false;
        }
        const Call &c = (const Call &)e;
        return (c.is_intrinsic(intrin) &&
                ((optional_type_hint == Type()) || optional_type_hint == e.type) &&
                match_args<0, bound>(0, c, state));
    }

    template<int i,
             typename = typename std::enable_if<(i < sizeof...(Args))>::type>
    HALIDE_ALWAYS_INLINE void print_args(int, std::ostream &s) const {
        s << std::get<i>(args);
        if (i + 1 < sizeof...(Args)) {
            s << ", ";
        }
        print_args<i + 1>(0, s);
    }

    template<int i>
    HALIDE_ALWAYS_INLINE void print_args(double, std::ostream &s) const {
    }

    HALIDE_ALWAYS_INLINE
    void print_args(std::ostream &s) const {
        print_args<0>(0, s);
    }

    HALIDE_ALWAYS_INLINE
    Expr make(MatcherState &state, halide_type_t type_hint) const {
        Expr arg0 = std::get<0>(args).make(state, type_hint);
        if (intrin == Call::likely) {
            return likely(arg0);
        } else if (intrin == Call::likely_if_innermost) {
            return likely_if_innermost(arg0);
        } else if (intrin == Call::abs) {
            return abs(arg0);
        } else if (intrin == Call::saturating_cast) {
            return saturating_cast(optional_type_hint, arg0);
        }

        Expr arg1 = std::get<const_min(1, sizeof...(Args) - 1)>(args).make(state, type_hint);
        if (intrin == Call::absd) {
            return absd(arg0, arg1);
        } else if (intrin == Call::widen_right_add) {
            return widen_right_add(arg0, arg1);
        } else if (intrin == Call::widen_right_mul) {
            return widen_right_mul(arg0, arg1);
        } else if (intrin == Call::widen_right_sub) {
            return widen_right_sub(arg0, arg1);
        } else if (intrin == Call::widening_add) {
            return widening_add(arg0, arg1);
        } else if (intrin == Call::widening_sub) {
            return widening_sub(arg0, arg1);
        } else if (intrin == Call::widening_mul) {
            return widening_mul(arg0, arg1);
        } else if (intrin == Call::saturating_add) {
            return saturating_add(arg0, arg1);
        } else if (intrin == Call::saturating_sub) {
            return saturating_sub(arg0, arg1);
        } else if (intrin == Call::halving_add) {
            return halving_add(arg0, arg1);
        } else if (intrin == Call::halving_sub) {
            return halving_sub(arg0, arg1);
        } else if (intrin == Call::rounding_halving_add) {
            return rounding_halving_add(arg0, arg1);
        } else if (intrin == Call::shift_left) {
            return arg0 << arg1;
        } else if (intrin == Call::shift_right) {
            return arg0 >> arg1;
        } else if (intrin == Call::rounding_shift_left) {
            return rounding_shift_left(arg0, arg1);
        } else if (intrin == Call::rounding_shift_right) {
            return rounding_shift_right(arg0, arg1);
        } else if (intrin == Call::bitwise_xor) {
            return arg0 ^ arg1;
        } else if (intrin == Call::bitwise_and) {
            return arg0 & arg1;
        } else if (intrin == Call::bitwise_or) {
            return arg0 | arg1;
        }

        Expr arg2 = std::get<const_min(2, sizeof...(Args) - 1)>(args).make(state, type_hint);
        if (intrin == Call::mul_shift_right) {
            return mul_shift_right(arg0, arg1, arg2);
        } else if (intrin == Call::rounding_mul_shift_right) {
            return rounding_mul_shift_right(arg0, arg1, arg2);
        }

        internal_error << "Unhandled intrinsic in IRMatcher: " << intrin;
        return Expr();
    }

    constexpr static bool foldable = true;

    HALIDE_ALWAYS_INLINE void make_folded_const(halide_scalar_value_t &val, halide_type_t &ty, MatcherState &state) const noexcept {
        halide_scalar_value_t arg1;
        // Assuming the args have the same type as the intrinsic is incorrect in
        // general. But for the intrinsics we can fold (just shifts), the LHS
        // has the same type as the intrinsic, and we can always treat the RHS
        // as a signed int, because we're using 64 bits for it.
        std::get<0>(args).make_folded_const(val, ty, state);
        halide_type_t signed_ty = ty;
        signed_ty.code = halide_type_int;
        // We can just directly get the second arg here, because we only want to
        // instantiate this method for shifts, which have two args.
        std::get<1>(args).make_folded_const(arg1, signed_ty, state);

        if (intrin == Call::shift_left) {
            if (arg1.u.i64 < 0) {
                if (ty.code == halide_type_int) {
                    // Arithmetic shift
                    val.u.i64 >>= -arg1.u.i64;
                } else {
                    // Logical shift
                    val.u.u64 >>= -arg1.u.i64;
                }
            } else {
                val.u.u64 <<= arg1.u.i64;
            }
        } else if (intrin == Call::shift_right) {
            if (arg1.u.i64 > 0) {
                if (ty.code == halide_type_int) {
                    // Arithmetic shift
                    val.u.i64 >>= arg1.u.i64;
                } else {
                    // Logical shift
                    val.u.u64 >>= arg1.u.i64;
                }
            } else {
                val.u.u64 <<= -arg1.u.i64;
            }
        } else {
            internal_error << "Folding not implemented for intrinsic: " << intrin;
        }
    }

    HALIDE_ALWAYS_INLINE
    Intrin(Call::IntrinsicOp intrin, Args... args) noexcept
        : intrin(intrin), args(args...) {
    }
};

template<typename... Args>
std::ostream &operator<<(std::ostream &s, const Intrin<Args...> &op) {
    s << op.intrin << "(";
    op.print_args(s);
    s << ")";
    return s;
}

template<typename... Args>
HALIDE_ALWAYS_INLINE auto intrin(Call::IntrinsicOp intrinsic_op, Args... args) noexcept -> Intrin<decltype(pattern_arg(args))...> {
    return {intrinsic_op, pattern_arg(args)...};
}

template<typename A>
auto abs(A &&a) noexcept -> Intrin<decltype(pattern_arg(a))> {
    assert_is_lvalue_if_expr<A>();
    return {Call::abs, pattern_arg(a)};
}
template<typename A, typename B>
auto absd(A &&a, B &&b) noexcept -> Intrin<decltype(pattern_arg(a)), decltype(pattern_arg(b))> {
    assert_is_lvalue_if_expr<A>();
    assert_is_lvalue_if_expr<B>();
    return {Call::absd, pattern_arg(a), pattern_arg(b)};
}
template<typename A, typename B>
auto widen_right_add(A &&a, B &&b) noexcept -> Intrin<decltype(pattern_arg(a)), decltype(pattern_arg(b))> {
    return {Call::widen_right_add, pattern_arg(a), pattern_arg(b)};
}
template<typename A, typename B>
auto widen_right_mul(A &&a, B &&b) noexcept -> Intrin<decltype(pattern_arg(a)), decltype(pattern_arg(b))> {
    return {Call::widen_right_mul, pattern_arg(a), pattern_arg(b)};
}
template<typename A, typename B>
auto widen_right_sub(A &&a, B &&b) noexcept -> Intrin<decltype(pattern_arg(a)), decltype(pattern_arg(b))> {
    return {Call::widen_right_sub, pattern_arg(a), pattern_arg(b)};
}

template<typename A, typename B>
auto widening_add(A &&a, B &&b) noexcept -> Intrin<decltype(pattern_arg(a)), decltype(pattern_arg(b))> {
    assert_is_lvalue_if_expr<A>();
    assert_is_lvalue_if_expr<B>();
    return {Call::widening_add, pattern_arg(a), pattern_arg(b)};
}
template<typename A, typename B>
auto widening_sub(A &&a, B &&b) noexcept -> Intrin<decltype(pattern_arg(a)), decltype(pattern_arg(b))> {
    assert_is_lvalue_if_expr<A>();
    assert_is_lvalue_if_expr<B>();
    return {Call::widening_sub, pattern_arg(a), pattern_arg(b)};
}
template<typename A, typename B>
auto widening_mul(A &&a, B &&b) noexcept -> Intrin<decltype(pattern_arg(a)), decltype(pattern_arg(b))> {
    assert_is_lvalue_if_expr<A>();
    assert_is_lvalue_if_expr<B>();
    return {Call::widening_mul, pattern_arg(a), pattern_arg(b)};
}
template<typename A, typename B>
auto saturating_add(A &&a, B &&b) noexcept -> Intrin<decltype(pattern_arg(a)), decltype(pattern_arg(b))> {
    assert_is_lvalue_if_expr<A>();
    assert_is_lvalue_if_expr<B>();
    return {Call::saturating_add, pattern_arg(a), pattern_arg(b)};
}
template<typename A, typename B>
auto saturating_sub(A &&a, B &&b) noexcept -> Intrin<decltype(pattern_arg(a)), decltype(pattern_arg(b))> {
    assert_is_lvalue_if_expr<A>();
    assert_is_lvalue_if_expr<B>();
    return {Call::saturating_sub, pattern_arg(a), pattern_arg(b)};
}
template<typename A>
auto saturating_cast(const Type &t, A &&a) noexcept -> Intrin<decltype(pattern_arg(a))> {
    assert_is_lvalue_if_expr<A>();
    Intrin<decltype(pattern_arg(a))> p = {Call::saturating_cast, pattern_arg(a)};
    p.optional_type_hint = t;
    return p;
}
template<typename A, typename B>
auto halving_add(A &&a, B &&b) noexcept -> Intrin<decltype(pattern_arg(a)), decltype(pattern_arg(b))> {
    assert_is_lvalue_if_expr<A>();
    assert_is_lvalue_if_expr<B>();
    return {Call::halving_add, pattern_arg(a), pattern_arg(b)};
}
template<typename A, typename B>
auto halving_sub(A &&a, B &&b) noexcept -> Intrin<decltype(pattern_arg(a)), decltype(pattern_arg(b))> {
    assert_is_lvalue_if_expr<A>();
    assert_is_lvalue_if_expr<B>();
    return {Call::halving_sub, pattern_arg(a), pattern_arg(b)};
}
template<typename A, typename B>
auto rounding_halving_add(A &&a, B &&b) noexcept -> Intrin<decltype(pattern_arg(a)), decltype(pattern_arg(b))> {
    assert_is_lvalue_if_expr<A>();
    assert_is_lvalue_if_expr<B>();
    return {Call::rounding_halving_add, pattern_arg(a), pattern_arg(b)};
}
template<typename A, typename B>
auto shift_left(A &&a, B &&b) noexcept -> Intrin<decltype(pattern_arg(a)), decltype(pattern_arg(b))> {
    assert_is_lvalue_if_expr<A>();
    assert_is_lvalue_if_expr<B>();
    return {Call::shift_left, pattern_arg(a), pattern_arg(b)};
}
template<typename A, typename B>
auto shift_right(A &&a, B &&b) noexcept -> Intrin<decltype(pattern_arg(a)), decltype(pattern_arg(b))> {
    assert_is_lvalue_if_expr<A>();
    assert_is_lvalue_if_expr<B>();
    return {Call::shift_right, pattern_arg(a), pattern_arg(b)};
}
template<typename A, typename B>
auto rounding_shift_left(A &&a, B &&b) noexcept -> Intrin<decltype(pattern_arg(a)), decltype(pattern_arg(b))> {
    assert_is_lvalue_if_expr<A>();
    assert_is_lvalue_if_expr<B>();
    return {Call::rounding_shift_left, pattern_arg(a), pattern_arg(b)};
}
template<typename A, typename B>
auto rounding_shift_right(A &&a, B &&b) noexcept -> Intrin<decltype(pattern_arg(a)), decltype(pattern_arg(b))> {
    assert_is_lvalue_if_expr<A>();
    assert_is_lvalue_if_expr<B>();
    return {Call::rounding_shift_right, pattern_arg(a), pattern_arg(b)};
}
template<typename A, typename B>
auto bitwise_xor(A &&a, B &&b) noexcept -> Intrin<decltype(pattern_arg(a)), decltype(pattern_arg(b))> {
    assert_is_lvalue_if_expr<A>();
    assert_is_lvalue_if_expr<B>();
    return {Call::bitwise_xor, pattern_arg(a), pattern_arg(b)};
}
template<typename A, typename B>
HALIDE_ALWAYS_INLINE auto operator^(A &&a, B &&b) noexcept -> auto{
    assert_is_lvalue_if_expr<A>();
    assert_is_lvalue_if_expr<B>();
    return bitwise_xor(a, b);
}
template<typename A, typename B>
auto bitwise_and(A &&a, B &&b) noexcept -> Intrin<decltype(pattern_arg(a)), decltype(pattern_arg(b))> {
    assert_is_lvalue_if_expr<A>();
    assert_is_lvalue_if_expr<B>();
    return {Call::bitwise_and, pattern_arg(a), pattern_arg(b)};
}
template<typename A, typename B>
HALIDE_ALWAYS_INLINE auto operator&(A &&a, B &&b) noexcept -> auto{
    assert_is_lvalue_if_expr<A>();
    assert_is_lvalue_if_expr<B>();
    return bitwise_and(a, b);
}
template<typename A, typename B>
auto bitwise_or(A &&a, B &&b) noexcept -> Intrin<decltype(pattern_arg(a)), decltype(pattern_arg(b))> {
    assert_is_lvalue_if_expr<A>();
    assert_is_lvalue_if_expr<B>();
    return {Call::bitwise_or, pattern_arg(a), pattern_arg(b)};
}
template<typename A, typename B>
HALIDE_ALWAYS_INLINE auto operator|(A &&a, B &&b) noexcept -> auto{
    assert_is_lvalue_if_expr<A>();
    assert_is_lvalue_if_expr<B>();
    return bitwise_or(a, b);
}
template<typename A, typename B, typename C>
auto mul_shift_right(A &&a, B &&b, C &&c) noexcept -> Intrin<decltype(pattern_arg(a)), decltype(pattern_arg(b)), decltype(pattern_arg(c))> {
    assert_is_lvalue_if_expr<A>();
    assert_is_lvalue_if_expr<B>();
    assert_is_lvalue_if_expr<C>();
    return {Call::mul_shift_right, pattern_arg(a), pattern_arg(b), pattern_arg(c)};
}
template<typename A, typename B, typename C>
auto rounding_mul_shift_right(A &&a, B &&b, C &&c) noexcept -> Intrin<decltype(pattern_arg(a)), decltype(pattern_arg(b)), decltype(pattern_arg(c))> {
    assert_is_lvalue_if_expr<A>();
    assert_is_lvalue_if_expr<B>();
    assert_is_lvalue_if_expr<C>();
    return {Call::rounding_mul_shift_right, pattern_arg(a), pattern_arg(b), pattern_arg(c)};
}

template<typename A>
struct NotOp {
    struct pattern_tag {};
    A a;

    constexpr static uint32_t binds = bindings<A>::mask;

    constexpr static IRNodeType min_node_type = IRNodeType::Not;
    constexpr static IRNodeType max_node_type = IRNodeType::Not;
    constexpr static bool canonical = A::canonical;

    template<uint32_t bound>
    HALIDE_ALWAYS_INLINE bool match(const BaseExprNode &e, MatcherState &state) const noexcept {
        if (e.node_type != IRNodeType::Not) {
            return false;
        }
        const Not &op = (const Not &)e;
        return (a.template match<bound>(*op.a.get(), state));
    }

    template<uint32_t bound, typename A2>
    HALIDE_ALWAYS_INLINE bool match(const NotOp<A2> &op, MatcherState &state) const noexcept {
        return a.template match<bound>(unwrap(op.a), state);
    }

    HALIDE_ALWAYS_INLINE
    Expr make(MatcherState &state, halide_type_t type_hint) const {
        return Not::make(a.make(state, type_hint));
    }

    constexpr static bool foldable = A::foldable;

    template<typename A1 = A>
    HALIDE_ALWAYS_INLINE void make_folded_const(halide_scalar_value_t &val, halide_type_t &ty, MatcherState &state) const noexcept {
        a.make_folded_const(val, ty, state);
        val.u.u64 = ~val.u.u64;
        val.u.u64 &= 1;
    }
};

template<typename A>
HALIDE_ALWAYS_INLINE auto operator!(A &&a) noexcept -> NotOp<decltype(pattern_arg(a))> {
    assert_is_lvalue_if_expr<A>();
    return {pattern_arg(a)};
}

template<typename A>
HALIDE_ALWAYS_INLINE auto not_op(A &&a) -> decltype(IRMatcher::operator!(a)) {
    assert_is_lvalue_if_expr<A>();
    return IRMatcher::operator!(a);
}

template<typename A>
inline std::ostream &operator<<(std::ostream &s, const NotOp<A> &op) {
    s << "!(" << op.a << ")";
    return s;
}

template<typename C, typename T, typename F>
struct SelectOp {
    struct pattern_tag {};
    C c;
    T t;
    F f;

    constexpr static uint32_t binds = bindings<C>::mask | bindings<T>::mask | bindings<F>::mask;

    constexpr static IRNodeType min_node_type = IRNodeType::Select;
    constexpr static IRNodeType max_node_type = IRNodeType::Select;

    constexpr static bool canonical = C::canonical && T::canonical && F::canonical;

    template<uint32_t bound>
    HALIDE_ALWAYS_INLINE bool match(const BaseExprNode &e, MatcherState &state) const noexcept {
        if (e.node_type != Select::_node_type) {
            return false;
        }
        const Select &op = (const Select &)e;
        return (c.template match<bound>(*op.condition.get(), state) &&
                t.template match<bound | bindings<C>::mask>(*op.true_value.get(), state) &&
                f.template match<bound | bindings<C>::mask | bindings<T>::mask>(*op.false_value.get(), state));
    }
    template<uint32_t bound, typename C2, typename T2, typename F2>
    HALIDE_ALWAYS_INLINE bool match(const SelectOp<C2, T2, F2> &instance, MatcherState &state) const noexcept {
        return (c.template match<bound>(unwrap(instance.c), state) &&
                t.template match<bound | bindings<C>::mask>(unwrap(instance.t), state) &&
                f.template match<bound | bindings<C>::mask | bindings<T>::mask>(unwrap(instance.f), state));
    }

    HALIDE_ALWAYS_INLINE
    Expr make(MatcherState &state, halide_type_t type_hint) const {
        return Select::make(c.make(state, {}), t.make(state, type_hint), f.make(state, type_hint));
    }

    constexpr static bool foldable = C::foldable && T::foldable && F::foldable;

    template<typename C1 = C>
    HALIDE_ALWAYS_INLINE void make_folded_const(halide_scalar_value_t &val, halide_type_t &ty, MatcherState &state) const noexcept {
        halide_scalar_value_t c_val, t_val, f_val;
        halide_type_t c_ty;
        c.make_folded_const(c_val, c_ty, state);
        if ((c_val.u.u64 & 1) == 1) {
            t.make_folded_const(val, ty, state);
        } else {
            f.make_folded_const(val, ty, state);
        }
        ty.lanes |= c_ty.lanes & MatcherState::special_values_mask;
    }
};

template<typename C, typename T, typename F>
std::ostream &operator<<(std::ostream &s, const SelectOp<C, T, F> &op) {
    s << "select(" << op.c << ", " << op.t << ", " << op.f << ")";
    return s;
}

template<typename C, typename T, typename F>
HALIDE_ALWAYS_INLINE auto select(C &&c, T &&t, F &&f) noexcept -> SelectOp<decltype(pattern_arg(c)), decltype(pattern_arg(t)), decltype(pattern_arg(f))> {
    assert_is_lvalue_if_expr<C>();
    assert_is_lvalue_if_expr<T>();
    assert_is_lvalue_if_expr<F>();
    return {pattern_arg(c), pattern_arg(t), pattern_arg(f)};
}

template<typename A, typename B>
struct BroadcastOp {
    struct pattern_tag {};
    A a;
    B lanes;

    constexpr static uint32_t binds = bindings<A>::mask | bindings<B>::mask;

    constexpr static IRNodeType min_node_type = IRNodeType::Broadcast;
    constexpr static IRNodeType max_node_type = IRNodeType::Broadcast;

    constexpr static bool canonical = A::canonical && B::canonical;

    template<uint32_t bound>
    HALIDE_ALWAYS_INLINE bool match(const BaseExprNode &e, MatcherState &state) const noexcept {
        if (e.node_type == Broadcast::_node_type) {
            const Broadcast &op = (const Broadcast &)e;
            if (a.template match<bound>(*op.value.get(), state) &&
                lanes.template match<bound>(op.lanes, state)) {
                return true;
            }
        }
        return false;
    }

    template<uint32_t bound, typename A2, typename B2>
    HALIDE_ALWAYS_INLINE bool match(const BroadcastOp<A2, B2> &op, MatcherState &state) const noexcept {
        return (a.template match<bound>(unwrap(op.a), state) &&
                lanes.template match<bound | bindings<A>::mask>(unwrap(op.lanes), state));
    }

    HALIDE_ALWAYS_INLINE
    Expr make(MatcherState &state, halide_type_t type_hint) const {
        halide_scalar_value_t lanes_val;
        halide_type_t ty;
        lanes.make_folded_const(lanes_val, ty, state);
        int32_t l = (int32_t)lanes_val.u.i64;
        type_hint.lanes /= l;
        Expr val = a.make(state, type_hint);
        if (l == 1) {
            return val;
        } else {
            return Broadcast::make(std::move(val), l);
        }
    }

    constexpr static bool foldable = false;

    template<typename A1 = A>
    HALIDE_ALWAYS_INLINE void make_folded_const(halide_scalar_value_t &val, halide_type_t &ty, MatcherState &state) const noexcept {
        halide_scalar_value_t lanes_val;
        halide_type_t lanes_ty;
        lanes.make_folded_const(lanes_val, lanes_ty, state);
        uint16_t l = (uint16_t)lanes_val.u.i64;
        a.make_folded_const(val, ty, state);
        ty.lanes = l | (ty.lanes & MatcherState::special_values_mask);
    }
};

template<typename A, typename B>
inline std::ostream &operator<<(std::ostream &s, const BroadcastOp<A, B> &op) {
    s << "broadcast(" << op.a << ", " << op.lanes << ")";
    return s;
}

template<typename A, typename B>
HALIDE_ALWAYS_INLINE auto broadcast(A &&a, B lanes) noexcept -> BroadcastOp<decltype(pattern_arg(a)), decltype(pattern_arg(lanes))> {
    assert_is_lvalue_if_expr<A>();
    assert_is_lvalue_if_expr<B>();
    return {pattern_arg(a), pattern_arg(lanes)};
}

template<typename A, typename B, typename C>
struct RampOp {
    struct pattern_tag {};
    A a;
    B b;
    C lanes;

    constexpr static uint32_t binds = bindings<A>::mask | bindings<B>::mask | bindings<C>::mask;

    constexpr static IRNodeType min_node_type = IRNodeType::Ramp;
    constexpr static IRNodeType max_node_type = IRNodeType::Ramp;

    constexpr static bool canonical = A::canonical && B::canonical && C::canonical;

    template<uint32_t bound>
    HALIDE_ALWAYS_INLINE bool match(const BaseExprNode &e, MatcherState &state) const noexcept {
        if (e.node_type != Ramp::_node_type) {
            return false;
        }
        const Ramp &op = (const Ramp &)e;
        if (a.template match<bound>(*op.base.get(), state) &&
            b.template match<bound | bindings<A>::mask>(*op.stride.get(), state) &&
            lanes.template match<bound | bindings<A>::mask | bindings<B>::mask>(op.lanes, state)) {
            return true;
        } else {
            return false;
        }
    }

    template<uint32_t bound, typename A2, typename B2, typename C2>
    HALIDE_ALWAYS_INLINE bool match(const RampOp<A2, B2, C2> &op, MatcherState &state) const noexcept {
        return (a.template match<bound>(unwrap(op.a), state) &&
                b.template match<bound | bindings<A>::mask>(unwrap(op.b), state) &&
                lanes.template match<bound | bindings<A>::mask | bindings<B>::mask>(unwrap(op.lanes), state));
    }

    HALIDE_ALWAYS_INLINE
    Expr make(MatcherState &state, halide_type_t type_hint) const {
        halide_scalar_value_t lanes_val;
        halide_type_t ty;
        lanes.make_folded_const(lanes_val, ty, state);
        int32_t l = (int32_t)lanes_val.u.i64;
        type_hint.lanes /= l;
        Expr ea, eb;
        eb = b.make(state, type_hint);
        ea = a.make(state, eb.type());
        return Ramp::make(ea, eb, l);
    }

    constexpr static bool foldable = false;
};

template<typename A, typename B, typename C>
std::ostream &operator<<(std::ostream &s, const RampOp<A, B, C> &op) {
    s << "ramp(" << op.a << ", " << op.b << ", " << op.lanes << ")";
    return s;
}

template<typename A, typename B, typename C>
HALIDE_ALWAYS_INLINE auto ramp(A &&a, B &&b, C &&c) noexcept -> RampOp<decltype(pattern_arg(a)), decltype(pattern_arg(b)), decltype(pattern_arg(c))> {
    assert_is_lvalue_if_expr<A>();
    assert_is_lvalue_if_expr<B>();
    assert_is_lvalue_if_expr<C>();
    return {pattern_arg(a), pattern_arg(b), pattern_arg(c)};
}

template<typename... Args>
struct VectorInstructionOp {
    struct pattern_tag {};
    const VectorInstruction::InstructionOp op;
    std::tuple<Args...> args;

    static constexpr uint32_t binds = bitwise_or_reduce((bindings<Args>::mask)...);

    constexpr static IRNodeType min_node_type = IRNodeType::VectorInstruction;
    constexpr static IRNodeType max_node_type = IRNodeType::VectorInstruction;
    constexpr static bool canonical = and_reduce((Args::canonical)...);

    template<int i,
             uint32_t bound,
             typename = typename std::enable_if<(i < sizeof...(Args))>::type>
    HALIDE_ALWAYS_INLINE bool match_args(int, const VectorInstruction &v, MatcherState &state) const noexcept {
        using T = decltype(std::get<i>(args));
        return (std::get<i>(args).template match<bound>(*v.args[i].get(), state) &&
                match_args<i + 1, bound | bindings<T>::mask>(0, v, state));
    }

    template<int i, uint32_t binds>
    HALIDE_ALWAYS_INLINE bool match_args(double, const VectorInstruction &v, MatcherState &state) const noexcept {
        return true;
    }

    template<uint32_t bound>
    HALIDE_ALWAYS_INLINE bool match(const BaseExprNode &e, MatcherState &state) const noexcept {
        if (e.node_type != IRNodeType::VectorInstruction) {
            return false;
        }
        const VectorInstruction &v = (const VectorInstruction &)e;
        return (v.op == op && match_args<0, bound>(0, v, state));
    }

    template<int i,
             typename = typename std::enable_if<(i < sizeof...(Args))>::type>
    HALIDE_ALWAYS_INLINE void print_args(int, std::ostream &s) const {
        s << std::get<i>(args);
        if (i + 1 < sizeof...(Args)) {
            s << ", ";
        }
        print_args<i + 1>(0, s);
    }

    template<int i>
    HALIDE_ALWAYS_INLINE void print_args(double, std::ostream &s) const {
    }

    HALIDE_ALWAYS_INLINE
    void print_args(std::ostream &s) const {
        print_args<0>(0, s);
    }

    HALIDE_ALWAYS_INLINE
    Expr make(MatcherState &state, halide_type_t type_hint) const {
        std::vector<Expr> r_args(sizeof...(Args));
        // TODO(rootjalex): How do we do type hints for the args?
        // TODO(rootjalex): Is there a way to do basically an unrolled
        // loop of the below? this is ugly.
        // Supposedly C++20 will have constexpr std::transform, perhaps
        // we can use that when Halide upgrades.

        r_args[0] = std::get<0>(args).make(state, {});
        if constexpr (sizeof...(Args) > 1) {
            r_args[1] = std::get<const_min(1, sizeof...(Args) - 1)>(args).make(state, {});
        }
        if constexpr (sizeof...(Args) > 2) {
            r_args[2] = std::get<const_min(2, sizeof...(Args) - 1)>(args).make(state, {});
        }

        // for (int i = 0; i < sizeof...(Args); i++) {
        //     // TODO(rootjalex): how do we do type-hints here?
        //     args[i] = std::get<i>(args).make(state, {});
        // }
        return VectorInstruction::make(type_hint, op, r_args);
    }

    constexpr static bool foldable = false;

    HALIDE_ALWAYS_INLINE
    VectorInstructionOp(const VectorInstruction::InstructionOp _op, Args... args) noexcept
        : op(_op), args(args...) {
        static_assert(sizeof...(Args) > 0 && sizeof...(Args) <= 3,
                      "VectorInstructionOp must have non-zero arguments, and update make() if more than 3 arguments.");
    }
};

template<typename... Args>
std::ostream &operator<<(std::ostream &s, const VectorInstructionOp<Args...> &op) {
    // TODO(rootjalex): Should we print the type?
    s << "vector_instr(\"";
    s << op.op << "\", ";
    op.print_args(s);
    s << ")";
    return s;
}

template<typename... Args>
HALIDE_ALWAYS_INLINE auto v_instr(const VectorInstruction::InstructionOp op, Args &&...args) noexcept -> VectorInstructionOp<decltype(pattern_arg(args))...> {
    static_assert(and_reduce((is_lvalue_if_expr<Args>())...), "All parameters to a VectorInstructionOp must be lvalues if Exprs");
    return {op, pattern_arg(args)...};
}

template<typename A, typename B, VectorReduce::Operator reduce_op>
struct VectorReduceOp {
    struct pattern_tag {};
    A a;
    B lanes;

    constexpr static uint32_t binds = bindings<A>::mask | bindings<B>::mask;

    constexpr static IRNodeType min_node_type = IRNodeType::VectorReduce;
    constexpr static IRNodeType max_node_type = IRNodeType::VectorReduce;
    constexpr static bool canonical = A::canonical;

    template<uint32_t bound>
    HALIDE_ALWAYS_INLINE bool match(const BaseExprNode &e, MatcherState &state) const noexcept {
        if (e.node_type == VectorReduce::_node_type) {
            const VectorReduce &op = (const VectorReduce &)e;
            if (op.op == reduce_op &&
                a.template match<bound>(*op.value.get(), state) &&
                lanes.template match<bound | bindings<A>::mask>(op.type.lanes(), state)) {
                return true;
            }
        }
        return false;
    }

    template<uint32_t bound, typename A2, typename B2, VectorReduce::Operator reduce_op_2>
    HALIDE_ALWAYS_INLINE bool match(const VectorReduceOp<A2, B2, reduce_op_2> &op, MatcherState &state) const noexcept {
        return (reduce_op == reduce_op_2 &&
                a.template match<bound>(unwrap(op.a), state) &&
                lanes.template match<bound | bindings<A>::mask>(unwrap(op.lanes), state));
    }

    HALIDE_ALWAYS_INLINE
    Expr make(MatcherState &state, halide_type_t type_hint) const {
        halide_scalar_value_t lanes_val;
        halide_type_t ty;
        lanes.make_folded_const(lanes_val, ty, state);
        int l = (int)lanes_val.u.i64;
        return VectorReduce::make(reduce_op, a.make(state, type_hint), l);
    }

    constexpr static bool foldable = false;
};

template<typename A, typename B, VectorReduce::Operator reduce_op>
inline std::ostream &operator<<(std::ostream &s, const VectorReduceOp<A, B, reduce_op> &op) {
    s << "vector_reduce(" << reduce_op << ", " << op.a << ", " << op.lanes << ")";
    return s;
}

template<typename A, typename B>
HALIDE_ALWAYS_INLINE auto h_add(A &&a, B lanes) noexcept -> VectorReduceOp<decltype(pattern_arg(a)), decltype(pattern_arg(lanes)), VectorReduce::Add> {
    assert_is_lvalue_if_expr<A>();
    return {pattern_arg(a), pattern_arg(lanes)};
}

template<typename A, typename B>
HALIDE_ALWAYS_INLINE auto h_satadd(A &&a, B lanes) noexcept -> VectorReduceOp<decltype(pattern_arg(a)), decltype(pattern_arg(lanes)), VectorReduce::SaturatingAdd> {
    assert_is_lvalue_if_expr<A>();
    return {pattern_arg(a), pattern_arg(lanes)};
}

template<typename A, typename B>
HALIDE_ALWAYS_INLINE auto h_min(A &&a, B lanes) noexcept -> VectorReduceOp<decltype(pattern_arg(a)), decltype(pattern_arg(lanes)), VectorReduce::Min> {
    assert_is_lvalue_if_expr<A>();
    return {pattern_arg(a), pattern_arg(lanes)};
}

template<typename A, typename B>
HALIDE_ALWAYS_INLINE auto h_max(A &&a, B lanes) noexcept -> VectorReduceOp<decltype(pattern_arg(a)), decltype(pattern_arg(lanes)), VectorReduce::Max> {
    assert_is_lvalue_if_expr<A>();
    return {pattern_arg(a), pattern_arg(lanes)};
}

template<typename A, typename B>
HALIDE_ALWAYS_INLINE auto h_and(A &&a, B lanes) noexcept -> VectorReduceOp<decltype(pattern_arg(a)), decltype(pattern_arg(lanes)), VectorReduce::And> {
    assert_is_lvalue_if_expr<A>();
    return {pattern_arg(a), pattern_arg(lanes)};
}

template<typename A, typename B>
HALIDE_ALWAYS_INLINE auto h_or(A &&a, B lanes) noexcept -> VectorReduceOp<decltype(pattern_arg(a)), decltype(pattern_arg(lanes)), VectorReduce::Or> {
    assert_is_lvalue_if_expr<A>();
    return {pattern_arg(a), pattern_arg(lanes)};
}

template<typename A>
struct NegateOp {
    struct pattern_tag {};
    A a;

    constexpr static uint32_t binds = bindings<A>::mask;

    constexpr static IRNodeType min_node_type = IRNodeType::Sub;
    constexpr static IRNodeType max_node_type = IRNodeType::Sub;

    constexpr static bool canonical = A::canonical;

    template<uint32_t bound>
    HALIDE_ALWAYS_INLINE bool match(const BaseExprNode &e, MatcherState &state) const noexcept {
        if (e.node_type != Sub::_node_type) {
            return false;
        }
        const Sub &op = (const Sub &)e;
        return (a.template match<bound>(*op.b.get(), state) &&
                is_const_zero(op.a));
    }

    template<uint32_t bound, typename A2>
    HALIDE_ALWAYS_INLINE bool match(NegateOp<A2> &&p, MatcherState &state) const noexcept {
        return a.template match<bound>(unwrap(p.a), state);
    }

    HALIDE_ALWAYS_INLINE
    Expr make(MatcherState &state, halide_type_t type_hint) const {
        Expr ea = a.make(state, type_hint);
        Expr z = make_zero(ea.type());
        return Sub::make(std::move(z), std::move(ea));
    }

    constexpr static bool foldable = A::foldable;

    template<typename A1 = A>
    HALIDE_ALWAYS_INLINE void make_folded_const(halide_scalar_value_t &val, halide_type_t &ty, MatcherState &state) const noexcept {
        a.make_folded_const(val, ty, state);
        int dead_bits = 64 - ty.bits;
        switch (ty.code) {
        case halide_type_int:
            if (ty.bits >= 32 && val.u.u64 && (val.u.u64 << (65 - ty.bits)) == 0) {
                // Trying to negate the most negative signed int for a no-overflow type.
                ty.lanes |= MatcherState::signed_integer_overflow;
            } else {
                // Negate, drop the high bits, and then sign-extend them back
                val.u.i64 = int64_t(uint64_t(-val.u.i64) << dead_bits) >> dead_bits;
            }
            break;
        case halide_type_uint:
            val.u.u64 = ((-val.u.u64) << dead_bits) >> dead_bits;
            break;
        case halide_type_float:
        case halide_type_bfloat:
            val.u.f64 = -val.u.f64;
            break;
        default:
            // unreachable
            ;
        }
    }
};

template<typename A>
std::ostream &operator<<(std::ostream &s, const NegateOp<A> &op) {
    s << "-" << op.a;
    return s;
}

template<typename A>
HALIDE_ALWAYS_INLINE auto operator-(A &&a) noexcept -> NegateOp<decltype(pattern_arg(a))> {
    assert_is_lvalue_if_expr<A>();
    return {pattern_arg(a)};
}

template<typename A>
HALIDE_ALWAYS_INLINE auto negate(A &&a) -> decltype(IRMatcher::operator-(a)) {
    assert_is_lvalue_if_expr<A>();
    return IRMatcher::operator-(a);
}

template<typename A>
struct CastOp {
    struct pattern_tag {};
    Type t;
    A a;

    constexpr static uint32_t binds = bindings<A>::mask;

    constexpr static IRNodeType min_node_type = IRNodeType::Cast;
    constexpr static IRNodeType max_node_type = IRNodeType::Cast;
    constexpr static bool canonical = A::canonical;

    template<uint32_t bound>
    HALIDE_ALWAYS_INLINE bool match(const BaseExprNode &e, MatcherState &state) const noexcept {
        if (e.node_type != Cast::_node_type) {
            return false;
        }
        const Cast &op = (const Cast &)e;
        return (e.type == t &&
                a.template match<bound>(*op.value.get(), state));
    }
    template<uint32_t bound, typename A2>
    HALIDE_ALWAYS_INLINE bool match(const CastOp<A2> &op, MatcherState &state) const noexcept {
        return t == op.t && a.template match<bound>(unwrap(op.a), state);
    }

    HALIDE_ALWAYS_INLINE
    Expr make(MatcherState &state, halide_type_t type_hint) const {
        return cast(t, a.make(state, {}));
    }

    constexpr static bool foldable = false;
};

template<typename A>
std::ostream &operator<<(std::ostream &s, const CastOp<A> &op) {
    s << "cast(" << op.t << ", " << op.a << ")";
    return s;
}

template<typename A>
HALIDE_ALWAYS_INLINE auto cast(halide_type_t t, A &&a) noexcept -> CastOp<decltype(pattern_arg(a))> {
    assert_is_lvalue_if_expr<A>();
    return {t, pattern_arg(a)};
}

// A node for expressing type hints, when rules are ambiguously typed.
template<typename A>
struct TypeHint {
    struct pattern_tag {};
    Type type;
    A a;

    constexpr static uint32_t binds = bindings<A>::mask;

    constexpr static IRNodeType min_node_type = IRNodeType::Cast;
    constexpr static IRNodeType max_node_type = IRNodeType::Cast;
    constexpr static bool canonical = A::canonical;

    HALIDE_ALWAYS_INLINE
    Expr make(MatcherState &state, halide_type_t type_hint) const {
        return a.make(state, type);
    }

    constexpr static bool foldable = false;
};

template<typename A>
std::ostream &operator<<(std::ostream &s, const TypeHint<A> &op) {
    s << "typed(" << op.type << ", " << op.a << ")";
    return s;
}

template<typename A>
HALIDE_ALWAYS_INLINE auto typed(halide_type_t t, A &&a) noexcept -> TypeHint<decltype(pattern_arg(a))> {
    assert_is_lvalue_if_expr<A>();
    return {t, pattern_arg(a)};
}

template<typename A>
struct Fold {
    struct pattern_tag {};
    A a;

    constexpr static uint32_t binds = bindings<A>::mask;

    constexpr static IRNodeType min_node_type = IRNodeType::IntImm;
    constexpr static IRNodeType max_node_type = IRNodeType::FloatImm;
    constexpr static bool canonical = true;

    HALIDE_ALWAYS_INLINE
    Expr make(MatcherState &state, halide_type_t type_hint) const noexcept {
        halide_scalar_value_t c;
        halide_type_t ty = type_hint;
        a.make_folded_const(c, ty, state);

        // The result of the fold may have an underspecified type
        // (e.g. because it's from an int literal). Make the type code
        // and bits match the required type, if there is one (we can
        // tell from the bits field).
        if (type_hint.bits) {
            if (((int)ty.code == (int)halide_type_int) &&
                ((int)type_hint.code == (int)halide_type_float)) {
                int64_t x = c.u.i64;
                c.u.f64 = (double)x;
            }
            ty.code = type_hint.code;
            ty.bits = type_hint.bits;
        }

        Expr e = make_const_expr(c, ty);
        return e;
    }

    constexpr static bool foldable = A::foldable;

    template<typename A1 = A>
    HALIDE_ALWAYS_INLINE void make_folded_const(halide_scalar_value_t &val, halide_type_t &ty, MatcherState &state) const noexcept {
        a.make_folded_const(val, ty, state);
    }
};

template<typename A>
HALIDE_ALWAYS_INLINE auto fold(A &&a) noexcept -> Fold<decltype(pattern_arg(a))> {
    assert_is_lvalue_if_expr<A>();
    return {pattern_arg(a)};
}

template<typename A>
std::ostream &operator<<(std::ostream &s, const Fold<A> &op) {
    s << "fold(" << op.a << ")";
    return s;
}

template<typename A>
struct Overflows {
    struct pattern_tag {};
    A a;

    constexpr static uint32_t binds = bindings<A>::mask;

    // This rule is a predicate, so it always evaluates to a boolean,
    // which has IRNodeType UIntImm
    constexpr static IRNodeType min_node_type = IRNodeType::UIntImm;
    constexpr static IRNodeType max_node_type = IRNodeType::UIntImm;
    constexpr static bool canonical = true;

    constexpr static bool foldable = A::foldable;

    template<typename A1 = A>
    HALIDE_ALWAYS_INLINE void make_folded_const(halide_scalar_value_t &val, halide_type_t &ty, MatcherState &state) const noexcept {
        a.make_folded_const(val, ty, state);
        ty.code = halide_type_uint;
        ty.bits = 64;
        val.u.u64 = (ty.lanes & MatcherState::special_values_mask) != 0;
        ty.lanes = 1;
    }
};

template<typename A>
HALIDE_ALWAYS_INLINE auto overflows(A &&a) noexcept -> Overflows<decltype(pattern_arg(a))> {
    assert_is_lvalue_if_expr<A>();
    return {pattern_arg(a)};
}

template<typename A>
std::ostream &operator<<(std::ostream &s, const Overflows<A> &op) {
    s << "overflows(" << op.a << ")";
    return s;
}

struct Overflow {
    struct pattern_tag {};

    constexpr static uint32_t binds = 0;

    // Overflow is an intrinsic, represented as a Call node
    constexpr static IRNodeType min_node_type = IRNodeType::Call;
    constexpr static IRNodeType max_node_type = IRNodeType::Call;
    constexpr static bool canonical = true;

    template<uint32_t bound>
    HALIDE_ALWAYS_INLINE bool match(const BaseExprNode &e, MatcherState &state) const noexcept {
        if (e.node_type != Call::_node_type) {
            return false;
        }
        const Call &op = (const Call &)e;
        return (op.is_intrinsic(Call::signed_integer_overflow));
    }

    HALIDE_ALWAYS_INLINE
    Expr make(MatcherState &state, halide_type_t type_hint) const {
        type_hint.lanes |= MatcherState::signed_integer_overflow;
        return make_const_special_expr(type_hint);
    }

    constexpr static bool foldable = true;

    HALIDE_ALWAYS_INLINE
    void make_folded_const(halide_scalar_value_t &val, halide_type_t &ty, MatcherState &state) const noexcept {
        val.u.u64 = 0;
        ty.lanes |= MatcherState::signed_integer_overflow;
    }
};

inline std::ostream &operator<<(std::ostream &s, const Overflow &op) {
    s << "overflow()";
    return s;
}

template<typename A>
struct IsConst {
    struct pattern_tag {};

    constexpr static uint32_t binds = bindings<A>::mask;

    // This rule is a boolean-valued predicate. Bools have type UIntImm.
    constexpr static IRNodeType min_node_type = IRNodeType::UIntImm;
    constexpr static IRNodeType max_node_type = IRNodeType::UIntImm;
    constexpr static bool canonical = true;

    A a;
    bool check_v;
    int64_t v;

    constexpr static bool foldable = true;

    template<typename A1 = A>
    HALIDE_ALWAYS_INLINE void make_folded_const(halide_scalar_value_t &val, halide_type_t &ty, MatcherState &state) const noexcept {
        Expr e = a.make(state, {});
        ty.code = halide_type_uint;
        ty.bits = 64;
        ty.lanes = 1;
        if (check_v) {
            val.u.u64 = ::Halide::Internal::is_const(e, v) ? 1 : 0;
        } else {
            val.u.u64 = ::Halide::Internal::is_const(e) ? 1 : 0;
        }
    }
};

template<typename A>
HALIDE_ALWAYS_INLINE auto is_const(A &&a) noexcept -> IsConst<decltype(pattern_arg(a))> {
    assert_is_lvalue_if_expr<A>();
    return {pattern_arg(a), false, 0};
}

template<typename A>
HALIDE_ALWAYS_INLINE auto is_const(A &&a, int64_t value) noexcept -> IsConst<decltype(pattern_arg(a))> {
    assert_is_lvalue_if_expr<A>();
    return {pattern_arg(a), true, value};
}

template<typename A>
std::ostream &operator<<(std::ostream &s, const IsConst<A> &op) {
    if (op.check_v) {
        s << "is_const(" << op.a << ")";
    } else {
        s << "is_const(" << op.a << ", " << op.v << ")";
    }
    return s;
}

template<typename A, typename Prover>
struct CanProve {
    struct pattern_tag {};
    A a;
    Prover *prover;  // An existing simplifying mutator

    constexpr static uint32_t binds = bindings<A>::mask;

    // This rule is a boolean-valued predicate. Bools have type UIntImm.
    constexpr static IRNodeType min_node_type = IRNodeType::UIntImm;
    constexpr static IRNodeType max_node_type = IRNodeType::UIntImm;
    constexpr static bool canonical = true;

    constexpr static bool foldable = true;

    // Includes a raw call to an inlined make method, so don't inline.
    HALIDE_NEVER_INLINE void make_folded_const(halide_scalar_value_t &val, halide_type_t &ty, MatcherState &state) const {
        Expr condition = a.make(state, {});
        condition = prover->mutate(condition, nullptr);
        val.u.u64 = is_const_one(condition);
        ty.code = halide_type_uint;
        ty.bits = 1;
        ty.lanes = condition.type().lanes();
    }
};

template<typename A, typename Prover>
HALIDE_ALWAYS_INLINE auto can_prove(A &&a, Prover *p) noexcept -> CanProve<decltype(pattern_arg(a)), Prover> {
    assert_is_lvalue_if_expr<A>();
    return {pattern_arg(a), p};
}

template<typename A, typename Prover>
std::ostream &operator<<(std::ostream &s, const CanProve<A, Prover> &op) {
    s << "can_prove(" << op.a << ")";
    return s;
}

template<typename A>
struct IsFloat {
    struct pattern_tag {};
    A a;
    int bits;
    int lanes;

    constexpr static uint32_t binds = bindings<A>::mask;

    // This rule is a boolean-valued predicate. Bools have type UIntImm.
    constexpr static IRNodeType min_node_type = IRNodeType::UIntImm;
    constexpr static IRNodeType max_node_type = IRNodeType::UIntImm;
    constexpr static bool canonical = true;

    constexpr static bool foldable = true;

    HALIDE_ALWAYS_INLINE
    void make_folded_const(halide_scalar_value_t &val, halide_type_t &ty, MatcherState &state) const {
        // a is almost certainly a very simple pattern (e.g. a wild), so just inline the make method.
        Type t = a.make(state, {}).type();
        val.u.u64 = t.is_float() && (bits == 0 || t.bits() == bits) && (lanes == 0 || t.lanes() == lanes);
        ty.code = halide_type_uint;
        ty.bits = 1;
        ty.lanes = t.lanes();
    }
};

template<typename A>
HALIDE_ALWAYS_INLINE auto is_float(A &&a, int bits = 0, int lanes = 0) noexcept -> IsFloat<decltype(pattern_arg(a))> {
    assert_is_lvalue_if_expr<A>();
    return {pattern_arg(a), bits, lanes};
}

template<typename A>
std::ostream &operator<<(std::ostream &s, const IsFloat<A> &op) {
    s << "is_float(" << op.a;
    if (op.bits > 0) {
        s << ", " << op.bits;
    }
    if (op.lanes > 0) {
        s << ", " << op.lanes;
    }
    s << ")";
    return s;
}

template<typename A>
struct IsBFloat {
    struct pattern_tag {};
    A a;
    int bits;
    int lanes;

    constexpr static uint32_t binds = bindings<A>::mask;

    // This rule is a boolean-valued predicate. Bools have type UIntImm.
    constexpr static IRNodeType min_node_type = IRNodeType::UIntImm;
    constexpr static IRNodeType max_node_type = IRNodeType::UIntImm;
    constexpr static bool canonical = true;

    constexpr static bool foldable = true;

    HALIDE_ALWAYS_INLINE
    void make_folded_const(halide_scalar_value_t &val, halide_type_t &ty, MatcherState &state) const {
        // a is almost certainly a very simple pattern (e.g. a wild), so just inline the make method.
        Type t = a.make(state, {}).type();
        val.u.u64 = t.is_bfloat() && (bits == 0 || t.bits() == bits) && (lanes == 0 || t.lanes() == lanes);
        ty.code = halide_type_uint;
        ty.bits = 1;
        ty.lanes = t.lanes();
    }
};

template<typename A>
HALIDE_ALWAYS_INLINE auto is_bfloat(A &&a, int bits = 0, int lanes = 0) noexcept -> IsBFloat<decltype(pattern_arg(a))> {
    assert_is_lvalue_if_expr<A>();
    return {pattern_arg(a), bits, lanes};
}

template<typename A>
std::ostream &operator<<(std::ostream &s, const IsBFloat<A> &op) {
    s << "is_bfloat(" << op.a;
    if (op.bits > 0) {
        s << ", " << op.bits;
    }
    if (op.lanes > 0) {
        s << ", " << op.lanes;
    }
    s << ")";
    return s;
}

template<typename A>
struct IsInt {
    struct pattern_tag {};
    A a;
<<<<<<< HEAD
    int bits;
    int lanes;
=======
    int bits, lanes;
>>>>>>> 27b8a7dd

    constexpr static uint32_t binds = bindings<A>::mask;

    // This rule is a boolean-valued predicate. Bools have type UIntImm.
    constexpr static IRNodeType min_node_type = IRNodeType::UIntImm;
    constexpr static IRNodeType max_node_type = IRNodeType::UIntImm;
    constexpr static bool canonical = true;

    constexpr static bool foldable = true;

    HALIDE_ALWAYS_INLINE
    void make_folded_const(halide_scalar_value_t &val, halide_type_t &ty, MatcherState &state) const {
        // a is almost certainly a very simple pattern (e.g. a wild), so just inline the make method.
        Type t = a.make(state, {}).type();
        val.u.u64 = t.is_int() && (bits == 0 || t.bits() == bits) && (lanes == 0 || t.lanes() == lanes);
        ty.code = halide_type_uint;
        ty.bits = 1;
        ty.lanes = t.lanes();
    }
};

template<typename A>
HALIDE_ALWAYS_INLINE auto is_int(A &&a, int bits = 0, int lanes = 0) noexcept -> IsInt<decltype(pattern_arg(a))> {
    assert_is_lvalue_if_expr<A>();
    return {pattern_arg(a), bits, lanes};
}

template<typename A>
std::ostream &operator<<(std::ostream &s, const IsInt<A> &op) {
    s << "is_int(" << op.a;
    if (op.bits > 0) {
        s << ", " << op.bits;
    }
    if (op.lanes > 0) {
        s << ", " << op.lanes;
    }
    s << ")";
    return s;
}

template<typename A>
struct IsUInt {
    struct pattern_tag {};
    A a;
<<<<<<< HEAD
    int bits;
    int lanes;
=======
    int bits, lanes;
>>>>>>> 27b8a7dd

    constexpr static uint32_t binds = bindings<A>::mask;

    // This rule is a boolean-valued predicate. Bools have type UIntImm.
    constexpr static IRNodeType min_node_type = IRNodeType::UIntImm;
    constexpr static IRNodeType max_node_type = IRNodeType::UIntImm;
    constexpr static bool canonical = true;

    constexpr static bool foldable = true;

    HALIDE_ALWAYS_INLINE
    void make_folded_const(halide_scalar_value_t &val, halide_type_t &ty, MatcherState &state) const {
        // a is almost certainly a very simple pattern (e.g. a wild), so just inline the make method.
        Type t = a.make(state, {}).type();
        val.u.u64 = t.is_uint() && (bits == 0 || t.bits() == bits) && (lanes == 0 || t.lanes() == lanes);
        ty.code = halide_type_uint;
        ty.bits = 1;
        ty.lanes = t.lanes();
    }
};

template<typename A>
HALIDE_ALWAYS_INLINE auto is_uint(A &&a, int bits = 0, int lanes = 0) noexcept -> IsUInt<decltype(pattern_arg(a))> {
    assert_is_lvalue_if_expr<A>();
    return {pattern_arg(a), bits, lanes};
}

template<typename A>
std::ostream &operator<<(std::ostream &s, const IsUInt<A> &op) {
    s << "is_uint(" << op.a;
    if (op.bits > 0) {
        s << ", " << op.bits;
    }
    if (op.lanes > 0) {
        s << ", " << op.lanes;
    }
    s << ")";
    return s;
}

template<typename A>
struct IsScalar {
    struct pattern_tag {};
    A a;

    constexpr static uint32_t binds = bindings<A>::mask;

    // This rule is a boolean-valued predicate. Bools have type UIntImm.
    constexpr static IRNodeType min_node_type = IRNodeType::UIntImm;
    constexpr static IRNodeType max_node_type = IRNodeType::UIntImm;
    constexpr static bool canonical = true;

    constexpr static bool foldable = true;

    HALIDE_ALWAYS_INLINE
    void make_folded_const(halide_scalar_value_t &val, halide_type_t &ty, MatcherState &state) const {
        // a is almost certainly a very simple pattern (e.g. a wild), so just inline the make method.
        Type t = a.make(state, {}).type();
        val.u.u64 = t.is_scalar();
        ty.code = halide_type_uint;
        ty.bits = 1;
        ty.lanes = t.lanes();
    }
};

template<typename A>
HALIDE_ALWAYS_INLINE auto is_scalar(A &&a) noexcept -> IsScalar<decltype(pattern_arg(a))> {
    assert_is_lvalue_if_expr<A>();
    return {pattern_arg(a)};
}

template<typename A>
std::ostream &operator<<(std::ostream &s, const IsScalar<A> &op) {
    s << "is_scalar(" << op.a << ")";
    return s;
}

template<typename A>
struct IsMaxValue {
    struct pattern_tag {};
    A a;

    constexpr static uint32_t binds = bindings<A>::mask;

    // This rule is a boolean-valued predicate. Bools have type UIntImm.
    constexpr static IRNodeType min_node_type = IRNodeType::UIntImm;
    constexpr static IRNodeType max_node_type = IRNodeType::UIntImm;
    constexpr static bool canonical = true;

    constexpr static bool foldable = true;

    HALIDE_ALWAYS_INLINE
    void make_folded_const(halide_scalar_value_t &val, halide_type_t &ty, MatcherState &state) const {
        // a is almost certainly a very simple pattern (e.g. a wild), so just inline the make method.
        a.make_folded_const(val, ty, state);
        const uint64_t max_bits = (uint64_t)(-1) >> (64 - ty.bits + (ty.code == halide_type_int));
        if (ty.code == halide_type_uint || ty.code == halide_type_int) {
            val.u.u64 = (val.u.u64 == max_bits);
        } else {
            val.u.u64 = 0;
        }
        ty.code = halide_type_uint;
        ty.bits = 1;
    }
};

template<typename A>
HALIDE_ALWAYS_INLINE auto is_max_value(A &&a) noexcept -> IsMaxValue<decltype(pattern_arg(a))> {
    assert_is_lvalue_if_expr<A>();
    return {pattern_arg(a)};
}

template<typename A>
std::ostream &operator<<(std::ostream &s, const IsMaxValue<A> &op) {
    s << "is_max_value(" << op.a << ")";
    return s;
}

template<typename A>
struct IsMinValue {
    struct pattern_tag {};
    A a;

    constexpr static uint32_t binds = bindings<A>::mask;

    // This rule is a boolean-valued predicate. Bools have type UIntImm.
    constexpr static IRNodeType min_node_type = IRNodeType::UIntImm;
    constexpr static IRNodeType max_node_type = IRNodeType::UIntImm;
    constexpr static bool canonical = true;

    constexpr static bool foldable = true;

    HALIDE_ALWAYS_INLINE
    void make_folded_const(halide_scalar_value_t &val, halide_type_t &ty, MatcherState &state) const {
        // a is almost certainly a very simple pattern (e.g. a wild), so just inline the make method.
        a.make_folded_const(val, ty, state);
        if (ty.code == halide_type_int) {
            const uint64_t min_bits = (uint64_t)(-1) << (ty.bits - 1);
            val.u.u64 = (val.u.u64 == min_bits);
        } else if (ty.code == halide_type_uint) {
            val.u.u64 = (val.u.u64 == 0);
        } else {
            val.u.u64 = 0;
        }
        ty.code = halide_type_uint;
        ty.bits = 1;
    }
};

template<typename A>
HALIDE_ALWAYS_INLINE auto is_min_value(A &&a) noexcept -> IsMinValue<decltype(pattern_arg(a))> {
    assert_is_lvalue_if_expr<A>();
    return {pattern_arg(a)};
}

template<typename A>
std::ostream &operator<<(std::ostream &s, const IsMinValue<A> &op) {
    s << "is_min_value(" << op.a << ")";
    return s;
}

template<typename A>
struct HasEvenLanes {
    struct pattern_tag {};
    A a;

    constexpr static uint32_t binds = bindings<A>::mask;

    // This rule is a boolean-valued predicate. Bools have type UIntImm.
    constexpr static IRNodeType min_node_type = IRNodeType::UIntImm;
    constexpr static IRNodeType max_node_type = IRNodeType::UIntImm;
    constexpr static bool canonical = true;

    constexpr static bool foldable = true;

    HALIDE_ALWAYS_INLINE
    void make_folded_const(halide_scalar_value_t &val, halide_type_t &ty, MatcherState &state) const {
        // a is almost certainly a very simple pattern (e.g. a wild), so just inline the make method.
        Type t = a.make(state, {}).type();
        val.u.u64 = (t.lanes() % 2 == 0);
        ty.code = halide_type_uint;
        ty.bits = 1;
        ty.lanes = t.lanes();
    }
};

template<typename A>
HALIDE_ALWAYS_INLINE auto has_even_lanes(A &&a) noexcept -> HasEvenLanes<decltype(pattern_arg(a))> {
    assert_is_lvalue_if_expr<A>();
    return {pattern_arg(a)};
}

template<typename A>
std::ostream &operator<<(std::ostream &s, const HasEvenLanes<A> &op) {
    s << "has_even_lanes(" << op.a << ")";
    return s;
}

// Verify properties of each rewrite rule. Currently just fuzz tests them.
template<typename Before,
         typename After,
         typename Predicate,
         typename = typename std::enable_if<std::decay<Before>::type::foldable &&
                                            std::decay<After>::type::foldable>::type>
HALIDE_NEVER_INLINE void fuzz_test_rule(Before &&before, After &&after, Predicate &&pred,
                                        halide_type_t wildcard_type, halide_type_t output_type) noexcept {

    // We only validate the rules in the scalar case
    wildcard_type.lanes = output_type.lanes = 1;

    // Track which types this rule has been tested for before
    static std::set<uint32_t> tested;

    if (!tested.insert(reinterpret_bits<uint32_t>(wildcard_type)).second) {
        return;
    }

    // Print it in a form where it can be piped into a python/z3 validator
    debug(0) << "validate('" << before << "', '" << after << "', '" << pred << "', " << Type(wildcard_type) << ", " << Type(output_type) << ")\n";

    // Substitute some random constants into the before and after
    // expressions and see if the rule holds true. This should catch
    // silly errors, but not necessarily corner cases.
    static std::mt19937_64 rng(0);
    MatcherState state;

    Expr exprs[max_wild];

    for (int trials = 0; trials < 100; trials++) {
        // We want to test small constants more frequently than
        // large ones, otherwise we'll just get coverage of
        // overflow rules.
        int shift = (int)(rng() & (wildcard_type.bits - 1));

        for (int i = 0; i < max_wild; i++) {
            // Bind all the exprs and constants
            switch (wildcard_type.code) {
            case halide_type_uint: {
                // Normalize to the type's range by adding zero
                uint64_t val = constant_fold_bin_op<Add>(wildcard_type, (uint64_t)rng() >> shift, 0);
                state.set_bound_const(i, val, wildcard_type);
                val = constant_fold_bin_op<Add>(wildcard_type, (uint64_t)rng() >> shift, 0);
                exprs[i] = make_const(wildcard_type, val);
                state.set_binding(i, *exprs[i].get());
            } break;
            case halide_type_int: {
                int64_t val = constant_fold_bin_op<Add>(wildcard_type, (int64_t)rng() >> shift, 0);
                state.set_bound_const(i, val, wildcard_type);
                val = constant_fold_bin_op<Add>(wildcard_type, (int64_t)rng() >> shift, 0);
                exprs[i] = make_const(wildcard_type, val);
            } break;
            case halide_type_float:
            case halide_type_bfloat: {
                // Use a very narrow range of precise floats, so
                // that none of the rules a human is likely to
                // write have instabilities.
                double val = ((int64_t)(rng() & 15) - 8) / 2.0;
                state.set_bound_const(i, val, wildcard_type);
                val = ((int64_t)(rng() & 15) - 8) / 2.0;
                exprs[i] = make_const(wildcard_type, val);
            } break;
            default:
                return;  // Don't care about handles
            }
            state.set_binding(i, *exprs[i].get());
        }

        halide_scalar_value_t val_pred, val_before, val_after;
        halide_type_t type = output_type;
        if (!evaluate_predicate(pred, state)) {
            continue;
        }
        before.make_folded_const(val_before, type, state);
        uint16_t lanes = type.lanes;
        after.make_folded_const(val_after, type, state);
        lanes |= type.lanes;

        if (lanes & MatcherState::special_values_mask) {
            continue;
        }

        bool ok = true;
        switch (output_type.code) {
        case halide_type_uint:
            // Compare normalized representations
            ok &= (constant_fold_bin_op<Add>(output_type, val_before.u.u64, 0) ==
                   constant_fold_bin_op<Add>(output_type, val_after.u.u64, 0));
            break;
        case halide_type_int:
            ok &= (constant_fold_bin_op<Add>(output_type, val_before.u.i64, 0) ==
                   constant_fold_bin_op<Add>(output_type, val_after.u.i64, 0));
            break;
        case halide_type_float:
        case halide_type_bfloat: {
            double error = std::abs(val_before.u.f64 - val_after.u.f64);
            // We accept an equal bit pattern (e.g. inf vs inf),
            // a small floating point difference, or turning a nan into not-a-nan.
            ok &= (error < 0.01 ||
                   val_before.u.u64 == val_after.u.u64 ||
                   std::isnan(val_before.u.f64));
            break;
        }
        default:
            return;
        }

        if (!ok) {
            debug(0) << "Fails with values:\n";
            for (int i = 0; i < max_wild; i++) {
                halide_scalar_value_t val;
                state.get_bound_const(i, val, wildcard_type);
                debug(0) << " c" << i << ": " << make_const_expr(val, wildcard_type) << "\n";
            }
            for (int i = 0; i < max_wild; i++) {
                debug(0) << " _" << i << ": " << Expr(state.get_binding(i)) << "\n";
            }
            debug(0) << " Before: " << make_const_expr(val_before, output_type) << "\n";
            debug(0) << " After:  " << make_const_expr(val_after, output_type) << "\n";
            debug(0) << val_before.u.u64 << " " << val_after.u.u64 << "\n";
            internal_error;
        }
    }
}

template<typename Before,
         typename After,
         typename Predicate,
         typename = typename std::enable_if<!(std::decay<Before>::type::foldable &&
                                              std::decay<After>::type::foldable)>::type>
HALIDE_ALWAYS_INLINE void fuzz_test_rule(Before &&before, After &&after, Predicate &&pred,
                                         halide_type_t, halide_type_t, int dummy = 0) noexcept {
    // We can't verify rewrite rules that can't be constant-folded.
}

HALIDE_ALWAYS_INLINE
bool evaluate_predicate(bool x, MatcherState &) noexcept {
    return x;
}

template<typename Pattern,
         typename = typename enable_if_pattern<Pattern>::type>
HALIDE_ALWAYS_INLINE bool evaluate_predicate(Pattern p, MatcherState &state) {
    halide_scalar_value_t c;
    halide_type_t ty = halide_type_of<bool>();
    p.make_folded_const(c, ty, state);
    // Overflow counts as a failed predicate
    return (c.u.u64 != 0) && ((ty.lanes & MatcherState::special_values_mask) == 0);
}

// #defines for testing

// Print all successful or failed matches
#define HALIDE_DEBUG_MATCHED_RULES 0
#define HALIDE_DEBUG_UNMATCHED_RULES 0

// Set to true if you want to fuzz test every rewrite passed to
// operator() to ensure the input and the output have the same value
// for lots of random values of the wildcards. Run
// correctness_simplify with this on.
#define HALIDE_FUZZ_TEST_RULES 0

template<typename Instance>
struct Rewriter {
    Instance instance;
    Expr result;
    MatcherState state;
    halide_type_t output_type, wildcard_type;
    bool validate;

    HALIDE_ALWAYS_INLINE
    Rewriter(Instance instance, halide_type_t ot, halide_type_t wt)
        : instance(std::move(instance)), output_type(ot), wildcard_type(wt) {
    }

    template<typename After>
    HALIDE_NEVER_INLINE void build_replacement(After after) {
        result = after.make(state, output_type);
    }

    template<typename Before,
             typename After,
             typename = typename enable_if_pattern<Before>::type,
             typename = typename enable_if_pattern<After>::type>
    HALIDE_ALWAYS_INLINE bool operator()(Before before, After after) {
        static_assert((Before::binds & After::binds) == After::binds, "Rule result uses unbound values");
        static_assert(Before::canonical, "LHS of rewrite rule should be in canonical form");
        static_assert(After::canonical, "RHS of rewrite rule should be in canonical form");
#if HALIDE_FUZZ_TEST_RULES
        fuzz_test_rule(before, after, true, wildcard_type, output_type);
#endif
        if (before.template match<0>(unwrap(instance), state)) {
            build_replacement(after);
#if HALIDE_DEBUG_MATCHED_RULES
            debug(0) << instance << " -> " << result << " via " << before << " -> " << after << "\n";
#endif
            return true;
        } else {
#if HALIDE_DEBUG_UNMATCHED_RULES
            debug(0) << instance << " does not match " << before << "\n";
#endif
            return false;
        }
    }

    template<typename Before,
             typename = typename enable_if_pattern<Before>::type>
    HALIDE_ALWAYS_INLINE bool operator()(Before before, const Expr &after) noexcept {
        static_assert(Before::canonical, "LHS of rewrite rule should be in canonical form");
        if (before.template match<0>(unwrap(instance), state)) {
            result = after;
#if HALIDE_DEBUG_MATCHED_RULES
            debug(0) << instance << " -> " << result << " via " << before << " -> " << after << "\n";
#endif
            return true;
        } else {
#if HALIDE_DEBUG_UNMATCHED_RULES
            debug(0) << instance << " does not match " << before << "\n";
#endif
            return false;
        }
    }

    template<typename Before,
             typename = typename enable_if_pattern<Before>::type>
    HALIDE_ALWAYS_INLINE bool operator()(Before before, int64_t after) noexcept {
        static_assert(Before::canonical, "LHS of rewrite rule should be in canonical form");
#if HALIDE_FUZZ_TEST_RULES
        fuzz_test_rule(before, IntLiteral(after), true, wildcard_type, output_type);
#endif
        if (before.template match<0>(unwrap(instance), state)) {
            result = make_const(output_type, after);
#if HALIDE_DEBUG_MATCHED_RULES
            debug(0) << instance << " -> " << result << " via " << before << " -> " << after << "\n";
#endif
            return true;
        } else {
#if HALIDE_DEBUG_UNMATCHED_RULES
            debug(0) << instance << " does not match " << before << "\n";
#endif
            return false;
        }
    }

    template<typename Before,
             typename After,
             typename Predicate,
             typename = typename enable_if_pattern<Before>::type,
             typename = typename enable_if_pattern<After>::type,
             typename = typename enable_if_pattern<Predicate>::type>
    HALIDE_ALWAYS_INLINE bool operator()(Before before, After after, Predicate pred) {
        static_assert(Predicate::foldable, "Predicates must consist only of operations that can constant-fold");
        static_assert((Before::binds & After::binds) == After::binds, "Rule result uses unbound values");
        static_assert((Before::binds & Predicate::binds) == Predicate::binds, "Rule predicate uses unbound values");
        static_assert(Before::canonical, "LHS of rewrite rule should be in canonical form");
        static_assert(After::canonical, "RHS of rewrite rule should be in canonical form");

#if HALIDE_FUZZ_TEST_RULES
        fuzz_test_rule(before, after, pred, wildcard_type, output_type);
#endif
        if (before.template match<0>(unwrap(instance), state) &&
            evaluate_predicate(pred, state)) {
            build_replacement(after);
#if HALIDE_DEBUG_MATCHED_RULES
            debug(0) << instance << " -> " << result << " via " << before << " -> " << after << " when " << pred << "\n";
#endif
            return true;
        } else {
#if HALIDE_DEBUG_UNMATCHED_RULES
            debug(0) << instance << " does not match " << before << "\n";
#endif
            return false;
        }
    }

    template<typename Before,
             typename Predicate,
             typename = typename enable_if_pattern<Before>::type,
             typename = typename enable_if_pattern<Predicate>::type>
    HALIDE_ALWAYS_INLINE bool operator()(Before before, const Expr &after, Predicate pred) {
        static_assert(Predicate::foldable, "Predicates must consist only of operations that can constant-fold");
        static_assert(Before::canonical, "LHS of rewrite rule should be in canonical form");

        if (before.template match<0>(unwrap(instance), state) &&
            evaluate_predicate(pred, state)) {
            result = after;
#if HALIDE_DEBUG_MATCHED_RULES
            debug(0) << instance << " -> " << result << " via " << before << " -> " << after << " when " << pred << "\n";
#endif
            return true;
        } else {
#if HALIDE_DEBUG_UNMATCHED_RULES
            debug(0) << instance << " does not match " << before << "\n";
#endif
            return false;
        }
    }

    template<typename Before,
             typename Predicate,
             typename = typename enable_if_pattern<Before>::type,
             typename = typename enable_if_pattern<Predicate>::type>
    HALIDE_ALWAYS_INLINE bool operator()(Before before, int64_t after, Predicate pred) {
        static_assert(Predicate::foldable, "Predicates must consist only of operations that can constant-fold");
        static_assert(Before::canonical, "LHS of rewrite rule should be in canonical form");
#if HALIDE_FUZZ_TEST_RULES
        fuzz_test_rule(before, IntLiteral(after), pred, wildcard_type, output_type);
#endif
        if (before.template match<0>(unwrap(instance), state) &&
            evaluate_predicate(pred, state)) {
            result = make_const(output_type, after);
#if HALIDE_DEBUG_MATCHED_RULES
            debug(0) << instance << " -> " << result << " via " << before << " -> " << after << " when " << pred << "\n";
#endif
            return true;
        } else {
#if HALIDE_DEBUG_UNMATCHED_RULES
            debug(0) << instance << " does not match " << before << "\n";
#endif
            return false;
        }
    }
};

/** Construct a rewriter for the given instance, which may be a pattern
 * with concrete expressions as leaves, or just an expression. The
 * second optional argument (wildcard_type) is a hint as to what the
 * type of the wildcards is likely to be. If omitted it uses the same
 * type as the expression itself.  They are not required to be this
 * type, but the rule will only be tested for wildcards of that type
 * when testing is enabled.
 *
 * The rewriter can be used to check to see if the instance is one of
 * some number of patterns and if so rewrite it into another form,
 * using its operator() method. See Simplify.cpp for a bunch of
 * example usage.
 *
 * Important: Any Exprs in patterns are captured by reference, not by
 * value, so ensure they outlive the rewriter.
 */
// @{
template<typename Instance,
         typename = typename enable_if_pattern<Instance>::type>
HALIDE_ALWAYS_INLINE auto rewriter(Instance instance, halide_type_t output_type, halide_type_t wildcard_type) noexcept -> Rewriter<decltype(pattern_arg(instance))> {
    return {pattern_arg(instance), output_type, wildcard_type};
}

template<typename Instance,
         typename = typename enable_if_pattern<Instance>::type>
HALIDE_ALWAYS_INLINE auto rewriter(Instance instance, halide_type_t output_type) noexcept -> Rewriter<decltype(pattern_arg(instance))> {
    return {pattern_arg(instance), output_type, output_type};
}

HALIDE_ALWAYS_INLINE
auto rewriter(const Expr &e, halide_type_t wildcard_type) noexcept -> Rewriter<decltype(pattern_arg(e))> {
    return {pattern_arg(e), e.type(), wildcard_type};
}

HALIDE_ALWAYS_INLINE
auto rewriter(const Expr &e) noexcept -> Rewriter<decltype(pattern_arg(e))> {
    return {pattern_arg(e), e.type(), e.type()};
}
// @}

}  // namespace IRMatcher

}  // namespace Internal
}  // namespace Halide

#endif<|MERGE_RESOLUTION|>--- conflicted
+++ resolved
@@ -2633,12 +2633,8 @@
 struct IsInt {
     struct pattern_tag {};
     A a;
-<<<<<<< HEAD
     int bits;
     int lanes;
-=======
-    int bits, lanes;
->>>>>>> 27b8a7dd
 
     constexpr static uint32_t binds = bindings<A>::mask;
 
@@ -2683,12 +2679,8 @@
 struct IsUInt {
     struct pattern_tag {};
     A a;
-<<<<<<< HEAD
     int bits;
     int lanes;
-=======
-    int bits, lanes;
->>>>>>> 27b8a7dd
 
     constexpr static uint32_t binds = bindings<A>::mask;
 
