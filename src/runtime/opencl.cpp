#include "HalideRuntimeOpenCL.h"
#include "scoped_spin_lock.h"
#include "device_buffer_utils.h"
#include "device_interface.h"
#include "printer.h"

#include "mini_cl.h"

#define INLINE inline __attribute__((always_inline))

namespace Halide { namespace Runtime { namespace Internal { namespace OpenCL {

// Define the function pointers for the OpenCL API. OpenCL 1.2
// currently disabled so we can work on build bots without it.
//#define HAVE_OPENCL_12
#define CL_FN(ret, fn, args) WEAK ret (CL_API_CALL *fn) args;
#include "cl_functions.h"

// The default implementation of halide_opencl_get_symbol attempts to load
// the OpenCL runtime shared library/DLL, and then get the symbol from it.
WEAK void *lib_opencl = NULL;

extern "C" WEAK void *halide_opencl_get_symbol(void *user_context, const char *name) {
    // Only try to load the library if the library isn't already
    // loaded, or we can't load the symbol from the process already.
    void *symbol = halide_get_library_symbol(lib_opencl, name);
    if (symbol) {
        return symbol;
    }

    const char *lib_names[] = {
#ifdef WINDOWS
        "opencl.dll",
#else
        "libOpenCL.so",
        "/System/Library/Frameworks/OpenCL.framework/OpenCL",
#endif
    };
    for (size_t i = 0; i < sizeof(lib_names)/sizeof(lib_names[0]); i++) {
        lib_opencl = halide_load_library(lib_names[i]);
        if (lib_opencl) {
            debug(user_context) << "    Loaded OpenCL runtime library: " << lib_names[i] << "\n";
            break;
        }
    }

    return halide_get_library_symbol(lib_opencl, name);
}

template <typename T>
INLINE T get_cl_symbol(void *user_context, const char *name) {
    T s = (T)halide_opencl_get_symbol(user_context, name);
    if (!s) {
        error(user_context) << "OpenCL API not found: " << name << "\n";
    }
    return s;
}

// Load an OpenCL shared object/dll, and get the function pointers for the OpenCL API from it.
WEAK void load_libopencl(void *user_context) {
    debug(user_context) << "    load_libopencl (user_context: " << user_context << ")\n";
    halide_assert(user_context, clCreateContext == NULL);

    #define CL_FN(ret, fn, args) fn = get_cl_symbol<ret (CL_API_CALL *)args>(user_context, #fn);
    #include "cl_functions.h"
}

extern WEAK halide_device_interface_t opencl_device_interface;

WEAK const char *get_opencl_error_name(cl_int err);
WEAK int create_opencl_context(void *user_context, cl_context *ctx, cl_command_queue *q);

// An OpenCL context/queue/synchronization lock defined in
// this module with weak linkage
cl_context WEAK context = 0;
cl_command_queue WEAK command_queue = 0;
volatile int WEAK thread_lock = 0;

WEAK char platform_name[256];
WEAK int platform_name_lock = 0;
WEAK bool platform_name_initialized = false;

WEAK char device_type[256];
WEAK int device_type_lock = 0;
WEAK bool device_type_initialized = false;

}}}} // namespace Halide::Runtime::Internal::OpenCL

using namespace Halide::Runtime::Internal::OpenCL;

// Allow OpenCL 1.1 features to be used.
#define ENABLE_OPENCL_11

extern "C" {

WEAK void halide_opencl_set_platform_name(const char *n) {
    if (n) {
        strncpy(platform_name, n, 255);
    } else {
        platform_name[0] = 0;
    }
    platform_name_initialized = true;
}

WEAK const char *halide_opencl_get_platform_name(void *user_context) {
    ScopedSpinLock lock(&platform_name_lock);
    if (!platform_name_initialized) {
        const char *name = getenv("HL_OCL_PLATFORM_NAME");
        halide_opencl_set_platform_name(name);
    }
    return platform_name;
}


WEAK void halide_opencl_set_device_type(const char *n) {
    if (n) {
        strncpy(device_type, n, 255);
    } else {
        device_type[0] = 0;
    }
    device_type_initialized = true;
}

WEAK const char *halide_opencl_get_device_type(void *user_context) {
    ScopedSpinLock lock(&device_type_lock);
    if (!device_type_initialized) {
        const char *name = getenv("HL_OCL_DEVICE_TYPE");
        halide_opencl_set_device_type(name);
    }
    return device_type;
}

// The default implementation of halide_acquire_cl_context uses the global
// pointers above, and serializes access with a spin lock.
// Overriding implementations of acquire/release must implement the following
// behavior:
// - halide_acquire_cl_context should always store a valid context/command
//   queue in ctx/q, or return an error code.
// - A call to halide_acquire_cl_context is followed by a matching call to
//   halide_release_cl_context. halide_acquire_cl_context should block while a
//   previous call (if any) has not yet been released via halide_release_cl_context.
WEAK int halide_acquire_cl_context(void *user_context, cl_context *ctx, cl_command_queue *q, bool create = true) {
    // TODO: Should we use a more "assertive" assert? These asserts do
    // not block execution on failure.
    halide_assert(user_context, ctx != NULL);
    halide_assert(user_context, q != NULL);

    halide_assert(user_context, &thread_lock != NULL);
    while (__sync_lock_test_and_set(&thread_lock, 1)) { }

    // If the context has not been initialized, initialize it now.
    halide_assert(user_context, &context != NULL);
    halide_assert(user_context, &command_queue != NULL);
    if (!context && create) {
        cl_int error = create_opencl_context(user_context, &context, &command_queue);
        if (error != CL_SUCCESS) {
            __sync_lock_release(&thread_lock);
            return error;
        }
    }

    *ctx = context;
    *q = command_queue;
    return 0;
}

WEAK int halide_release_cl_context(void *user_context) {
    __sync_lock_release(&thread_lock);
    return 0;
}

} // extern "C"

namespace Halide { namespace Runtime { namespace Internal { namespace OpenCL {

// Helper object to acquire and release the OpenCL context.
class ClContext {
    void *user_context;

public:
    cl_context context;
    cl_command_queue cmd_queue;
    cl_int error;

    // Constructor sets 'error' if any occurs.
    INLINE ClContext(void *user_context) : user_context(user_context),
                                    context(NULL),
                                    cmd_queue(NULL),
                                    error(CL_SUCCESS) {
        if (clCreateContext == NULL) {
            load_libopencl(user_context);
        }

#ifdef DEBUG_RUNTIME
        halide_start_clock(user_context);
#endif

        error = halide_acquire_cl_context(user_context, &context, &cmd_queue);
        halide_assert(user_context, context != NULL && cmd_queue != NULL);
    }

    INLINE ~ClContext() {
        halide_release_cl_context(user_context);
    }
};

// OpenCL doesn't support creating sub-buffers from some-buffers.  In
// order to support more generalized (and frankly, minimally useful)
// crop behavior, we store a cl_mem and an offset and then create
// sub-buffers as needed.
struct device_handle {
    cl_mem mem;
    uint64_t offset;
};

// Structure to hold the state of a module attached to the context.
// Also used as a linked-list to keep track of all the different
// modules that are attached to a context in order to release them all
// when then context is released.
struct module_state {
    cl_program program;
    module_state *next;
};
WEAK module_state *state_list = NULL;

WEAK bool validate_device_pointer(void *user_context, halide_buffer_t* buf, size_t size=0) {
    if (buf->device == 0) {
        return true;
    }

    cl_mem dev_ptr = ((device_handle *)buf->device)->mem;
    uint64_t offset = ((device_handle *)buf->device)->offset;

    size_t real_size;
    cl_int result = clGetMemObjectInfo(dev_ptr, CL_MEM_SIZE, sizeof(size_t), &real_size, NULL);
    if (result != CL_SUCCESS) {
        error(user_context) << "CL: Bad device pointer " << (void *)dev_ptr
                            << ": clGetMemObjectInfo returned "
                            << get_opencl_error_name(result);
        return false;
    }

    debug(user_context) << "CL: validate " << (void *)dev_ptr << " offset: " << offset
                        << ": asked for " << (uint64_t)size
                        << ", actual allocated " << (uint64_t)real_size << "\n";

    if (size) {
        halide_assert(user_context, real_size >= (size + offset) && "Validating pointer with insufficient size");
    }
    return true;
}

// Initializes the context used by the default implementation
// of halide_acquire_context.
WEAK int create_opencl_context(void *user_context, cl_context *ctx, cl_command_queue *q) {
    debug(user_context)
        << "    create_opencl_context (user_context: " << user_context << ")\n";

    halide_assert(user_context, ctx != NULL && *ctx == NULL);
    halide_assert(user_context, q != NULL && *q == NULL);

    cl_int err = 0;

    const cl_uint max_platforms = 4;
    cl_platform_id platforms[max_platforms];
    cl_uint platform_count = 0;

    err = clGetPlatformIDs(max_platforms, platforms, &platform_count);
    if (err != CL_SUCCESS) {
        error(user_context) << "CL: clGetPlatformIDs failed: "
                            << get_opencl_error_name(err) << " " << err;
        return err;
    }

    cl_platform_id platform = NULL;

    // Find the requested platform, or the first if none specified.
    const char *name = halide_opencl_get_platform_name(user_context);
    if (name != NULL) {
        for (cl_uint i = 0; i < platform_count; ++i) {
            const cl_uint max_platform_name = 256;
            char platform_name[max_platform_name];
            err = clGetPlatformInfo(platforms[i], CL_PLATFORM_NAME, max_platform_name, platform_name, NULL );
            if (err != CL_SUCCESS) continue;
            debug(user_context) << "CL: platform " << i << " " << platform_name << "\n";

            // A platform matches the request if it is a substring of the platform name.
            if (strstr(platform_name, name)) {
                platform = platforms[i];
                break;
            }
        }
    } else if (platform_count > 0) {
        platform = platforms[0];
    }
    if (platform == NULL){
        error(user_context) << "CL: Failed to find platform\n";
        return CL_INVALID_PLATFORM;
    }

    #ifdef DEBUG_RUNTIME
    const cl_uint max_platform_name = 256;
    char platform_name[max_platform_name];
    err = clGetPlatformInfo(platform, CL_PLATFORM_NAME, max_platform_name, platform_name, NULL );
    if (err != CL_SUCCESS) {
        debug(user_context) << "    clGetPlatformInfo(CL_PLATFORM_NAME) failed: "
                            << get_opencl_error_name(err) << "\n";
        // This is just debug info, report the error but don't fail context creation due to it.
        //return err;
    } else {
        debug(user_context) << "    Got platform '" << platform_name
                            << "', about to create context (t="
                            << halide_current_time_ns(user_context)
                            << ")\n";
    }
    #endif

    // Get the types of devices requested.
    cl_device_type device_type = 0;
    const char * dev_type = halide_opencl_get_device_type(user_context);
    if (dev_type != NULL && *dev_type != '\0') {
        if (strstr(dev_type, "cpu")) {
            device_type |= CL_DEVICE_TYPE_CPU;
        }
        if (strstr(dev_type, "gpu")) {
            device_type |= CL_DEVICE_TYPE_GPU;
        }
        if (strstr(dev_type, "acc")) {
            device_type |= CL_DEVICE_TYPE_ACCELERATOR;
        }
    }
    // If no device types are specified, use all the available
    // devices.
    if (device_type == 0) {
        device_type = CL_DEVICE_TYPE_ALL;
    }

    // Get all the devices of the specified type.
    const cl_uint maxDevices = 4;
    cl_device_id devices[maxDevices];
    cl_uint deviceCount = 0;
    err = clGetDeviceIDs(platform, device_type, maxDevices, devices, &deviceCount );
    if (err != CL_SUCCESS) {
        error(user_context) << "CL: clGetDeviceIDs failed: "
                            << get_opencl_error_name(err);
        return err;
    }

    // If the user indicated a specific device index to use, use
    // that. Note that this is an index within the set of devices
    // specified by the device type. -1 means select a device
    // automatically based on core count.
    int device = halide_get_gpu_device(user_context);
    if (device == -1 && deviceCount == 1) {
        device = 0;
    } else if (device == -1) {
        debug(user_context) << "    Multiple CL devices detected. Selecting the one with the most cores.\n";
        cl_uint best_core_count = 0;
        for (cl_uint i = 0; i < deviceCount; i++) {
            cl_device_id dev = devices[i];
            cl_uint core_count = 0;
            err = clGetDeviceInfo(dev, CL_DEVICE_MAX_COMPUTE_UNITS, sizeof(cl_uint), &core_count, NULL);
            if (err != CL_SUCCESS) {
                debug(user_context) << "      Failed to get info on device " << i << "\n";
                continue;
            }
            debug(user_context) << "      Device " << i << " has " << core_count << " cores\n";
            if (core_count >= best_core_count) {
                device = i;
                best_core_count = core_count;
            }
        }
        debug(user_context) << "    Selected device " << device << "\n";
    }

    if (device < 0 || device >= (int)deviceCount) {
        error(user_context) << "CL: Failed to get device: " << device;
        return CL_DEVICE_NOT_FOUND;
    }

    cl_device_id dev = devices[device];

    #ifdef DEBUG_RUNTIME
    // Declare variables for other state we want to query.
    char device_name[256] = "";
    char device_vendor[256] = "";
    char device_profile[256] = "";
    char device_version[256] = "";
    char driver_version[256] = "";
    cl_ulong global_mem_size = 0;
    cl_ulong max_mem_alloc_size = 0;
    cl_ulong local_mem_size = 0;
    cl_uint max_compute_units = 0;
    size_t max_work_group_size = 0;
    cl_uint max_work_item_dimensions = 0;
    size_t max_work_item_sizes[4] = { 0, };


    struct {void *dst; size_t sz; cl_device_info param;} infos[] = {
        {&device_name[0], sizeof(device_name), CL_DEVICE_NAME},
        {&device_vendor[0], sizeof(device_vendor), CL_DEVICE_VENDOR},
        {&device_profile[0], sizeof(device_profile), CL_DEVICE_PROFILE},
        {&device_version[0], sizeof(device_version), CL_DEVICE_VERSION},
        {&driver_version[0], sizeof(driver_version), CL_DRIVER_VERSION},
        {&global_mem_size, sizeof(global_mem_size), CL_DEVICE_GLOBAL_MEM_SIZE},
        {&max_mem_alloc_size, sizeof(max_mem_alloc_size), CL_DEVICE_MAX_MEM_ALLOC_SIZE},
        {&local_mem_size, sizeof(local_mem_size), CL_DEVICE_LOCAL_MEM_SIZE},
        {&max_compute_units, sizeof(max_compute_units), CL_DEVICE_MAX_COMPUTE_UNITS},
        {&max_work_group_size, sizeof(max_work_group_size), CL_DEVICE_MAX_WORK_GROUP_SIZE},
        {&max_work_item_dimensions, sizeof(max_work_item_dimensions), CL_DEVICE_MAX_WORK_ITEM_DIMENSIONS},
        {&max_work_item_sizes[0], sizeof(max_work_item_sizes), CL_DEVICE_MAX_WORK_ITEM_SIZES},
        {NULL}};

    // Do all the queries.
    for (int i = 0; infos[i].dst; i++) {
        err = clGetDeviceInfo(dev, infos[i].param, infos[i].sz, infos[i].dst, NULL);
        if (err != CL_SUCCESS) {
            error(user_context) << "CL: clGetDeviceInfo failed: "
                                << get_opencl_error_name(err);
            return err;
        }
    }

    debug(user_context)
        << "      device name: " << device_name << "\n"
        << "      device vendor: " << device_vendor << "\n"
        << "      device profile: " << device_profile << "\n"
        << "      global mem size: " << global_mem_size/(1024*1024) << " MB\n"
        << "      max mem alloc size: " << max_mem_alloc_size/(1024*1024) << " MB\n"
        << "      local mem size: " << local_mem_size << "\n"
        << "      max compute units: " << max_compute_units << "\n"
        << "      max workgroup size: " << (uint64_t)max_work_group_size << "\n"
        << "      max work item dimensions: " << max_work_item_dimensions << "\n"
        << "      max work item sizes: " << (uint64_t)max_work_item_sizes[0]
        << "x" << (uint64_t)max_work_item_sizes[1]
        << "x" << (uint64_t)max_work_item_sizes[2]
        << "x" << (uint64_t)max_work_item_sizes[3] << "\n";
    #endif


    // Create context and command queue.
    cl_context_properties properties[] = { CL_CONTEXT_PLATFORM, (cl_context_properties)platform, 0 };
    debug(user_context) << "    clCreateContext -> ";
    *ctx = clCreateContext(properties, 1, &dev, NULL, NULL, &err);
    if (err != CL_SUCCESS) {
        debug(user_context) << get_opencl_error_name(err);
        error(user_context) << "CL: clCreateContext failed: "
                            << get_opencl_error_name(err)
                            << ":" << (int)err;
        return err;
    } else {
        debug(user_context) << *ctx << "\n";
    }

    debug(user_context) << "    clCreateCommandQueue ";
    *q = clCreateCommandQueue(*ctx, dev, 0, &err);
    if (err != CL_SUCCESS) {
        debug(user_context) << get_opencl_error_name(err);
        error(user_context) << "CL: clCreateCommandQueue failed: "
                            << get_opencl_error_name(err);
        return err;
    } else {
        debug(user_context) << *q << "\n";
    }

    return err;
}

}}}} // namespace Halide::Runtime::Internal::OpenCL

extern "C" {

WEAK int halide_opencl_device_free(void *user_context, halide_buffer_t* buf) {
    // halide_opencl_device_free, at present, can be exposed to clients and they
    // should be allowed to call halide_opencl_device_free on any halide_buffer_t
    // including ones that have never been used with a GPU.
    if (buf->device == 0) {
        return 0;
    }

    cl_mem dev_ptr = ((device_handle *)buf->device)->mem;
    halide_assert(user_context, (((device_handle *)buf->device)->offset == 0) && "halide_opencl_device_free on buffer obtained from halide_device_crop");

    debug(user_context)
        << "CL: halide_opencl_device_free (user_context: " << user_context
        << ", buf: " << buf << ") cl_mem: " << dev_ptr << "\n";

    ClContext ctx(user_context);
    if (ctx.error != CL_SUCCESS) {
        return ctx.error;
    }

    #ifdef DEBUG_RUNTIME
    uint64_t t_before = halide_current_time_ns(user_context);
    #endif

    halide_assert(user_context, validate_device_pointer(user_context, buf));
    debug(user_context) << "    clReleaseMemObject " << (void *)dev_ptr << "\n";
    cl_int result = clReleaseMemObject((cl_mem)dev_ptr);
    // If clReleaseMemObject fails, it is unlikely to succeed in a later call, so
    // we just end our reference to it regardless.
    free((device_handle *)buf->device);
    buf->device = 0;
    buf->device_interface->impl->release_module();
    buf->device_interface = NULL;
    if (result != CL_SUCCESS) {
        // We may be called as a destructor, so don't raise an error
        // here.
        return result;
    }

    #ifdef DEBUG_RUNTIME
    uint64_t t_after = halide_current_time_ns(user_context);
    debug(user_context) << "    Time: " << (t_after - t_before) / 1.0e6 << " ms\n";
    #endif

    return 0;
}


WEAK int halide_opencl_initialize_kernels(void *user_context, void **state_ptr, const char* src, int size) {
    debug(user_context)
        << "CL: halide_opencl_init_kernels (user_context: " << user_context
        << ", state_ptr: " << state_ptr
        << ", program: " << (void *)src
        << ", size: " << size << "\n";

    ClContext ctx(user_context);
    if (ctx.error != CL_SUCCESS) {
        return ctx.error;
    }

    #ifdef DEBUG_RUNTIME
    uint64_t t_before = halide_current_time_ns(user_context);
    #endif

    // Create the state object if necessary. This only happens once, regardless
    // of how many times halide_init_kernels/halide_release is called.
    // halide_release traverses this list and releases the program objects, but
    // it does not modify the list nodes created/inserted here.
    module_state **state = (module_state**)state_ptr;
    if (!(*state)) {
        *state = (module_state*)malloc(sizeof(module_state));
        (*state)->program = NULL;
        (*state)->next = state_list;
        state_list = *state;
    }

    // Create the program if necessary. TODO: The program object needs to not
    // only already exist, but be created for the same context/device as the
    // calling context/device.
    if (!(*state && (*state)->program) && size > 1) {
        cl_int err = 0;
        cl_device_id dev;

        err = clGetContextInfo(ctx.context, CL_CONTEXT_DEVICES, sizeof(dev), &dev, NULL);
        if (err != CL_SUCCESS) {
            error(user_context) << "CL: clGetContextInfo(CL_CONTEXT_DEVICES) failed: "
                                << get_opencl_error_name(err);
            return err;
        }

        cl_device_id devices[] = { dev };

        // Get the max constant buffer size supported by this OpenCL implementation.
        cl_ulong max_constant_buffer_size = 0;
        err = clGetDeviceInfo(dev, CL_DEVICE_MAX_CONSTANT_BUFFER_SIZE, sizeof(max_constant_buffer_size), &max_constant_buffer_size, NULL);
        if (err != CL_SUCCESS) {
            error(user_context) << "CL: clGetDeviceInfo (CL_DEVICE_MAX_CONSTANT_BUFFER_SIZE) failed: "
                                << get_opencl_error_name(err);
            return err;
        }
        // Get the max number of constant arguments supported by this OpenCL implementation.
        cl_uint max_constant_args = 0;
        err = clGetDeviceInfo(dev, CL_DEVICE_MAX_CONSTANT_ARGS, sizeof(max_constant_args), &max_constant_args, NULL);
        if (err != CL_SUCCESS) {
            error(user_context) << "CL: clGetDeviceInfo (CL_DEVICE_MAX_CONSTANT_ARGS) failed: "
                                << get_opencl_error_name(err);
            return err;
        }

        // Build the compile argument options.
        stringstream options(user_context);
        options << "-D MAX_CONSTANT_BUFFER_SIZE=" << max_constant_buffer_size
                << " -D MAX_CONSTANT_ARGS=" << max_constant_args;

        const char * sources[] = { src };
        debug(user_context) << "    clCreateProgramWithSource -> ";
        cl_program program = clCreateProgramWithSource(ctx.context, 1, &sources[0], NULL, &err );
        if (err != CL_SUCCESS) {
            debug(user_context) << get_opencl_error_name(err) << "\n";
            error(user_context) << "CL: clCreateProgramWithSource failed: "
                                << get_opencl_error_name(err);
            return err;
        } else {
            debug(user_context) << (void *)program << "\n";
        }
        (*state)->program = program;

        debug(user_context) << "    clBuildProgram " << (void *)program
                            << " " << options.str() << "\n";
        err = clBuildProgram(program, 1, devices, options.str(), NULL, NULL );
        if (err != CL_SUCCESS) {

            // Allocate an appropriately sized buffer for the build log.
            char buffer[8192];

            // Get build log
            if (clGetProgramBuildInfo(program, dev,
                                      CL_PROGRAM_BUILD_LOG,
                                      sizeof(buffer), buffer,
                                      NULL) == CL_SUCCESS) {
                error(user_context) << "CL: clBuildProgram failed: "
                                    << get_opencl_error_name(err)
                                    << "\nBuild Log:\n"
                                    << buffer << "\n";
            } else {
                error(user_context) << "clGetProgramBuildInfo failed";
            }

            return err;
        }
    }

    #ifdef DEBUG_RUNTIME
    uint64_t t_after = halide_current_time_ns(user_context);
    debug(user_context) << "    Time: " << (t_after - t_before) / 1.0e6 << " ms\n";
    #endif

    return 0;
}

// Used to generate correct timings when tracing
WEAK int halide_opencl_device_sync(void *user_context, halide_buffer_t *) {
    debug(user_context) << "CL: halide_opencl_device_sync (user_context: " << user_context << ")\n";

    ClContext ctx(user_context);
    halide_assert(user_context, ctx.error == CL_SUCCESS);

    #ifdef DEBUG_RUNTIME
    uint64_t t_before = halide_current_time_ns(user_context);
    #endif

    cl_int err = clFinish(ctx.cmd_queue);
    if (err != CL_SUCCESS) {
        error(user_context) << "CL: clFinish failed: "
                            << get_opencl_error_name(err);
        return err;
    }

    #ifdef DEBUG_RUNTIME
    uint64_t t_after = halide_current_time_ns(user_context);
    debug(user_context) << "    Time: " << (t_after - t_before) / 1.0e6 << " ms\n";
    #endif

    return CL_SUCCESS;
}

WEAK int halide_opencl_device_release(void *user_context) {
    debug(user_context)
        << "CL: halide_opencl_device_release (user_context: " << user_context << ")\n";

    // The ClContext object does not allow the context storage to be modified,
    // so we use halide_acquire_context directly.
    int err;
    cl_context ctx;
    cl_command_queue q;
    err = halide_acquire_cl_context(user_context, &ctx, &q, false);
    if (err != 0) {
        return err;
    }

    if (ctx) {
        err = clFinish(q);
        halide_assert(user_context, err == CL_SUCCESS);

        // Unload the modules attached to this context. Note that the list
        // nodes themselves are not freed, only the program objects are
        // released. Subsequent calls to halide_init_kernels might re-create
        // the program object using the same list node to store the program
        // object.
        module_state *state = state_list;
        while (state) {
            if (state->program) {
                debug(user_context) << "    clReleaseProgram " << state->program << "\n";
                err = clReleaseProgram(state->program);
                halide_assert(user_context, err == CL_SUCCESS);
                state->program = NULL;
            }
            state = state->next;
        }

        // Release the context itself, if we created it.
        if (ctx == context) {
            debug(user_context) << "    clReleaseCommandQueue " << command_queue << "\n";
            err = clReleaseCommandQueue(command_queue);
            halide_assert(user_context, err == CL_SUCCESS);
            command_queue = NULL;

            debug(user_context) << "    clReleaseContext " << context << "\n";
            err = clReleaseContext(context);
            halide_assert(user_context, err == CL_SUCCESS);
            context = NULL;
        }
    }

    halide_release_cl_context(user_context);

    return 0;
}

WEAK int halide_opencl_device_malloc(void *user_context, halide_buffer_t* buf) {
    debug(user_context)
        << "CL: halide_opencl_device_malloc (user_context: " << user_context
        << ", buf: " << buf << ")\n";

    ClContext ctx(user_context);
    if (ctx.error != CL_SUCCESS) {
        return ctx.error;
    }

    size_t size = buf->size_in_bytes();
    halide_assert(user_context, size != 0);
    if (buf->device) {
        halide_assert(user_context, validate_device_pointer(user_context, buf, size));
        return 0;
    }

    for (int i = 0; i < buf->dimensions; i++) {
        halide_assert(user_context, buf->dim[i].stride >= 0);
    }


    debug(user_context) << "    allocating " << *buf << "\n";

    #ifdef DEBUG_RUNTIME
    uint64_t t_before = halide_current_time_ns(user_context);
    #endif

    device_handle *dev_handle = (device_handle *)malloc(sizeof(device_handle));
    if (dev_handle == NULL) {
        return CL_OUT_OF_HOST_MEMORY;
    }

    cl_int err;
    debug(user_context) << "    clCreateBuffer -> " << (int)size << " ";
    cl_mem dev_ptr = clCreateBuffer(ctx.context, CL_MEM_READ_WRITE, size, NULL, &err);
    if (err != CL_SUCCESS || dev_ptr == 0) {
        debug(user_context) << get_opencl_error_name(err) << "\n";
        error(user_context) << "CL: clCreateBuffer failed: "
                            << get_opencl_error_name(err);
        free(dev_handle);
        return err;
    } else {
        debug(user_context) << (void *)dev_ptr << "device_handle: " << dev_handle << "\n";
    }

    dev_handle->mem = dev_ptr;
    dev_handle->offset = 0;
    buf->device = (uint64_t)dev_handle;
    buf->device_interface = &opencl_device_interface;
    buf->device_interface->impl->use_module();

    debug(user_context)
        << "    Allocated device buffer " << (void *)buf->device
        << " for buffer " << buf << "\n";

    #ifdef DEBUG_RUNTIME
    uint64_t t_after = halide_current_time_ns(user_context);
    debug(user_context) << "    Time: " << (t_after - t_before) / 1.0e6 << " ms\n";
    #endif

    return CL_SUCCESS;
}

namespace {
WEAK int do_multidimensional_copy(void *user_context, ClContext &ctx,
                                  const device_copy &c,
                                  int64_t src_idx, int64_t dst_idx,
                                  int d, bool from_host, bool to_host) {
    if (d > MAX_COPY_DIMS) {
        error(user_context) << "Buffer has too many dimensions to copy to/from GPU\n";
        return -1;
    } else if (d == 0) {
        cl_int err = 0;

        debug(user_context) << "    from " << (from_host ? "host" : "device")
                            << " to " << (to_host ? "host" : "device") << ", "
                            << (void *)c.src << " + " << src_idx
                            << " -> " << (void *)c.dst << " + " << dst_idx
                            << ", " << c.chunk_size << " bytes\n";
        if (!from_host && to_host) {
            err = clEnqueueReadBuffer(ctx.cmd_queue, ((device_handle *)c.src)->mem,
                                      CL_FALSE, src_idx + ((device_handle *)c.src)->offset, c.chunk_size, (void *)(c.dst + dst_idx),
                                      0, NULL, NULL);
        } else if (from_host && !to_host) {
            err = clEnqueueWriteBuffer(ctx.cmd_queue, ((device_handle *)c.dst)->mem,
                                       CL_FALSE, dst_idx + ((device_handle *)c.dst)->offset, c.chunk_size, (void *)(c.src + src_idx),
                                       0, NULL, NULL);
        } else if (!from_host && !to_host) {
            err = clEnqueueCopyBuffer(ctx.cmd_queue, ((device_handle *)c.src)->mem, ((device_handle *)c.dst)->mem,
                                      src_idx + ((device_handle *)c.src)->offset, dst_idx  + ((device_handle *)c.dst)->offset,
                                      c.chunk_size, 0, NULL, NULL);
        } else if (c.dst != c.src) {
            // Could reach here if a user called directly into the
            // opencl API for a device->host copy on a source buffer
            // with device_dirty = false.
            memcpy((void *)c.dst, (void *)c.src, c.chunk_size);
        }

        if (err) {
            error(user_context) << "CL: buffer copy failed: " << get_opencl_error_name(err);
            return (int)err;
        }
    } else {
        ssize_t src_off = 0, dst_off = 0;
        for (int i = 0; i < (int)c.extent[d-1]; i++) {
            int err = do_multidimensional_copy(user_context, ctx, c,
                                               src_idx + src_off, dst_idx + dst_off,
                                               d - 1, from_host, to_host);
            dst_off += c.dst_stride_bytes[d-1];
            src_off += c.src_stride_bytes[d-1];
            if (err) {
                return err;
            }
        }
    }
    return 0;
}
}

WEAK int halide_opencl_buffer_copy(void *user_context, struct halide_buffer_t *src,
                                   const struct halide_device_interface_t *dst_device_interface,
                                   struct halide_buffer_t *dst) {
    // We only handle copies to opencl or to host
    halide_assert(user_context, dst_device_interface == NULL ||
                  dst_device_interface == &opencl_device_interface);

    if (src->device_dirty() &&
        src->device_interface != &opencl_device_interface) {
        halide_assert(user_context, dst_device_interface == &opencl_device_interface);
        // If the source is not opencl or host memory, ask the source
        // device interface to copy to dst host memory first.
        int err = src->device_interface->impl->buffer_copy(user_context, src, NULL, dst);
        if (err) return err;
        // Now just copy from src to host
        src = dst;
    }

    bool from_host = !src->device_dirty() && src->host;
    bool to_host = !dst_device_interface;

    halide_assert(user_context, from_host || src->device);
    halide_assert(user_context, to_host || dst->device);

    device_copy c = make_buffer_copy(src, from_host, dst, to_host);

    int err = 0;
    {
        ClContext ctx(user_context);
        if (ctx.error != CL_SUCCESS) {
            return ctx.error;
        }

        debug(user_context)
            << "CL: halide_opencl_buffer_copy (user_context: " << user_context
            << ", src: " << src << ", dst: " << dst << ")\n";

        #ifdef DEBUG_RUNTIME
        uint64_t t_before = halide_current_time_ns(user_context);
        if (!from_host) {
            halide_assert(user_context, validate_device_pointer(user_context, src));
        }
        if (!to_host) {
            halide_assert(user_context, validate_device_pointer(user_context, dst));
        }
        #endif

        err = do_multidimensional_copy(user_context, ctx, c, c.src_begin, 0, dst->dimensions, from_host, to_host);

        // The reads/writes above are all non-blocking, so empty the command
        // queue before we proceed so that other host code won't write
        // to the buffer while the above writes are still running.
        clFinish(ctx.cmd_queue);

        #ifdef DEBUG_RUNTIME
        uint64_t t_after = halide_current_time_ns(user_context);
        debug(user_context) << "    Time: " << (t_after - t_before) / 1.0e6 << " ms\n";
        #endif
    }

    return err;
}

WEAK int halide_opencl_copy_to_device(void *user_context, halide_buffer_t* buf) {
    return halide_opencl_buffer_copy(user_context, buf, &opencl_device_interface, buf);
}

WEAK int halide_opencl_copy_to_host(void *user_context, halide_buffer_t* buf) {
    return halide_opencl_buffer_copy(user_context, buf, NULL, buf);
}

WEAK int halide_opencl_run(void *user_context,
                           void *state_ptr,
                           const char* entry_name,
                           int blocksX, int blocksY, int blocksZ,
                           int threadsX, int threadsY, int threadsZ,
                           int shared_mem_bytes,
                           size_t arg_sizes[],
                           void* args[],
                           int8_t arg_is_buffer[],
                           int num_attributes,
                           float* vertex_buffer,
                           int num_coords_dim0,
                           int num_coords_dim1) {
    debug(user_context)
        << "CL: halide_opencl_run (user_context: " << user_context << ", "
        << "entry: " << entry_name << ", "
        << "blocks: " << blocksX << "x" << blocksY << "x" << blocksZ << ", "
        << "threads: " << threadsX << "x" << threadsY << "x" << threadsZ << ", "
        << "shmem: " << shared_mem_bytes << "\n";


    cl_int err;
    ClContext ctx(user_context);
    if (ctx.error != CL_SUCCESS) {
        return ctx.error;
    }

    #ifdef DEBUG_RUNTIME
    uint64_t t_before = halide_current_time_ns(user_context);
    #endif

    // Create kernel object for entry_name from the program for this module.
    halide_assert(user_context, state_ptr);
    cl_program program = ((module_state*)state_ptr)->program;

    halide_assert(user_context, program);
    debug(user_context) << "    clCreateKernel " << entry_name << " -> ";
    cl_kernel f = clCreateKernel(program, entry_name, &err);
    if (err != CL_SUCCESS) {
        debug(user_context) << get_opencl_error_name(err) << "\n";
        error(user_context) << "CL: clCreateKernel " << entry_name << " failed: "
                            << get_opencl_error_name(err) << "\n";
        return err;
    } else {
        #ifdef DEBUG_RUNTIME
        uint64_t t_create_kernel = halide_current_time_ns(user_context);
        debug(user_context) << "    Time: " << (t_create_kernel - t_before) / 1.0e6 << " ms\n";
        #endif
    }

    // Pack dims
    size_t global_dim[3] = {(size_t) blocksX*threadsX,  (size_t) blocksY*threadsY, (size_t) blocksZ*threadsZ};
    size_t local_dim[3] = {(size_t) threadsX, (size_t) threadsY, (size_t) threadsZ};

    // Set args
    int i = 0;

    // Count sub buffers needed for crops.
    int sub_buffers_needed = 0;
    while (arg_sizes[i] != 0) {
        if (arg_is_buffer[i] &&
            ((device_handle *)((halide_buffer_t *)args[i])->device)->offset != 0) {
            sub_buffers_needed++;
        }
        i += 1;
    }
    cl_mem *sub_buffers = NULL;
    int sub_buffers_saved = 0;
    if (sub_buffers_needed > 0) {
        sub_buffers = (cl_mem *)malloc(sizeof(cl_mem) * sub_buffers_needed);
        if (sub_buffers == NULL) {
            return halide_error_code_out_of_memory;
        }
        memset(sub_buffers, 0, sizeof(cl_mem) * sub_buffers_needed);
    }

    i = 0;
    while (arg_sizes[i] != 0) {
        debug(user_context) << "    clSetKernelArg " << i
                            << " " << (int)arg_sizes[i]
                            << " [" << (*((void **)args[i])) << " ...] "
                            << arg_is_buffer[i] << "\n";
        void *this_arg = args[i];
        cl_int err = CL_SUCCESS;

        if (arg_is_buffer[i]) {
            halide_assert(user_context, arg_sizes[i] == sizeof(uint64_t));
            cl_mem mem = ((device_handle *)((halide_buffer_t *)this_arg)->device)->mem;
            uint64_t offset = ((device_handle *)((halide_buffer_t *)this_arg)->device)->offset;

            if (offset != 0) {
                cl_buffer_region region = {offset, ((halide_buffer_t *)this_arg)->size_in_bytes()};
                // The sub-buffer encompasses the linear range of addresses that
                // span the crop.
                mem = clCreateSubBuffer(mem, CL_MEM_READ_WRITE, CL_BUFFER_CREATE_TYPE_REGION, &region, &err);
                sub_buffers[sub_buffers_saved++] = mem;
            }
            if (err == CL_SUCCESS) {
                debug(user_context) << "Mapped dev handle is: " << (void *)mem << "\n";
                err = clSetKernelArg(f, i, sizeof(mem), &mem);
            }
        } else {
            err = clSetKernelArg(f, i, arg_sizes[i], this_arg);
        }

        if (err != CL_SUCCESS) {
            error(user_context) << "CL: clSetKernelArg failed: "
                                << get_opencl_error_name(err);
            for (int sub_buf_index = 0; sub_buf_index < sub_buffers_saved; sub_buf_index++) {
                clReleaseMemObject(sub_buffers[sub_buf_index]);
            }
            free(sub_buffers);
            return err;
        }
        i++;
    }
    // Set the shared mem buffer last
    // Always set at least 1 byte of shmem, to keep the launch happy
    debug(user_context)
        << "    clSetKernelArg " << i << " " << shared_mem_bytes << " [NULL]\n";
    err = clSetKernelArg(f, i, (shared_mem_bytes > 0) ? shared_mem_bytes : 1, NULL);
    if (err != CL_SUCCESS) {
        error(user_context) << "CL: clSetKernelArg failed "
                            << get_opencl_error_name(err);
        return err;
    }

    // Launch kernel
    debug(user_context)
        << "    clEnqueueNDRangeKernel "
        << blocksX << "x" << blocksY << "x" << blocksZ << ", "
        << threadsX << "x" << threadsY << "x" << threadsZ << " -> ";
    err = clEnqueueNDRangeKernel(ctx.cmd_queue, f,
                                 // NDRange
                                 3, NULL, global_dim, local_dim,
                                 // Events
                                 0, NULL, NULL);
    debug(user_context) << get_opencl_error_name(err) << "\n";

    // Now that the kernel is enqueued, OpenCL is holding its own
    // references to sub buffers and the local ones can be released.
    for (int sub_buf_index = 0; sub_buf_index < sub_buffers_saved; sub_buf_index++) {
        clReleaseMemObject(sub_buffers[sub_buf_index]);
    }
    free(sub_buffers);

    if (err != CL_SUCCESS) {
        error(user_context) << "CL: clEnqueueNDRangeKernel failed: "
                            << get_opencl_error_name(err) << "\n";
        return err;
    }

    debug(user_context) << "    Releasing kernel " << (void *)f << "\n";
    clReleaseKernel(f);
    debug(user_context) << "    clReleaseKernel finished" << (void *)f << "\n";

    #ifdef DEBUG_RUNTIME
    err = clFinish(ctx.cmd_queue);
    if (err != CL_SUCCESS) {
        error(user_context) << "CL: clFinish failed (" << err << ")\n";
        return err;
    }
    uint64_t t_after = halide_current_time_ns(user_context);
    debug(user_context) << "    Time: " << (t_after - t_before) / 1.0e6 << " ms\n";
    #endif
    return 0;
}

WEAK int halide_opencl_device_and_host_malloc(void *user_context, struct halide_buffer_t *buf) {
    return halide_default_device_and_host_malloc(user_context, buf, &opencl_device_interface);
}

WEAK int halide_opencl_device_and_host_free(void *user_context, struct halide_buffer_t *buf) {
    return halide_default_device_and_host_free(user_context, buf, &opencl_device_interface);
}

WEAK int halide_opencl_wrap_cl_mem(void *user_context, struct halide_buffer_t *buf, uint64_t mem) {
    halide_assert(user_context, buf->device == 0);
    if (buf->device != 0) {
        return -2;
    }
    device_handle *dev_handle = (device_handle *)malloc(sizeof(device_handle));
    if (dev_handle == NULL) {
        return halide_error_code_out_of_memory;
    }
    dev_handle->mem = (cl_mem)mem;
    dev_handle->offset = 0;
    buf->device = (uint64_t)dev_handle;
    buf->device_interface = &opencl_device_interface;
    buf->device_interface->impl->use_module();
#if DEBUG_RUNTIME
    if (!validate_device_pointer(user_context, buf)) {
        free((device_handle *)buf->device);
        buf->device = 0;
        buf->device_interface->impl->release_module();
        buf->device_interface = NULL;
        return -3;
    }
#endif
    return 0;
}

WEAK int halide_opencl_detach_cl_mem(void *user_context, halide_buffer_t *buf) {
    if (buf->device == NULL) {
        return 0;
    }
    halide_assert(user_context, buf->device_interface == &opencl_device_interface);
    free((device_handle *)buf->device);
    buf->device = 0;
    buf->device_interface->impl->release_module();
    buf->device_interface = NULL;
    return 0;
}

WEAK uintptr_t halide_opencl_get_cl_mem(void *user_context, halide_buffer_t *buf) {
    if (buf->device == NULL) {
        return 0;
    }
    halide_assert(user_context, buf->device_interface == &opencl_device_interface);
    return (uintptr_t)((device_handle *)buf->device)->mem;
}

WEAK uint64_t halide_opencl_get_crop_offset(void *user_context, halide_buffer_t *buf) {
    if (buf->device == NULL) {
        return 0;
    }
    halide_assert(user_context, buf->device_interface == &opencl_device_interface);
    return ((device_handle *)buf->device)->offset;
}

WEAK int halide_opencl_device_crop(void *user_context,
                                    const struct halide_buffer_t *src,
                                    struct halide_buffer_t *dst) {
    ClContext ctx(user_context);
    if (ctx.error != CL_SUCCESS) {
        return ctx.error;
    }

    dst->device_interface = src->device_interface;
    int64_t offset = 0;
    for (int i = 0; i < src->dimensions; i++) {
        offset += (dst->dim[i].min - src->dim[i].min) * src->dim[i].stride;
    }
    offset *= src->type.bytes();
<<<<<<< HEAD

    device_handle *new_dev_handle = (device_handle *)malloc(sizeof(device_handle));
    if (new_dev_handle == NULL) {
        error(user_context) << "CL: malloc failed making device handle for crop.\n";
        return halide_error_code_out_of_memory;
=======
    cl_buffer_region region = {(size_t)offset, dst->size_in_bytes()};
    // The sub-buffer encompasses the linear range of addresses that
    // span the crop.
    dst->device = (uint64_t)clCreateSubBuffer((cl_mem)(src->device),
                                              CL_MEM_READ_WRITE,
                                              CL_BUFFER_CREATE_TYPE_REGION,
                                              &region,
                                              &err);

    if (err) {
        error(user_context) << "CL: Crop failed with error code " << get_opencl_error_name(err);
        return halide_error_code_device_crop_failed;
>>>>>>> 6e8f696a
    }

    clRetainMemObject(((device_handle *)src->device)->mem);
    new_dev_handle->mem = ((device_handle *)src->device)->mem;
    new_dev_handle->offset = ((device_handle *)src->device)->offset + offset;
    dst->device = (uint64_t)new_dev_handle;

    return 0;
}

WEAK int halide_opencl_device_release_crop(void *user_context,
                                            struct halide_buffer_t *buf) {
    // Basically the same code as in halide_opencl_device_free, but with
    // enough differences to require separate code.

    cl_mem dev_ptr = ((device_handle *)buf->device)->mem;

    debug(user_context)
        << "CL: halide_opencl_device_release_crop(user_context: " << user_context
        << ", buf: " << buf << ") cl_mem: " << dev_ptr << " offset: " << ((device_handle *)buf->device)->offset << "\n";

    ClContext ctx(user_context);
    if (ctx.error != CL_SUCCESS) {
        return ctx.error;
    }

    #ifdef DEBUG_RUNTIME
    uint64_t t_before = halide_current_time_ns(user_context);
    #endif

    halide_assert(user_context, validate_device_pointer(user_context, buf));
    debug(user_context) << "    clReleaseMemObject " << (void *)dev_ptr << "\n";
    // Sub-buffers are released with clReleaseMemObject
    cl_int result = clReleaseMemObject((cl_mem)dev_ptr);
    free((device_handle *)buf->device);
    if (result != CL_SUCCESS) {
        // We may be called as a destructor, so don't raise an error
        // here.
        return result;
    }

    #ifdef DEBUG_RUNTIME
    uint64_t t_after = halide_current_time_ns(user_context);
    debug(user_context) << "    Time: " << (t_after - t_before) / 1.0e6 << " ms\n";
    #endif

    return 0;
}

WEAK const struct halide_device_interface_t *halide_opencl_device_interface() {
    return &opencl_device_interface;
}

namespace {
__attribute__((destructor))
WEAK void halide_opencl_cleanup() {
    halide_opencl_device_release(NULL);
}
}

} // extern "C" linkage

namespace Halide { namespace Runtime { namespace Internal { namespace OpenCL {
WEAK const char *get_opencl_error_name(cl_int err) {
    switch (err) {
    case CL_SUCCESS: return "CL_SUCCESS";
    case CL_DEVICE_NOT_FOUND: return "CL_DEVICE_NOT_FOUND";
    case CL_DEVICE_NOT_AVAILABLE: return "CL_DEVICE_NOT_AVAILABLE";
    case CL_COMPILER_NOT_AVAILABLE: return "CL_COMPILER_NOT_AVAILABLE";
    case CL_MEM_OBJECT_ALLOCATION_FAILURE: return "CL_MEM_OBJECT_ALLOCATION_FAILURE";
    case CL_OUT_OF_RESOURCES: return "CL_OUT_OF_RESOURCES";
    case CL_OUT_OF_HOST_MEMORY: return "CL_OUT_OF_HOST_MEMORY";
    case CL_PROFILING_INFO_NOT_AVAILABLE: return "CL_PROFILING_INFO_NOT_AVAILABLE";
    case CL_MEM_COPY_OVERLAP: return "CL_MEM_COPY_OVERLAP";
    case CL_IMAGE_FORMAT_MISMATCH: return "CL_IMAGE_FORMAT_MISMATCH";
    case CL_IMAGE_FORMAT_NOT_SUPPORTED: return "CL_IMAGE_FORMAT_NOT_SUPPORTED";
    case CL_BUILD_PROGRAM_FAILURE: return "CL_BUILD_PROGRAM_FAILURE";
    case CL_MAP_FAILURE: return "CL_MAP_FAILURE";
    case CL_MISALIGNED_SUB_BUFFER_OFFSET: return "CL_MISALIGNED_SUB_BUFFER_OFFSET";
    case CL_EXEC_STATUS_ERROR_FOR_EVENTS_IN_WAIT_LIST: return "CL_EXEC_STATUS_ERROR_FOR_EVENTS_IN_WAIT_LIST";
    case CL_COMPILE_PROGRAM_FAILURE: return "CL_COMPILE_PROGRAM_FAILURE";
    case CL_LINKER_NOT_AVAILABLE: return "CL_LINKER_NOT_AVAILABLE";
    case CL_LINK_PROGRAM_FAILURE: return "CL_LINK_PROGRAM_FAILURE";
    case CL_DEVICE_PARTITION_FAILED: return "CL_DEVICE_PARTITION_FAILED";
    case CL_KERNEL_ARG_INFO_NOT_AVAILABLE: return "CL_KERNEL_ARG_INFO_NOT_AVAILABLE";
    case CL_INVALID_VALUE: return "CL_INVALID_VALUE";
    case CL_INVALID_DEVICE_TYPE: return "CL_INVALID_DEVICE_TYPE";
    case CL_INVALID_PLATFORM: return "CL_INVALID_PLATFORM";
    case CL_INVALID_DEVICE: return "CL_INVALID_DEVICE";
    case CL_INVALID_CONTEXT: return "CL_INVALID_CONTEXT";
    case CL_INVALID_QUEUE_PROPERTIES: return "CL_INVALID_QUEUE_PROPERTIES";
    case CL_INVALID_COMMAND_QUEUE: return "CL_INVALID_COMMAND_QUEUE";
    case CL_INVALID_HOST_PTR: return "CL_INVALID_HOST_PTR";
    case CL_INVALID_MEM_OBJECT: return "CL_INVALID_MEM_OBJECT";
    case CL_INVALID_IMAGE_FORMAT_DESCRIPTOR: return "CL_INVALID_IMAGE_FORMAT_DESCRIPTOR";
    case CL_INVALID_IMAGE_SIZE: return "CL_INVALID_IMAGE_SIZE";
    case CL_INVALID_SAMPLER: return "CL_INVALID_SAMPLER";
    case CL_INVALID_BINARY: return "CL_INVALID_BINARY";
    case CL_INVALID_BUILD_OPTIONS: return "CL_INVALID_BUILD_OPTIONS";
    case CL_INVALID_PROGRAM: return "CL_INVALID_PROGRAM";
    case CL_INVALID_PROGRAM_EXECUTABLE: return "CL_INVALID_PROGRAM_EXECUTABLE";
    case CL_INVALID_KERNEL_NAME: return "CL_INVALID_KERNEL_NAME";
    case CL_INVALID_KERNEL_DEFINITION: return "CL_INVALID_KERNEL_DEFINITION";
    case CL_INVALID_KERNEL: return "CL_INVALID_KERNEL";
    case CL_INVALID_ARG_INDEX: return "CL_INVALID_ARG_INDEX";
    case CL_INVALID_ARG_VALUE: return "CL_INVALID_ARG_VALUE";
    case CL_INVALID_ARG_SIZE: return "CL_INVALID_ARG_SIZE";
    case CL_INVALID_KERNEL_ARGS: return "CL_INVALID_KERNEL_ARGS";
    case CL_INVALID_WORK_DIMENSION: return "CL_INVALID_WORK_DIMENSION";
    case CL_INVALID_WORK_GROUP_SIZE: return "CL_INVALID_WORK_GROUP_SIZE";
    case CL_INVALID_WORK_ITEM_SIZE: return "CL_INVALID_WORK_ITEM_SIZE";
    case CL_INVALID_GLOBAL_OFFSET: return "CL_INVALID_GLOBAL_OFFSET";
    case CL_INVALID_EVENT_WAIT_LIST: return "CL_INVALID_EVENT_WAIT_LIST";
    case CL_INVALID_EVENT: return "CL_INVALID_EVENT";
    case CL_INVALID_OPERATION: return "CL_INVALID_OPERATION";
    case CL_INVALID_GL_OBJECT: return "CL_INVALID_GL_OBJECT";
    case CL_INVALID_BUFFER_SIZE: return "CL_INVALID_BUFFER_SIZE";
    case CL_INVALID_MIP_LEVEL: return "CL_INVALID_MIP_LEVEL";
    case CL_INVALID_GLOBAL_WORK_SIZE: return "CL_INVALID_GLOBAL_WORK_SIZE";
    case CL_INVALID_PROPERTY: return "CL_INVALID_PROPERTY";
    case CL_INVALID_IMAGE_DESCRIPTOR: return "CL_INVALID_IMAGE_DESCRIPTOR";
    case CL_INVALID_COMPILER_OPTIONS: return "CL_INVALID_COMPILER_OPTIONS";
    case CL_INVALID_LINKER_OPTIONS: return "CL_INVALID_LINKER_OPTIONS";
    case CL_INVALID_DEVICE_PARTITION_COUNT: return "CL_INVALID_DEVICE_PARTITION_COUNT";
    default: return "<Unknown error>";
    }
}

WEAK halide_device_interface_impl_t opencl_device_interface_impl = {
    halide_use_jit_module,
    halide_release_jit_module,
    halide_opencl_device_malloc,
    halide_opencl_device_free,
    halide_opencl_device_sync,
    halide_opencl_device_release,
    halide_opencl_copy_to_host,
    halide_opencl_copy_to_device,
    halide_opencl_device_and_host_malloc,
    halide_opencl_device_and_host_free,
    halide_opencl_buffer_copy,
    halide_opencl_device_crop,
    halide_opencl_device_release_crop,
    halide_opencl_wrap_cl_mem,
    halide_opencl_detach_cl_mem,
};

WEAK halide_device_interface_t opencl_device_interface = {
    halide_device_malloc,
    halide_device_free,
    halide_device_sync,
    halide_device_release,
    halide_copy_to_host,
    halide_copy_to_device,
    halide_device_and_host_malloc,
    halide_device_and_host_free,
    halide_buffer_copy,
    halide_device_crop,
    halide_device_release_crop,
    halide_device_wrap_native,
    halide_device_detach_native,
    &opencl_device_interface_impl
};

}}}} // namespace Halide::Runtime::Internal::OpenCL<|MERGE_RESOLUTION|>--- conflicted
+++ resolved
@@ -991,7 +991,7 @@
             uint64_t offset = ((device_handle *)((halide_buffer_t *)this_arg)->device)->offset;
 
             if (offset != 0) {
-                cl_buffer_region region = {offset, ((halide_buffer_t *)this_arg)->size_in_bytes()};
+	      cl_buffer_region region = {(size_t)offset, ((halide_buffer_t *)this_arg)->size_in_bytes()};
                 // The sub-buffer encompasses the linear range of addresses that
                 // span the crop.
                 mem = clCreateSubBuffer(mem, CL_MEM_READ_WRITE, CL_BUFFER_CREATE_TYPE_REGION, &region, &err);
@@ -1144,26 +1144,10 @@
         offset += (dst->dim[i].min - src->dim[i].min) * src->dim[i].stride;
     }
     offset *= src->type.bytes();
-<<<<<<< HEAD
-
     device_handle *new_dev_handle = (device_handle *)malloc(sizeof(device_handle));
     if (new_dev_handle == NULL) {
         error(user_context) << "CL: malloc failed making device handle for crop.\n";
         return halide_error_code_out_of_memory;
-=======
-    cl_buffer_region region = {(size_t)offset, dst->size_in_bytes()};
-    // The sub-buffer encompasses the linear range of addresses that
-    // span the crop.
-    dst->device = (uint64_t)clCreateSubBuffer((cl_mem)(src->device),
-                                              CL_MEM_READ_WRITE,
-                                              CL_BUFFER_CREATE_TYPE_REGION,
-                                              &region,
-                                              &err);
-
-    if (err) {
-        error(user_context) << "CL: Crop failed with error code " << get_opencl_error_name(err);
-        return halide_error_code_device_crop_failed;
->>>>>>> 6e8f696a
     }
 
     clRetainMemObject(((device_handle *)src->device)->mem);
