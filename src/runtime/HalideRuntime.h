#ifndef HALIDE_HALIDERUNTIME_H
#define HALIDE_HALIDERUNTIME_H

#ifndef COMPILING_HALIDE_RUNTIME
#ifdef __cplusplus
#include <array>
#include <cstddef>
#include <cstdint>
#include <cstring>
#include <string_view>
#else
#include <stdbool.h>
#include <stddef.h>
#include <stdint.h>
#include <string.h>
#endif
#else
#include "runtime_internal.h"
#endif

#ifdef __cplusplus
// Forward declare type to allow naming typed handles.
// See Type.h for documentation.
template<typename T>
struct halide_handle_traits;
#endif

#ifdef __cplusplus
extern "C" {
#endif

#ifdef _MSC_VER
// Note that (for MSVC) you should not use "inline" along with HALIDE_ALWAYS_INLINE;
// it is not necessary, and may produce warnings for some build configurations.
#define HALIDE_ALWAYS_INLINE __forceinline
#define HALIDE_NEVER_INLINE __declspec(noinline)
#else
// Note that (for Posixy compilers) you should always use "inline" along with HALIDE_ALWAYS_INLINE;
// otherwise some corner-case scenarios may erroneously report link errors.
#define HALIDE_ALWAYS_INLINE inline __attribute__((always_inline))
#define HALIDE_NEVER_INLINE __attribute__((noinline))
#endif

#ifndef HALIDE_MUST_USE_RESULT
#ifdef __has_attribute
#if __has_attribute(nodiscard)
// C++17 or later
#define HALIDE_MUST_USE_RESULT [[nodiscard]]
#elif __has_attribute(warn_unused_result)
// Clang/GCC
#define HALIDE_MUST_USE_RESULT __attribute__((warn_unused_result))
#else
#define HALIDE_MUST_USE_RESULT
#endif
#else
#define HALIDE_MUST_USE_RESULT
#endif
#endif

// Annotation for AOT and JIT calls -- if undefined, use no annotation.
// To ensure that all results are checked, do something like
//
//    -DHALIDE_FUNCTION_ATTRS=HALIDE_MUST_USE_RESULT
//
// in your C++ compiler options
#ifndef HALIDE_FUNCTION_ATTRS
#define HALIDE_FUNCTION_ATTRS
#endif

#ifndef HALIDE_EXPORT_SYMBOL
#ifdef _MSC_VER
#define HALIDE_EXPORT_SYMBOL __declspec(dllexport)
#else
#define HALIDE_EXPORT_SYMBOL __attribute__((visibility("default")))
#endif
#endif

/** \file
 *
 * This file declares the routines used by Halide internally in its
 * runtime. On platforms that support weak linking, these can be
 * replaced with user-defined versions by defining an extern "C"
 * function with the same name and signature.
 *
 * When doing Just In Time (JIT) compilation members of
 * some_pipeline_or_func.jit_handlers() must be replaced instead. The
 * corresponding methods are documented below.
 *
 * All of these functions take a "void *user_context" parameter as their
 * first argument; if the Halide kernel that calls back to any of these
 * functions has been compiled with the UserContext feature set on its Target,
 * then the value of that pointer passed from the code that calls the
 * Halide kernel is piped through to the function.
 *
 * Some of these are also useful to call when using the default
 * implementation. E.g. halide_shutdown_thread_pool.
 *
 * Note that even on platforms with weak linking, some linker setups
 * may not respect the override you provide. E.g. if the override is
 * in a shared library and the halide object files are linked directly
 * into the output, the builtin versions of the runtime functions will
 * be called. See your linker documentation for more details. On
 * Linux, LD_DYNAMIC_WEAK=1 may help.
 *
 */

// Forward-declare to suppress warnings if compiling as C.
struct halide_buffer_t;

/** Print a message to stderr. Main use is to support tracing
 * functionality, print, and print_when calls. Also called by the default
 * halide_error.  This function can be replaced in JITed code by using
 * halide_custom_print and providing an implementation of halide_print
 * in AOT code. See Func::set_custom_print.
 */
// @{
extern void halide_print(void *user_context, const char *);
extern void halide_default_print(void *user_context, const char *);
typedef void (*halide_print_t)(void *, const char *);
extern halide_print_t halide_set_custom_print(halide_print_t print);
// @}

/** Halide calls this function on runtime errors (for example bounds
 * checking failures). This function can be replaced in JITed code by
 * using Func::set_error_handler, or in AOT code by calling
 * halide_set_error_handler. In AOT code on platforms that support
 * weak linking (i.e. not Windows), you can also override it by simply
 * defining your own halide_error.
 */
// @{
extern void halide_error(void *user_context, const char *);
extern void halide_default_error(void *user_context, const char *);
typedef void (*halide_error_handler_t)(void *, const char *);
extern halide_error_handler_t halide_set_error_handler(halide_error_handler_t handler);
// @}

/** Cross-platform mutex. Must be initialized with zero and implementation
 * must treat zero as an unlocked mutex with no waiters, etc.
 */
struct halide_mutex {
    uintptr_t _private[1];
};

/** Cross platform condition variable. Must be initialized to 0. */
struct halide_cond {
    uintptr_t _private[1];
};

/** A basic set of mutex and condition variable functions, which call
 * platform specific code for mutual exclusion. Equivalent to posix
 * calls. */
//@{
extern void halide_mutex_lock(struct halide_mutex *mutex);
extern void halide_mutex_unlock(struct halide_mutex *mutex);
extern void halide_cond_signal(struct halide_cond *cond);
extern void halide_cond_broadcast(struct halide_cond *cond);
extern void halide_cond_wait(struct halide_cond *cond, struct halide_mutex *mutex);
//@}

/** Functions for constructing/destroying/locking/unlocking arrays of mutexes. */
struct halide_mutex_array;
//@{
extern struct halide_mutex_array *halide_mutex_array_create(int sz);
extern void halide_mutex_array_destroy(void *user_context, void *array);
extern int halide_mutex_array_lock(struct halide_mutex_array *array, int entry);
extern int halide_mutex_array_unlock(struct halide_mutex_array *array, int entry);
//@}

/** Define halide_do_par_for to replace the default thread pool
 * implementation. halide_shutdown_thread_pool can also be called to
 * release resources used by the default thread pool on platforms
 * where it makes sense. See Func::set_custom_do_task and
 * Func::set_custom_do_par_for. Should return zero if all the jobs
 * return zero, or an arbitrarily chosen return value from one of the
 * jobs otherwise.
 */
//@{
typedef int (*halide_task_t)(void *user_context, int task_number, uint8_t *closure);
extern int halide_do_par_for(void *user_context,
                             halide_task_t task,
                             int min, int size, uint8_t *closure);
extern void halide_shutdown_thread_pool();
//@}

/** Set a custom method for performing a parallel for loop. Returns
 * the old do_par_for handler. */
typedef int (*halide_do_par_for_t)(void *, halide_task_t, int, int, uint8_t *);
extern halide_do_par_for_t halide_set_custom_do_par_for(halide_do_par_for_t do_par_for);

/** An opaque struct representing a semaphore. Used by the task system for async tasks. */
struct halide_semaphore_t {
    uint64_t _private[2];
};

/** A struct representing a semaphore and a number of items that must
 * be acquired from it. Used in halide_parallel_task_t below. */
struct halide_semaphore_acquire_t {
    struct halide_semaphore_t *semaphore;
    int count;
};
extern int halide_semaphore_init(struct halide_semaphore_t *, int n);
extern int halide_semaphore_release(struct halide_semaphore_t *, int n);
extern bool halide_semaphore_try_acquire(struct halide_semaphore_t *, int n);
typedef int (*halide_semaphore_init_t)(struct halide_semaphore_t *, int);
typedef int (*halide_semaphore_release_t)(struct halide_semaphore_t *, int);
typedef bool (*halide_semaphore_try_acquire_t)(struct halide_semaphore_t *, int);

/** A task representing a serial for loop evaluated over some range.
 * Note that task_parent is a pass through argument that should be
 * passed to any dependent taks that are invoked using halide_do_parallel_tasks
 * underneath this call. */
typedef int (*halide_loop_task_t)(void *user_context, int min, int extent,
                                  uint8_t *closure, void *task_parent);

/** A parallel task to be passed to halide_do_parallel_tasks. This
 * task may recursively call halide_do_parallel_tasks, and there may
 * be complex dependencies between seemingly unrelated tasks expressed
 * using semaphores. If you are using a custom task system, care must
 * be taken to avoid potential deadlock. This can be done by carefully
 * respecting the static metadata at the end of the task struct.*/
struct halide_parallel_task_t {
    // The function to call. It takes a user context, a min and
    // extent, a closure, and a task system pass through argument.
    halide_loop_task_t fn;

    // The closure to pass it
    uint8_t *closure;

    // The name of the function to be called. For debugging purposes only.
    const char *name;

    // An array of semaphores that must be acquired before the
    // function is called. Must be reacquired for every call made.
    struct halide_semaphore_acquire_t *semaphores;
    int num_semaphores;

    // The entire range the function should be called over. This range
    // may be sliced up and the function called multiple times.
    int min, extent;

    // A parallel task provides several pieces of metadata to prevent
    // unbounded resource usage or deadlock.

    // The first is the minimum number of execution contexts (call
    // stacks or threads) necessary for the function to run to
    // completion. This may be greater than one when there is nested
    // parallelism with internal producer-consumer relationships
    // (calling the function recursively spawns and blocks on parallel
    // sub-tasks that communicate with each other via semaphores). If
    // a parallel runtime calls the function when fewer than this many
    // threads are idle, it may need to create more threads to
    // complete the task, or else risk deadlock due to committing all
    // threads to tasks that cannot complete without more.
    //
    // FIXME: Note that extern stages are assumed to only require a
    // single thread to complete. If the extern stage is itself a
    // Halide pipeline, this may be an underestimate.
    int min_threads;

    // The calls to the function should be in serial order from min to min+extent-1, with only
    // one executing at a time. If false, any order is fine, and
    // concurrency is fine.
    bool serial;
};

/** Enqueue some number of the tasks described above and wait for them
 * to complete. While waiting, the calling threads assists with either
 * the tasks enqueued, or other non-blocking tasks in the task
 * system. Note that task_parent should be NULL for top-level calls
 * and the pass through argument if this call is being made from
 * another task. */
extern int halide_do_parallel_tasks(void *user_context, int num_tasks,
                                    struct halide_parallel_task_t *tasks,
                                    void *task_parent);

/** If you use the default do_par_for, you can still set a custom
 * handler to perform each individual task. Returns the old handler. */
//@{
typedef int (*halide_do_task_t)(void *, halide_task_t, int, uint8_t *);
extern halide_do_task_t halide_set_custom_do_task(halide_do_task_t do_task);
extern int halide_do_task(void *user_context, halide_task_t f, int idx,
                          uint8_t *closure);
//@}

/** The version of do_task called for loop tasks. By default calls the
 * loop task with the same arguments. */
// @{
typedef int (*halide_do_loop_task_t)(void *, halide_loop_task_t, int, int, uint8_t *, void *);
extern halide_do_loop_task_t halide_set_custom_do_loop_task(halide_do_loop_task_t do_task);
extern int halide_do_loop_task(void *user_context, halide_loop_task_t f, int min, int extent,
                               uint8_t *closure, void *task_parent);
//@}

/** Provide an entire custom tasking runtime via function
 * pointers. Note that do_task and semaphore_try_acquire are only ever
 * called by halide_default_do_par_for and
 * halide_default_do_parallel_tasks, so it's only necessary to provide
 * those if you are mixing in the default implementations of
 * do_par_for and do_parallel_tasks. */
// @{
typedef int (*halide_do_parallel_tasks_t)(void *, int, struct halide_parallel_task_t *,
                                          void *task_parent);
extern void halide_set_custom_parallel_runtime(
    halide_do_par_for_t,
    halide_do_task_t,
    halide_do_loop_task_t,
    halide_do_parallel_tasks_t,
    halide_semaphore_init_t,
    halide_semaphore_try_acquire_t,
    halide_semaphore_release_t);
// @}

/** The default versions of the parallel runtime functions. */
// @{
extern int halide_default_do_par_for(void *user_context,
                                     halide_task_t task,
                                     int min, int size, uint8_t *closure);
extern int halide_default_do_parallel_tasks(void *user_context,
                                            int num_tasks,
                                            struct halide_parallel_task_t *tasks,
                                            void *task_parent);
extern int halide_default_do_task(void *user_context, halide_task_t f, int idx,
                                  uint8_t *closure);
extern int halide_default_do_loop_task(void *user_context, halide_loop_task_t f,
                                       int min, int extent,
                                       uint8_t *closure, void *task_parent);
extern int halide_default_semaphore_init(struct halide_semaphore_t *, int n);
extern int halide_default_semaphore_release(struct halide_semaphore_t *, int n);
extern bool halide_default_semaphore_try_acquire(struct halide_semaphore_t *, int n);
// @}

struct halide_thread;

/** Spawn a thread. Returns a handle to the thread for the purposes of
 * joining it. The thread must be joined in order to clean up any
 * resources associated with it. */
extern struct halide_thread *halide_spawn_thread(void (*f)(void *), void *closure);

/** Join a thread. */
extern void halide_join_thread(struct halide_thread *);

/** Set the number of threads used by Halide's thread pool. Returns
 * the old number.
 *
 * n < 0  : error condition
 * n == 0 : use a reasonable system default (typically, number of cpus online).
 * n == 1 : use exactly one thread; this will always enforce serial execution
 * n > 1  : use a pool of exactly n threads.
 *
 * (Note that this is only guaranteed when using the default implementations
 * of halide_do_par_for(); custom implementations may completely ignore values
 * passed to halide_set_num_threads().)
 */
extern int halide_set_num_threads(int n);

/** Halide calls these functions to allocate and free memory. To
 * replace in AOT code, use the halide_set_custom_malloc and
 * halide_set_custom_free, or (on platforms that support weak
 * linking), simply define these functions yourself. In JIT-compiled
 * code use Func::set_custom_allocator.
 *
 * If you override them, and find yourself wanting to call the default
 * implementation from within your override, use
 * halide_default_malloc/free.
 *
 * Note that halide_malloc must return a pointer aligned to the
 * maximum meaningful alignment for the platform for the purpose of
 * vector loads and stores, *and* with an allocated size that is (at least)
 * an integral multiple of that same alignment. The default implementation
<<<<<<< HEAD
 * uses 32-byte alignment on arm and 64-byte alignment on x86.
 *
 * Additionally, it must be safe to read at least 8 bytes beyond the end.
=======
 * uses 32-byte alignment on arm and 64-byte alignment on x86. Additionally,
 * it must be safe to read at least 8 bytes before the start and beyond the end.
>>>>>>> 6ecdcbd7
 */
//@{
extern void *halide_malloc(void *user_context, size_t x);
extern void halide_free(void *user_context, void *ptr);
extern void *halide_default_malloc(void *user_context, size_t x);
extern void halide_default_free(void *user_context, void *ptr);
typedef void *(*halide_malloc_t)(void *, size_t);
typedef void (*halide_free_t)(void *, void *);
extern halide_malloc_t halide_set_custom_malloc(halide_malloc_t user_malloc);
extern halide_free_t halide_set_custom_free(halide_free_t user_free);
//@}

/** Halide calls these functions to interact with the underlying
 * system runtime functions. To replace in AOT code on platforms that
 * support weak linking, define these functions yourself, or use
 * the halide_set_custom_load_library() and halide_set_custom_get_library_symbol()
 * functions. In JIT-compiled code, use JITSharedRuntime::set_default_handlers().
 *
 * halide_load_library and halide_get_library_symbol are equivalent to
 * dlopen and dlsym. halide_get_symbol(sym) is equivalent to
 * dlsym(RTLD_DEFAULT, sym).
 */
//@{
extern void *halide_get_symbol(const char *name);
extern void *halide_load_library(const char *name);
extern void *halide_get_library_symbol(void *lib, const char *name);
extern void *halide_default_get_symbol(const char *name);
extern void *halide_default_load_library(const char *name);
extern void *halide_default_get_library_symbol(void *lib, const char *name);
typedef void *(*halide_get_symbol_t)(const char *name);
typedef void *(*halide_load_library_t)(const char *name);
typedef void *(*halide_get_library_symbol_t)(void *lib, const char *name);
extern halide_get_symbol_t halide_set_custom_get_symbol(halide_get_symbol_t user_get_symbol);
extern halide_load_library_t halide_set_custom_load_library(halide_load_library_t user_load_library);
extern halide_get_library_symbol_t halide_set_custom_get_library_symbol(halide_get_library_symbol_t user_get_library_symbol);
//@}

/** Called when debug_to_file is used inside %Halide code.  See
 * Func::debug_to_file for how this is called
 *
 * Cannot be replaced in JITted code at present.
 */
extern int32_t halide_debug_to_file(void *user_context, const char *filename,
                                    int32_t type_code,
                                    struct halide_buffer_t *buf);

/** Types in the halide type system. They can be ints, unsigned ints,
 * or floats (of various bit-widths), or a handle (which is always 64-bits).
 * Note that the int/uint/float values do not imply a specific bit width
 * (the bit width is expected to be encoded in a separate value).
 */
typedef enum halide_type_code_t
#if (__cplusplus >= 201103L || _MSVC_LANG >= 201103L)
    : uint8_t
#endif
{
    halide_type_int = 0,     ///< signed integers
    halide_type_uint = 1,    ///< unsigned integers
    halide_type_float = 2,   ///< IEEE floating point numbers
    halide_type_handle = 3,  ///< opaque pointer type (void *)
    halide_type_bfloat = 4,  ///< floating point numbers in the bfloat format
} halide_type_code_t;

// Note that while __attribute__ can go before or after the declaration,
// __declspec apparently is only allowed before.
#ifndef HALIDE_ATTRIBUTE_ALIGN
#ifdef _MSC_VER
#define HALIDE_ATTRIBUTE_ALIGN(x) __declspec(align(x))
#else
#define HALIDE_ATTRIBUTE_ALIGN(x) __attribute__((aligned(x)))
#endif
#endif

/** A runtime tag for a type in the halide type system. Can be ints,
 * unsigned ints, or floats of various bit-widths (the 'bits'
 * field). Can also be vectors of the same (by setting the 'lanes'
 * field to something larger than one). This struct should be
 * exactly 32-bits in size. */
struct halide_type_t {
    /** The basic type code: signed integer, unsigned integer, or floating point. */
#if (__cplusplus >= 201103L || _MSVC_LANG >= 201103L)
    HALIDE_ATTRIBUTE_ALIGN(1)
    halide_type_code_t code;  // halide_type_code_t
#else
    HALIDE_ATTRIBUTE_ALIGN(1)
    uint8_t code;  // halide_type_code_t
#endif

    /** The number of bits of precision of a single scalar value of this type. */
    HALIDE_ATTRIBUTE_ALIGN(1)
    uint8_t bits;

    /** How many elements in a vector. This is 1 for scalar types. */
    HALIDE_ATTRIBUTE_ALIGN(2)
    uint16_t lanes;

#if (__cplusplus >= 201103L || _MSVC_LANG >= 201103L)
    /** Construct a runtime representation of a Halide type from:
     * code: The fundamental type from an enum.
     * bits: The bit size of one element.
     * lanes: The number of vector elements in the type. */
    HALIDE_ALWAYS_INLINE constexpr halide_type_t(halide_type_code_t code, uint8_t bits, uint16_t lanes = 1)
        : code(code), bits(bits), lanes(lanes) {
    }

    /** Default constructor is required e.g. to declare halide_trace_event
     * instances. */
    HALIDE_ALWAYS_INLINE constexpr halide_type_t()
        : code((halide_type_code_t)0), bits(0), lanes(0) {
    }

    HALIDE_ALWAYS_INLINE constexpr halide_type_t with_lanes(uint16_t new_lanes) const {
        return halide_type_t((halide_type_code_t)code, bits, new_lanes);
    }

    HALIDE_ALWAYS_INLINE constexpr halide_type_t element_of() const {
        return with_lanes(1);
    }
    /** Compare two types for equality. */
    HALIDE_ALWAYS_INLINE constexpr bool operator==(const halide_type_t &other) const {
        return as_u32() == other.as_u32();
    }

    HALIDE_ALWAYS_INLINE constexpr bool operator!=(const halide_type_t &other) const {
        return !(*this == other);
    }

    HALIDE_ALWAYS_INLINE constexpr bool operator<(const halide_type_t &other) const {
        return as_u32() < other.as_u32();
    }

    /** Size in bytes for a single element, even if width is not 1, of this type. */
    HALIDE_ALWAYS_INLINE constexpr int bytes() const {
        return (bits + 7) / 8;
    }

    HALIDE_ALWAYS_INLINE constexpr uint32_t as_u32() const {
        // Note that this produces a result that is identical to memcpy'ing 'this'
        // into a u32 (on a little-endian machine, anyway), and at -O1 or greater
        // on Clang, the compiler knows this and optimizes this into a single 32-bit move.
        // (At -O0 it will look awful.)
        return static_cast<uint8_t>(code) |
               (static_cast<uint16_t>(bits) << 8) |
               (static_cast<uint32_t>(lanes) << 16);
    }
#endif
};

#if (__cplusplus >= 201103L || _MSVC_LANG >= 201103L)
static_assert(sizeof(halide_type_t) == sizeof(uint32_t), "size mismatch in halide_type_t");
#endif

enum halide_trace_event_code_t { halide_trace_load = 0,
                                 halide_trace_store = 1,
                                 halide_trace_begin_realization = 2,
                                 halide_trace_end_realization = 3,
                                 halide_trace_produce = 4,
                                 halide_trace_end_produce = 5,
                                 halide_trace_consume = 6,
                                 halide_trace_end_consume = 7,
                                 halide_trace_begin_pipeline = 8,
                                 halide_trace_end_pipeline = 9,
                                 halide_trace_tag = 10 };

struct halide_trace_event_t {
    /** The name of the Func or Pipeline that this event refers to */
    const char *func;

    /** If the event type is a load or a store, this points to the
     * value being loaded or stored. Use the type field to safely cast
     * this to a concrete pointer type and retrieve it. For other
     * events this is null. */
    void *value;

    /** For loads and stores, an array which contains the location
     * being accessed. For vector loads or stores it is an array of
     * vectors of coordinates (the vector dimension is innermost).
     *
     * For realization or production-related events, this will contain
     * the mins and extents of the region being accessed, in the order
     * min0, extent0, min1, extent1, ...
     *
     * For pipeline-related events, this will be null.
     */
    int32_t *coordinates;

    /** For halide_trace_tag, this points to a read-only null-terminated string
     * of arbitrary text. For all other events, this will be null.
     */
    const char *trace_tag;

    /** If the event type is a load or a store, this is the type of
     * the data. Otherwise, the value is meaningless. */
    struct halide_type_t type;

    /** The type of event */
    enum halide_trace_event_code_t event;

    /* The ID of the parent event (see below for an explanation of
     * event ancestry). */
    int32_t parent_id;

    /** If this was a load or store of a Tuple-valued Func, this is
     * which tuple element was accessed. */
    int32_t value_index;

    /** The length of the coordinates array */
    int32_t dimensions;
};

/** Called when Funcs are marked as trace_load, trace_store, or
 * trace_realization. See Func::set_custom_trace. The default
 * implementation either prints events via halide_print, or if
 * HL_TRACE_FILE is defined, dumps the trace to that file in a
 * sequence of trace packets. The header for a trace packet is defined
 * below. If the trace is going to be large, you may want to make the
 * file a named pipe, and then read from that pipe into gzip.
 *
 * halide_trace returns a unique ID which will be passed to future
 * events that "belong" to the earlier event as the parent id. The
 * ownership hierarchy looks like:
 *
 * begin_pipeline
 * +--trace_tag (if any)
 * +--trace_tag (if any)
 * ...
 * +--begin_realization
 * |  +--produce
 * |  |  +--load/store
 * |  |  +--end_produce
 * |  +--consume
 * |  |  +--load
 * |  |  +--end_consume
 * |  +--end_realization
 * +--end_pipeline
 *
 * Threading means that ownership cannot be inferred from the ordering
 * of events. There can be many active realizations of a given
 * function, or many active productions for a single
 * realization. Within a single production, the ordering of events is
 * meaningful.
 *
 * Note that all trace_tag events (if any) will occur just after the begin_pipeline
 * event, but before any begin_realization events. All trace_tags for a given Func
 * will be emitted in the order added.
 */
// @}
extern int32_t halide_trace(void *user_context, const struct halide_trace_event_t *event);
extern int32_t halide_default_trace(void *user_context, const struct halide_trace_event_t *event);
typedef int32_t (*halide_trace_t)(void *user_context, const struct halide_trace_event_t *);
extern halide_trace_t halide_set_custom_trace(halide_trace_t trace);
// @}

/** The header of a packet in a binary trace. All fields are 32-bit. */
struct halide_trace_packet_t {
    /** The total size of this packet in bytes. Always a multiple of
     * four. Equivalently, the number of bytes until the next
     * packet. */
    uint32_t size;

    /** The id of this packet (for the purpose of parent_id). */
    int32_t id;

    /** The remaining fields are equivalent to those in halide_trace_event_t */
    // @{
    struct halide_type_t type;
    enum halide_trace_event_code_t event;
    int32_t parent_id;
    int32_t value_index;
    int32_t dimensions;
    // @}

#if (__cplusplus >= 201103L || _MSVC_LANG >= 201103L)
    /** Get the coordinates array, assuming this packet is laid out in
     * memory as it was written. The coordinates array comes
     * immediately after the packet header. */
    HALIDE_ALWAYS_INLINE const int *coordinates() const {
        return (const int *)(this + 1);
    }

    HALIDE_ALWAYS_INLINE int *coordinates() {
        return (int *)(this + 1);
    }

    /** Get the value, assuming this packet is laid out in memory as
     * it was written. The packet comes immediately after the coordinates
     * array. */
    HALIDE_ALWAYS_INLINE const void *value() const {
        return (const void *)(coordinates() + dimensions);
    }

    HALIDE_ALWAYS_INLINE void *value() {
        return (void *)(coordinates() + dimensions);
    }

    /** Get the func name, assuming this packet is laid out in memory
     * as it was written. It comes after the value. */
    HALIDE_ALWAYS_INLINE const char *func() const {
        return (const char *)value() + type.lanes * type.bytes();
    }

    HALIDE_ALWAYS_INLINE char *func() {
        return (char *)value() + type.lanes * type.bytes();
    }

    /** Get the trace_tag (if any), assuming this packet is laid out in memory
     * as it was written. It comes after the func name. If there is no trace_tag,
     * this will return a pointer to an empty string. */
    HALIDE_ALWAYS_INLINE const char *trace_tag() const {
        const char *f = func();
        // strlen may not be available here
        while (*f++) {
            // nothing
        }
        return f;
    }

    HALIDE_ALWAYS_INLINE char *trace_tag() {
        char *f = func();
        // strlen may not be available here
        while (*f++) {
            // nothing
        }
        return f;
    }
#endif
};

/** Set the file descriptor that Halide should write binary trace
 * events to. If called with 0 as the argument, Halide outputs trace
 * information to stdout in a human-readable format. If never called,
 * Halide checks the for existence of an environment variable called
 * HL_TRACE_FILE and opens that file. If HL_TRACE_FILE is not defined,
 * it outputs trace information to stdout in a human-readable
 * format. */
extern void halide_set_trace_file(int fd);

/** Halide calls this to retrieve the file descriptor to write binary
 * trace events to. The default implementation returns the value set
 * by halide_set_trace_file. Implement it yourself if you wish to use
 * a custom file descriptor per user_context. Return zero from your
 * implementation to tell Halide to print human-readable trace
 * information to stdout. */
extern int halide_get_trace_file(void *user_context);

/** If tracing is writing to a file. This call closes that file
 * (flushing the trace). Returns zero on success. */
extern int halide_shutdown_trace();

/** All Halide GPU or device backend implementations provide an
 * interface to be used with halide_device_malloc, etc. This is
 * accessed via the functions below.
 */

/** An opaque struct containing per-GPU API implementations of the
 * device functions. */
struct halide_device_interface_impl_t;

/** Each GPU API provides a halide_device_interface_t struct pointing
 * to the code that manages device allocations. You can access these
 * functions directly from the struct member function pointers, or by
 * calling the functions declared below. Note that the global
 * functions are not available when using Halide as a JIT compiler.
 * If you are using raw halide_buffer_t in that context you must use
 * the function pointers in the device_interface struct.
 *
 * The function pointers below are currently the same for every GPU
 * API; only the impl field varies. These top-level functions do the
 * bookkeeping that is common across all GPU APIs, and then dispatch
 * to more API-specific functions via another set of function pointers
 * hidden inside the impl field.
 */
struct halide_device_interface_t {
    int (*device_malloc)(void *user_context, struct halide_buffer_t *buf,
                         const struct halide_device_interface_t *device_interface);
    int (*device_free)(void *user_context, struct halide_buffer_t *buf);
    int (*device_sync)(void *user_context, struct halide_buffer_t *buf);
    void (*device_release)(void *user_context,
                           const struct halide_device_interface_t *device_interface);
    int (*copy_to_host)(void *user_context, struct halide_buffer_t *buf);
    int (*copy_to_device)(void *user_context, struct halide_buffer_t *buf,
                          const struct halide_device_interface_t *device_interface);
    int (*device_and_host_malloc)(void *user_context, struct halide_buffer_t *buf,
                                  const struct halide_device_interface_t *device_interface);
    int (*device_and_host_free)(void *user_context, struct halide_buffer_t *buf);
    int (*buffer_copy)(void *user_context, struct halide_buffer_t *src,
                       const struct halide_device_interface_t *dst_device_interface, struct halide_buffer_t *dst);
    int (*device_crop)(void *user_context, const struct halide_buffer_t *src,
                       struct halide_buffer_t *dst);
    int (*device_slice)(void *user_context, const struct halide_buffer_t *src,
                        int slice_dim, int slice_pos, struct halide_buffer_t *dst);
    int (*device_release_crop)(void *user_context, struct halide_buffer_t *buf);
    int (*wrap_native)(void *user_context, struct halide_buffer_t *buf, uint64_t handle,
                       const struct halide_device_interface_t *device_interface);
    int (*detach_native)(void *user_context, struct halide_buffer_t *buf);
    int (*compute_capability)(void *user_context, int *major, int *minor);
    const struct halide_device_interface_impl_t *impl;
};

/** Release all data associated with the given device interface, in
 * particular all resources (memory, texture, context handles)
 * allocated by Halide. Must be called explicitly when using AOT
 * compilation. This is *not* thread-safe with respect to actively
 * running Halide code. Ensure all pipelines are finished before
 * calling this. */
extern void halide_device_release(void *user_context,
                                  const struct halide_device_interface_t *device_interface);

/** Copy image data from device memory to host memory. This must be called
 * explicitly to copy back the results of a GPU-based filter. */
extern int halide_copy_to_host(void *user_context, struct halide_buffer_t *buf);

/** Copy image data from host memory to device memory. This should not
 * be called directly; Halide handles copying to the device
 * automatically.  If interface is NULL and the buf has a non-zero dev
 * field, the device associated with the dev handle will be
 * used. Otherwise if the dev field is 0 and interface is NULL, an
 * error is returned. */
extern int halide_copy_to_device(void *user_context, struct halide_buffer_t *buf,
                                 const struct halide_device_interface_t *device_interface);

/** Copy data from one buffer to another. The buffers may have
 * different shapes and sizes, but the destination buffer's shape must
 * be contained within the source buffer's shape. That is, for each
 * dimension, the min on the destination buffer must be greater than
 * or equal to the min on the source buffer, and min+extent on the
 * destination buffer must be less that or equal to min+extent on the
 * source buffer. The source data is pulled from either device or
 * host memory on the source, depending on the dirty flags. host is
 * preferred if both are valid. The dst_device_interface parameter
 * controls the destination memory space. NULL means host memory. */
extern int halide_buffer_copy(void *user_context, struct halide_buffer_t *src,
                              const struct halide_device_interface_t *dst_device_interface,
                              struct halide_buffer_t *dst);

/** Give the destination buffer a device allocation which is an alias
 * for the same coordinate range in the source buffer. Modifies the
 * device, device_interface, and the device_dirty flag only. Only
 * supported by some device APIs (others will return
 * halide_error_code_device_crop_unsupported). Call
 * halide_device_release_crop instead of halide_device_free to clean
 * up resources associated with the cropped view. Do not free the
 * device allocation on the source buffer while the destination buffer
 * still lives. Note that the two buffers do not share dirty flags, so
 * care must be taken to update them together as needed. Note that src
 * and dst are required to have the same number of dimensions.
 *
 * Note also that (in theory) device interfaces which support cropping may
 * still not support cropping a crop (instead, create a new crop of the parent
 * buffer); in practice, no known implementation has this limitation, although
 * it is possible that some future implementations may require it. */
extern int halide_device_crop(void *user_context,
                              const struct halide_buffer_t *src,
                              struct halide_buffer_t *dst);

/** Give the destination buffer a device allocation which is an alias
 * for a similar coordinate range in the source buffer, but with one dimension
 * sliced away in the dst. Modifies the device, device_interface, and the
 * device_dirty flag only. Only supported by some device APIs (others will return
 * halide_error_code_device_crop_unsupported). Call
 * halide_device_release_crop instead of halide_device_free to clean
 * up resources associated with the sliced view. Do not free the
 * device allocation on the source buffer while the destination buffer
 * still lives. Note that the two buffers do not share dirty flags, so
 * care must be taken to update them together as needed. Note that the dst buffer
 * must have exactly one fewer dimension than the src buffer, and that slice_dim
 * and slice_pos must be valid within src. */
extern int halide_device_slice(void *user_context,
                               const struct halide_buffer_t *src,
                               int slice_dim, int slice_pos,
                               struct halide_buffer_t *dst);

/** Release any resources associated with a cropped/sliced view of another
 * buffer. */
extern int halide_device_release_crop(void *user_context,
                                      struct halide_buffer_t *buf);

/** Wait for current GPU operations to complete. Calling this explicitly
 * should rarely be necessary, except maybe for profiling. */
extern int halide_device_sync(void *user_context, struct halide_buffer_t *buf);

/** Allocate device memory to back a halide_buffer_t. */
extern int halide_device_malloc(void *user_context, struct halide_buffer_t *buf,
                                const struct halide_device_interface_t *device_interface);

/** Free device memory. */
extern int halide_device_free(void *user_context, struct halide_buffer_t *buf);

/** Wrap or detach a native device handle, setting the device field
 * and device_interface field as appropriate for the given GPU
 * API. The meaning of the opaque handle is specific to the device
 * interface, so if you know the device interface in use, call the
 * more specific functions in the runtime headers for your specific
 * device API instead (e.g. HalideRuntimeCuda.h). */
// @{
extern int halide_device_wrap_native(void *user_context,
                                     struct halide_buffer_t *buf,
                                     uint64_t handle,
                                     const struct halide_device_interface_t *device_interface);
extern int halide_device_detach_native(void *user_context, struct halide_buffer_t *buf);
// @}

/** Selects which gpu device to use. 0 is usually the display
 * device. If never called, Halide uses the environment variable
 * HL_GPU_DEVICE. If that variable is unset, Halide uses the last
 * device. Set this to -1 to use the last device. */
extern void halide_set_gpu_device(int n);

/** Halide calls this to get the desired halide gpu device
 * setting. Implement this yourself to use a different gpu device per
 * user_context. The default implementation returns the value set by
 * halide_set_gpu_device, or the environment variable
 * HL_GPU_DEVICE. */
extern int halide_get_gpu_device(void *user_context);

/** Set the soft maximum amount of memory, in bytes, that the LRU
 *  cache will use to memoize Func results.  This is not a strict
 *  maximum in that concurrency and simultaneous use of memoized
 *  reults larger than the cache size can both cause it to
 *  temporariliy be larger than the size specified here.
 */
extern void halide_memoization_cache_set_size(int64_t size);

/** Given a cache key for a memoized result, currently constructed
 *  from the Func name and top-level Func name plus the arguments of
 *  the computation, determine if the result is in the cache and
 *  return it if so. (The internals of the cache key should be
 *  considered opaque by this function.) If this routine returns true,
 *  it is a cache miss. Otherwise, it will return false and the
 *  buffers passed in will be filled, via copying, with memoized
 *  data. The last argument is a list if halide_buffer_t pointers which
 *  represents the outputs of the memoized Func. If the Func does not
 *  return a Tuple, there will only be one halide_buffer_t in the list. The
 *  tuple_count parameters determines the length of the list.
 *
 * The return values are:
 * -1: Signals an error.
 *  0: Success and cache hit.
 *  1: Success and cache miss.
 */
extern int halide_memoization_cache_lookup(void *user_context, const uint8_t *cache_key, int32_t size,
                                           struct halide_buffer_t *realized_bounds,
                                           int32_t tuple_count, struct halide_buffer_t **tuple_buffers);

/** Given a cache key for a memoized result, currently constructed
 *  from the Func name and top-level Func name plus the arguments of
 *  the computation, store the result in the cache for futre access by
 *  halide_memoization_cache_lookup. (The internals of the cache key
 *  should be considered opaque by this function.) Data is copied out
 *  from the inputs and inputs are unmodified. The last argument is a
 *  list if halide_buffer_t pointers which represents the outputs of the
 *  memoized Func. If the Func does not return a Tuple, there will
 *  only be one halide_buffer_t in the list. The tuple_count parameters
 *  determines the length of the list.
 *
 * If there is a memory allocation failure, the store does not store
 * the data into the cache.
 *
 * If has_eviction_key is true, the entry is marked with eviction_key to
 * allow removing the key with halide_memoization_cache_evict.
 */
extern int halide_memoization_cache_store(void *user_context, const uint8_t *cache_key, int32_t size,
                                          struct halide_buffer_t *realized_bounds,
                                          int32_t tuple_count,
                                          struct halide_buffer_t **tuple_buffers,
                                          bool has_eviction_key, uint64_t eviction_key);

/** Evict all cache entries that were tagged with the given
 *  eviction_key in the memoize scheduling directive.
 */
extern void halide_memoization_cache_evict(void *user_context, uint64_t eviction_key);

/** If halide_memoization_cache_lookup succeeds,
 * halide_memoization_cache_release must be called to signal the
 * storage is no longer being used by the caller. It will be passed
 * the host pointer of one the buffers returned by
 * halide_memoization_cache_lookup. That is
 * halide_memoization_cache_release will be called multiple times for
 * the case where halide_memoization_cache_lookup is handling multiple
 * buffers.  (This corresponds to memoizing a Tuple in Halide.) Note
 * that the host pointer must be sufficient to get to all information
 * the release operation needs. The default Halide cache impleemntation
 * accomplishes this by storing extra data before the start of the user
 * modifiable host storage.
 *
 * This call is like free and does not have a failure return.
 */
extern void halide_memoization_cache_release(void *user_context, void *host);

/** Free all memory and resources associated with the memoization cache.
 * Must be called at a time when no other threads are accessing the cache.
 */
extern void halide_memoization_cache_cleanup();

/** Verify that a given range of memory has been initialized; only used when Target::MSAN is enabled.
 *
 * The default implementation simply calls the LLVM-provided __msan_check_mem_is_initialized() function.
 *
 * The return value should always be zero.
 */
extern int halide_msan_check_memory_is_initialized(void *user_context, const void *ptr, uint64_t len, const char *name);

/** Verify that the data pointed to by the halide_buffer_t is initialized (but *not* the halide_buffer_t itself),
 * using halide_msan_check_memory_is_initialized() for checking.
 *
 * The default implementation takes pains to only check the active memory ranges
 * (skipping padding), and sorting into ranges to always check the smallest number of
 * ranges, in monotonically increasing memory order.
 *
 * Most client code should never need to replace the default implementation.
 *
 * The return value should always be zero.
 */
extern int halide_msan_check_buffer_is_initialized(void *user_context, struct halide_buffer_t *buffer, const char *buf_name);

/** Annotate that a given range of memory has been initialized;
 * only used when Target::MSAN is enabled.
 *
 * The default implementation simply calls the LLVM-provided __msan_unpoison() function.
 *
 * The return value should always be zero.
 */
extern int halide_msan_annotate_memory_is_initialized(void *user_context, const void *ptr, uint64_t len);

/** Mark the data pointed to by the halide_buffer_t as initialized (but *not* the halide_buffer_t itself),
 * using halide_msan_annotate_memory_is_initialized() for marking.
 *
 * The default implementation takes pains to only mark the active memory ranges
 * (skipping padding), and sorting into ranges to always mark the smallest number of
 * ranges, in monotonically increasing memory order.
 *
 * Most client code should never need to replace the default implementation.
 *
 * The return value should always be zero.
 */
extern int halide_msan_annotate_buffer_is_initialized(void *user_context, struct halide_buffer_t *buffer);
extern void halide_msan_annotate_buffer_is_initialized_as_destructor(void *user_context, void *buffer);

/** The error codes that may be returned by a Halide pipeline. */
enum halide_error_code_t {
    /** There was no error. This is the value returned by Halide on success. */
    halide_error_code_success = 0,

    /** An uncategorized error occurred. Refer to the string passed to halide_error. */
    halide_error_code_generic_error = -1,

    /** A Func was given an explicit bound via Func::bound, but this
     * was not large enough to encompass the region that is used of
     * the Func by the rest of the pipeline. */
    halide_error_code_explicit_bounds_too_small = -2,

    /** The elem_size field of a halide_buffer_t does not match the size in
     * bytes of the type of that ImageParam. Probable type mismatch. */
    halide_error_code_bad_type = -3,

    /** A pipeline would access memory outside of the halide_buffer_t passed
     * in. */
    halide_error_code_access_out_of_bounds = -4,

    /** A halide_buffer_t was given that spans more than 2GB of memory. */
    halide_error_code_buffer_allocation_too_large = -5,

    /** A halide_buffer_t was given with extents that multiply to a number
     * greater than 2^31-1 */
    halide_error_code_buffer_extents_too_large = -6,

    /** Applying explicit constraints on the size of an input or
     * output buffer shrank the size of that buffer below what will be
     * accessed by the pipeline. */
    halide_error_code_constraints_make_required_region_smaller = -7,

    /** A constraint on a size or stride of an input or output buffer
     * was not met by the halide_buffer_t passed in. */
    halide_error_code_constraint_violated = -8,

    /** A scalar parameter passed in was smaller than its minimum
     * declared value. */
    halide_error_code_param_too_small = -9,

    /** A scalar parameter passed in was greater than its minimum
     * declared value. */
    halide_error_code_param_too_large = -10,

    /** A call to halide_malloc returned NULL. */
    halide_error_code_out_of_memory = -11,

    /** A halide_buffer_t pointer passed in was NULL. */
    halide_error_code_buffer_argument_is_null = -12,

    /** debug_to_file failed to open or write to the specified
     * file. */
    halide_error_code_debug_to_file_failed = -13,

    /** The Halide runtime encountered an error while trying to copy
     * from device to host. Turn on -debug in your target string to
     * see more details. */
    halide_error_code_copy_to_host_failed = -14,

    /** The Halide runtime encountered an error while trying to copy
     * from host to device. Turn on -debug in your target string to
     * see more details. */
    halide_error_code_copy_to_device_failed = -15,

    /** The Halide runtime encountered an error while trying to
     * allocate memory on device. Turn on -debug in your target string
     * to see more details. */
    halide_error_code_device_malloc_failed = -16,

    /** The Halide runtime encountered an error while trying to
     * synchronize with a device. Turn on -debug in your target string
     * to see more details. */
    halide_error_code_device_sync_failed = -17,

    /** The Halide runtime encountered an error while trying to free a
     * device allocation. Turn on -debug in your target string to see
     * more details. */
    halide_error_code_device_free_failed = -18,

    /** Buffer has a non-zero device but no device interface, which
     * violates a Halide invariant. */
    halide_error_code_no_device_interface = -19,

    /* unused = -20, */
    /* unused = -21, */

    /** There is a bug in the Halide compiler. */
    halide_error_code_internal_error = -22,

    /** The Halide runtime encountered an error while trying to launch
     * a GPU kernel. Turn on -debug in your target string to see more
     * details. */
    halide_error_code_device_run_failed = -23,

    /** The Halide runtime encountered a host pointer that violated
     * the alignment set for it by way of a call to
     * set_host_alignment */
    halide_error_code_unaligned_host_ptr = -24,

    /** A fold_storage directive was used on a dimension that is not
     * accessed in a monotonically increasing or decreasing fashion. */
    halide_error_code_bad_fold = -25,

    /** A fold_storage directive was used with a fold factor that was
     * too small to store all the values of a producer needed by the
     * consumer. */
    halide_error_code_fold_factor_too_small = -26,

    /** User-specified require() expression was not satisfied. */
    halide_error_code_requirement_failed = -27,

    /** At least one of the buffer's extents are negative. */
    halide_error_code_buffer_extents_negative = -28,

    halide_error_code_unused_29 = -29,

    halide_error_code_unused_30 = -30,

    /** A specialize_fail() schedule branch was selected at runtime. */
    halide_error_code_specialize_fail = -31,

    /** The Halide runtime encountered an error while trying to wrap a
     * native device handle.  Turn on -debug in your target string to
     * see more details. */
    halide_error_code_device_wrap_native_failed = -32,

    /** The Halide runtime encountered an error while trying to detach
     * a native device handle.  Turn on -debug in your target string
     * to see more details. */
    halide_error_code_device_detach_native_failed = -33,

    /** The host field on an input or output was null, the device
     * field was not zero, and the pipeline tries to use the buffer on
     * the host. You may be passing a GPU-only buffer to a pipeline
     * which is scheduled to use it on the CPU. */
    halide_error_code_host_is_null = -34,

    /** A folded buffer was passed to an extern stage, but the region
     * touched wraps around the fold boundary. */
    halide_error_code_bad_extern_fold = -35,

    /** Buffer has a non-null device_interface but device is 0, which
     * violates a Halide invariant. */
    halide_error_code_device_interface_no_device = -36,

    /** Buffer has both host and device dirty bits set, which violates
     * a Halide invariant. */
    halide_error_code_host_and_device_dirty = -37,

    /** The halide_buffer_t * passed to a halide runtime routine is
     * nullptr and this is not allowed. */
    halide_error_code_buffer_is_null = -38,

    /** The Halide runtime encountered an error while trying to copy
     * from one buffer to another. Turn on -debug in your target
     * string to see more details. */
    halide_error_code_device_buffer_copy_failed = -39,

    /** Attempted to make cropped/sliced alias of a buffer with a device
     * field, but the device_interface does not support cropping. */
    halide_error_code_device_crop_unsupported = -40,

    /** Cropping/slicing a buffer failed for some other reason. Turn on -debug
     * in your target string. */
    halide_error_code_device_crop_failed = -41,

    /** An operation on a buffer required an allocation on a
     * particular device interface, but a device allocation already
     * existed on a different device interface. Free the old one
     * first. */
    halide_error_code_incompatible_device_interface = -42,

    /** The dimensions field of a halide_buffer_t does not match the dimensions of that ImageParam. */
    halide_error_code_bad_dimensions = -43,

    /** A buffer with the device_dirty flag set was passed to a
     * pipeline compiled with no device backends enabled, so it
     * doesn't know how to copy the data back from device memory to
     * host memory. Either call copy_to_host before calling the Halide
     * pipeline, or enable the appropriate device backend. */
    halide_error_code_device_dirty_with_no_device_support = -44,

    /** An explicit storage bound provided is too small to store
     * all the values produced by the function. */
    halide_error_code_storage_bound_too_small = -45,
};

/** Halide calls the functions below on various error conditions. The
 * default implementations construct an error message, call
 * halide_error, then return the matching error code above. On
 * platforms that support weak linking, you can override these to
 * catch the errors individually. */

/** A call into an extern stage for the purposes of bounds inference
 * failed. Returns the error code given by the extern stage. */
extern int halide_error_bounds_inference_call_failed(void *user_context, const char *extern_stage_name, int result);

/** A call to an extern stage failed. Returned the error code given by
 * the extern stage. */
extern int halide_error_extern_stage_failed(void *user_context, const char *extern_stage_name, int result);

/** Various other error conditions. See the enum above for a
 * description of each. */
// @{
extern int halide_error_explicit_bounds_too_small(void *user_context, const char *func_name, const char *var_name,
                                                  int min_bound, int max_bound, int min_required, int max_required);
extern int halide_error_bad_type(void *user_context, const char *func_name,
                                 uint32_t type_given, uint32_t correct_type);  // N.B. The last two args are the bit representation of a halide_type_t
extern int halide_error_bad_dimensions(void *user_context, const char *func_name,
                                       int32_t dimensions_given, int32_t correct_dimensions);
extern int halide_error_access_out_of_bounds(void *user_context, const char *func_name,
                                             int dimension, int min_touched, int max_touched,
                                             int min_valid, int max_valid);
extern int halide_error_buffer_allocation_too_large(void *user_context, const char *buffer_name,
                                                    uint64_t allocation_size, uint64_t max_size);
extern int halide_error_buffer_extents_negative(void *user_context, const char *buffer_name, int dimension, int extent);
extern int halide_error_buffer_extents_too_large(void *user_context, const char *buffer_name,
                                                 int64_t actual_size, int64_t max_size);
extern int halide_error_constraints_make_required_region_smaller(void *user_context, const char *buffer_name,
                                                                 int dimension,
                                                                 int constrained_min, int constrained_extent,
                                                                 int required_min, int required_extent);
extern int halide_error_constraint_violated(void *user_context, const char *var, int val,
                                            const char *constrained_var, int constrained_val);
extern int halide_error_param_too_small_i64(void *user_context, const char *param_name,
                                            int64_t val, int64_t min_val);
extern int halide_error_param_too_small_u64(void *user_context, const char *param_name,
                                            uint64_t val, uint64_t min_val);
extern int halide_error_param_too_small_f64(void *user_context, const char *param_name,
                                            double val, double min_val);
extern int halide_error_param_too_large_i64(void *user_context, const char *param_name,
                                            int64_t val, int64_t max_val);
extern int halide_error_param_too_large_u64(void *user_context, const char *param_name,
                                            uint64_t val, uint64_t max_val);
extern int halide_error_param_too_large_f64(void *user_context, const char *param_name,
                                            double val, double max_val);
extern int halide_error_out_of_memory(void *user_context);
extern int halide_error_buffer_argument_is_null(void *user_context, const char *buffer_name);
extern int halide_error_debug_to_file_failed(void *user_context, const char *func,
                                             const char *filename, int error_code);
extern int halide_error_unaligned_host_ptr(void *user_context, const char *func_name, int alignment);
extern int halide_error_host_is_null(void *user_context, const char *func_name);
extern int halide_error_bad_fold(void *user_context, const char *func_name, const char *var_name,
                                 const char *loop_name);
extern int halide_error_bad_extern_fold(void *user_context, const char *func_name,
                                        int dim, int min, int extent, int valid_min, int fold_factor);

extern int halide_error_fold_factor_too_small(void *user_context, const char *func_name, const char *var_name,
                                              int fold_factor, const char *loop_name, int required_extent);
extern int halide_error_requirement_failed(void *user_context, const char *condition, const char *message);
extern int halide_error_specialize_fail(void *user_context, const char *message);
extern int halide_error_no_device_interface(void *user_context);
extern int halide_error_device_interface_no_device(void *user_context);
extern int halide_error_host_and_device_dirty(void *user_context);
extern int halide_error_buffer_is_null(void *user_context, const char *routine);
extern int halide_error_device_dirty_with_no_device_support(void *user_context, const char *buffer_name);
extern int halide_error_storage_bound_too_small(void *user_context, const char *func_name, const char *var_name,
                                                int provided_size, int required_size);
extern int halide_error_device_crop_failed(void *user_context);
// @}

/** Optional features a compilation Target can have.
 * Be sure to keep this in sync with the Feature enum in Target.h and the implementation of
 * get_runtime_compatible_target in Target.cpp if you add a new feature.
 */
typedef enum halide_target_feature_t {
    halide_target_feature_jit = 0,          ///< Generate code that will run immediately inside the calling process.
    halide_target_feature_debug,            ///< Turn on debug info and output for runtime code.
    halide_target_feature_no_asserts,       ///< Disable all runtime checks, for slightly tighter code.
    halide_target_feature_no_bounds_query,  ///< Disable the bounds querying functionality.

    halide_target_feature_sse41,  ///< Use SSE 4.1 and earlier instructions. Only relevant on x86.
    halide_target_feature_avx,    ///< Use AVX 1 instructions. Only relevant on x86.
    halide_target_feature_avx2,   ///< Use AVX 2 instructions. Only relevant on x86.
    halide_target_feature_fma,    ///< Enable x86 FMA instruction
    halide_target_feature_fma4,   ///< Enable x86 (AMD) FMA4 instruction set
    halide_target_feature_f16c,   ///< Enable x86 16-bit float support

    halide_target_feature_armv7s,   ///< Generate code for ARMv7s. Only relevant for 32-bit ARM.
    halide_target_feature_no_neon,  ///< Avoid using NEON instructions. Only relevant for 32-bit ARM.

    halide_target_feature_vsx,              ///< Use VSX instructions. Only relevant on POWERPC.
    halide_target_feature_power_arch_2_07,  ///< Use POWER ISA 2.07 new instructions. Only relevant on POWERPC.

    halide_target_feature_cuda,               ///< Enable the CUDA runtime. Defaults to compute capability 2.0 (Fermi)
    halide_target_feature_cuda_capability30,  ///< Enable CUDA compute capability 3.0 (Kepler)
    halide_target_feature_cuda_capability32,  ///< Enable CUDA compute capability 3.2 (Tegra K1)
    halide_target_feature_cuda_capability35,  ///< Enable CUDA compute capability 3.5 (Kepler)
    halide_target_feature_cuda_capability50,  ///< Enable CUDA compute capability 5.0 (Maxwell)
    halide_target_feature_cuda_capability61,  ///< Enable CUDA compute capability 6.1 (Pascal)
    halide_target_feature_cuda_capability70,  ///< Enable CUDA compute capability 7.0 (Volta)
    halide_target_feature_cuda_capability75,  ///< Enable CUDA compute capability 7.5 (Turing)
    halide_target_feature_cuda_capability80,  ///< Enable CUDA compute capability 8.0 (Ampere)
    halide_target_feature_cuda_capability86,  ///< Enable CUDA compute capability 8.6 (Ampere)

    halide_target_feature_opencl,       ///< Enable the OpenCL runtime.
    halide_target_feature_cl_doubles,   ///< Enable double support on OpenCL targets
    halide_target_feature_cl_atomic64,  ///< Enable 64-bit atomics operations on OpenCL targets

    halide_target_feature_openglcompute,  ///< Enable OpenGL Compute runtime.

    halide_target_feature_user_context,  ///< Generated code takes a user_context pointer as first argument

    halide_target_feature_profile,     ///< Launch a sampling profiler alongside the Halide pipeline that monitors and reports the runtime used by each Func
    halide_target_feature_no_runtime,  ///< Do not include a copy of the Halide runtime in any generated object file or assembly

    halide_target_feature_metal,  ///< Enable the (Apple) Metal runtime.

    halide_target_feature_c_plus_plus_mangling,  ///< Generate C++ mangled names for result function, et al

    halide_target_feature_large_buffers,  ///< Enable 64-bit buffer indexing to support buffers > 2GB. Ignored if bits != 64.

    halide_target_feature_hvx_128,                ///< Enable HVX 128 byte mode.
    halide_target_feature_hvx_v62,                ///< Enable Hexagon v62 architecture.
    halide_target_feature_fuzz_float_stores,      ///< On every floating point store, set the last bit of the mantissa to zero. Pipelines for which the output is very different with this feature enabled may also produce very different output on different processors.
    halide_target_feature_soft_float_abi,         ///< Enable soft float ABI. This only enables the soft float ABI calling convention, which does not necessarily use soft floats.
    halide_target_feature_msan,                   ///< Enable hooks for MSAN support.
    halide_target_feature_avx512,                 ///< Enable the base AVX512 subset supported by all AVX512 architectures. The specific feature sets are AVX-512F and AVX512-CD. See https://en.wikipedia.org/wiki/AVX-512 for a description of each AVX subset.
    halide_target_feature_avx512_knl,             ///< Enable the AVX512 features supported by Knight's Landing chips, such as the Xeon Phi x200. This includes the base AVX512 set, and also AVX512-CD and AVX512-ER.
    halide_target_feature_avx512_skylake,         ///< Enable the AVX512 features supported by Skylake Xeon server processors. This adds AVX512-VL, AVX512-BW, and AVX512-DQ to the base set. The main difference from the base AVX512 set is better support for small integer ops. Note that this does not include the Knight's Landing features. Note also that these features are not available on Skylake desktop and mobile processors.
    halide_target_feature_avx512_cannonlake,      ///< Enable the AVX512 features expected to be supported by future Cannonlake processors. This includes all of the Skylake features, plus AVX512-IFMA and AVX512-VBMI.
    halide_target_feature_avx512_sapphirerapids,  ///< Enable the AVX512 features supported by Sapphire Rapids processors. This include all of the Cannonlake features, plus AVX512-VNNI and AVX512-BF16.
    halide_target_feature_hvx_use_shared_object,  ///< Deprecated
    halide_target_feature_trace_loads,            ///< Trace all loads done by the pipeline. Equivalent to calling Func::trace_loads on every non-inlined Func.
    halide_target_feature_trace_stores,           ///< Trace all stores done by the pipeline. Equivalent to calling Func::trace_stores on every non-inlined Func.
    halide_target_feature_trace_realizations,     ///< Trace all realizations done by the pipeline. Equivalent to calling Func::trace_realizations on every non-inlined Func.
    halide_target_feature_trace_pipeline,         ///< Trace the pipeline.
    halide_target_feature_hvx_v65,                ///< Enable Hexagon v65 architecture.
    halide_target_feature_hvx_v66,                ///< Enable Hexagon v66 architecture.
    halide_target_feature_cl_half,                ///< Enable half support on OpenCL targets
    halide_target_feature_strict_float,           ///< Turn off all non-IEEE floating-point optimization. Currently applies only to LLVM targets.
    halide_target_feature_tsan,                   ///< Enable hooks for TSAN support.
    halide_target_feature_asan,                   ///< Enable hooks for ASAN support.
    halide_target_feature_d3d12compute,           ///< Enable Direct3D 12 Compute runtime.
    halide_target_feature_check_unsafe_promises,  ///< Insert assertions for promises.
    halide_target_feature_hexagon_dma,            ///< Enable Hexagon DMA buffers.
    halide_target_feature_embed_bitcode,          ///< Emulate clang -fembed-bitcode flag.
    halide_target_feature_enable_llvm_loop_opt,   ///< Enable loop vectorization + unrolling in LLVM. Overrides halide_target_feature_disable_llvm_loop_opt. (Ignored for non-LLVM targets.)
    // halide_target_feature_disable_llvm_loop_opt is deprecated in Halide 15
    // (and will be removed in Halide 16). Halide 15 now defaults to disabling
    // LLVM loop optimization, unless halide_target_feature_enable_llvm_loop_opt is set.
    halide_target_feature_disable_llvm_loop_opt,  ///< Disable loop vectorization + unrolling in LLVM. (Ignored for non-LLVM targets.)
    halide_target_feature_wasm_simd128,           ///< Enable +simd128 instructions for WebAssembly codegen.
    halide_target_feature_wasm_signext,           ///< Enable +sign-ext instructions for WebAssembly codegen.
    halide_target_feature_wasm_sat_float_to_int,  ///< Enable saturating (nontrapping) float-to-int instructions for WebAssembly codegen.
    halide_target_feature_wasm_threads,           ///< Enable use of threads in WebAssembly codegen. Requires the use of a wasm runtime that provides pthread-compatible wrappers (typically, Emscripten with the -pthreads flag). Unsupported under WASI.
    halide_target_feature_wasm_bulk_memory,       ///< Enable +bulk-memory instructions for WebAssembly codegen.
    halide_target_feature_sve,                    ///< Enable ARM Scalable Vector Extensions
    halide_target_feature_sve2,                   ///< Enable ARM Scalable Vector Extensions v2
    halide_target_feature_egl,                    ///< Force use of EGL support.
    halide_target_feature_arm_dot_prod,           ///< Enable ARMv8.2-a dotprod extension (i.e. udot and sdot instructions)
    halide_target_feature_arm_fp16,               ///< Enable ARMv8.2-a half-precision floating point data processing
    halide_llvm_large_code_model,                 ///< Use the LLVM large code model to compile
    halide_target_feature_rvv,                    ///< Enable RISCV "V" Vector Extension
    halide_target_feature_armv81a,                ///< Enable ARMv8.1-a instructions
    halide_target_feature_sanitizer_coverage,     ///< Enable hooks for SanitizerCoverage support.
    halide_target_feature_profile_by_timer,       ///< Alternative to halide_target_feature_profile using timer interrupt for systems without threads or applicartions that need to avoid them.
    halide_target_feature_spirv,                  ///< Enable SPIR-V code generation support.
    halide_target_feature_no_aligned_alloc,       ///< Never attempt to use aligned_alloc() (use malloc() instead).
    halide_target_feature_end                     ///< A sentinel. Every target is considered to have this feature, and setting this feature does nothing.
} halide_target_feature_t;

/** This function is called internally by Halide in some situations to determine
 * if the current execution environment can support the given set of
 * halide_target_feature_t flags. The implementation must do the following:
 *
 * -- If there are flags set in features that the function knows *cannot* be supported, return 0.
 * -- Otherwise, return 1.
 * -- Note that any flags set in features that the function doesn't know how to test should be ignored;
 * this implies that a return value of 1 means "not known to be bad" rather than "known to be good".
 *
 * In other words: a return value of 0 means "It is not safe to use code compiled with these features",
 * while a return value of 1 means "It is not obviously unsafe to use code compiled with these features".
 *
 * The default implementation simply calls halide_default_can_use_target_features.
 *
 * Note that `features` points to an array of `count` uint64_t; this array must contain enough
 * bits to represent all the currently known features. Any excess bits must be set to zero.
 */
// @{
extern int halide_can_use_target_features(int count, const uint64_t *features);
typedef int (*halide_can_use_target_features_t)(int count, const uint64_t *features);
extern halide_can_use_target_features_t halide_set_custom_can_use_target_features(halide_can_use_target_features_t);
// @}

/**
 * This is the default implementation of halide_can_use_target_features; it is provided
 * for convenience of user code that may wish to extend halide_can_use_target_features
 * but continue providing existing support, e.g.
 *
 *     int halide_can_use_target_features(int count, const uint64_t *features) {
 *          if (features[halide_target_somefeature >> 6] & (1LL << (halide_target_somefeature & 63))) {
 *              if (!can_use_somefeature()) {
 *                  return 0;
 *              }
 *          }
 *          return halide_default_can_use_target_features(count, features);
 *     }
 */
extern int halide_default_can_use_target_features(int count, const uint64_t *features);

typedef struct halide_dimension_t {
#if (__cplusplus >= 201103L || _MSVC_LANG >= 201103L)
    int32_t min = 0, extent = 0, stride = 0;

    // Per-dimension flags. None are defined yet (This is reserved for future use).
    uint32_t flags = 0;

    HALIDE_ALWAYS_INLINE halide_dimension_t() = default;
    HALIDE_ALWAYS_INLINE halide_dimension_t(int32_t m, int32_t e, int32_t s, uint32_t f = 0)
        : min(m), extent(e), stride(s), flags(f) {
    }

    HALIDE_ALWAYS_INLINE bool operator==(const halide_dimension_t &other) const {
        return (min == other.min) &&
               (extent == other.extent) &&
               (stride == other.stride) &&
               (flags == other.flags);
    }

    HALIDE_ALWAYS_INLINE bool operator!=(const halide_dimension_t &other) const {
        return !(*this == other);
    }
#else
    int32_t min, extent, stride;

    // Per-dimension flags. None are defined yet (This is reserved for future use).
    uint32_t flags;
#endif
} halide_dimension_t;

#ifdef __cplusplus
}  // extern "C"
#endif

typedef enum { halide_buffer_flag_host_dirty = 1,
               halide_buffer_flag_device_dirty = 2 } halide_buffer_flags;

/**
 * The raw representation of an image passed around by generated
 * Halide code. It includes some stuff to track whether the image is
 * not actually in main memory, but instead on a device (like a
 * GPU). For a more convenient C++ wrapper, use Halide::Buffer<T>. */
typedef struct halide_buffer_t {
    /** A device-handle for e.g. GPU memory used to back this buffer. */
    uint64_t device;

    /** The interface used to interpret the above handle. */
    const struct halide_device_interface_t *device_interface;

    /** A pointer to the start of the data in main memory. In terms of
     * the Halide coordinate system, this is the address of the min
     * coordinates (defined below). */
    uint8_t *host;

    /** flags with various meanings. */
    uint64_t flags;

    /** The type of each buffer element. */
    struct halide_type_t type;

    /** The dimensionality of the buffer. */
    int32_t dimensions;

    /** The shape of the buffer. Halide does not own this array - you
     * must manage the memory for it yourself. */
    halide_dimension_t *dim;

    /** Pads the buffer up to a multiple of 8 bytes */
    void *padding;

#if (__cplusplus >= 201103L || _MSVC_LANG >= 201103L)
    /** Convenience methods for accessing the flags */
    // @{
    HALIDE_ALWAYS_INLINE bool get_flag(halide_buffer_flags flag) const {
        return (flags & flag) != 0;
    }

    HALIDE_ALWAYS_INLINE void set_flag(halide_buffer_flags flag, bool value) {
        if (value) {
            flags |= flag;
        } else {
            flags &= ~uint64_t(flag);
        }
    }

    HALIDE_ALWAYS_INLINE bool host_dirty() const {
        return get_flag(halide_buffer_flag_host_dirty);
    }

    HALIDE_ALWAYS_INLINE bool device_dirty() const {
        return get_flag(halide_buffer_flag_device_dirty);
    }

    HALIDE_ALWAYS_INLINE void set_host_dirty(bool v = true) {
        set_flag(halide_buffer_flag_host_dirty, v);
    }

    HALIDE_ALWAYS_INLINE void set_device_dirty(bool v = true) {
        set_flag(halide_buffer_flag_device_dirty, v);
    }
    // @}

    /** The total number of elements this buffer represents. Equal to
     * the product of the extents */
    HALIDE_ALWAYS_INLINE size_t number_of_elements() const {
        size_t s = 1;
        for (int i = 0; i < dimensions; i++) {
            s *= dim[i].extent;
        }
        return s;
    }

    /** Offset to the element with the lowest address.
     * If all strides are positive, equal to zero.
     * Offset is in elements, not bytes.
     * Unlike begin(), this is ok to call on an unallocated buffer. */
    HALIDE_ALWAYS_INLINE ptrdiff_t begin_offset() const {
        ptrdiff_t index = 0;
        for (int i = 0; i < dimensions; i++) {
            const int stride = dim[i].stride;
            if (stride < 0) {
                index += stride * (ptrdiff_t)(dim[i].extent - 1);
            }
        }
        return index;
    }

    /** An offset to one beyond the element with the highest address.
     * Offset is in elements, not bytes.
     * Unlike end(), this is ok to call on an unallocated buffer. */
    HALIDE_ALWAYS_INLINE ptrdiff_t end_offset() const {
        ptrdiff_t index = 0;
        for (int i = 0; i < dimensions; i++) {
            const int stride = dim[i].stride;
            if (stride > 0) {
                index += stride * (ptrdiff_t)(dim[i].extent - 1);
            }
        }
        index += 1;
        return index;
    }

    /** A pointer to the element with the lowest address.
     * If all strides are positive, equal to the host pointer.
     * Illegal to call on an unallocated buffer. */
    HALIDE_ALWAYS_INLINE uint8_t *begin() const {
        return host + begin_offset() * type.bytes();
    }

    /** A pointer to one beyond the element with the highest address.
     * Illegal to call on an unallocated buffer. */
    HALIDE_ALWAYS_INLINE uint8_t *end() const {
        return host + end_offset() * type.bytes();
    }

    /** The total number of bytes spanned by the data in memory. */
    HALIDE_ALWAYS_INLINE size_t size_in_bytes() const {
        return (size_t)(end_offset() - begin_offset()) * type.bytes();
    }

    /** A pointer to the element at the given location. */
    HALIDE_ALWAYS_INLINE uint8_t *address_of(const int *pos) const {
        ptrdiff_t index = 0;
        for (int i = 0; i < dimensions; i++) {
            index += (ptrdiff_t)dim[i].stride * (pos[i] - dim[i].min);
        }
        return host + index * type.bytes();
    }

    /** Attempt to call device_sync for the buffer. If the buffer
     * has no device_interface (or no device_sync), this is a quiet no-op.
     * Calling this explicitly should rarely be necessary, except for profiling. */
    HALIDE_ALWAYS_INLINE int device_sync(void *ctx = nullptr) {
        if (device_interface && device_interface->device_sync) {
            return device_interface->device_sync(ctx, this);
        }
        return 0;
    }

    /** Check if an input buffer passed extern stage is a querying
     * bounds. Compared to doing the host pointer check directly,
     * this both adds clarity to code and will facilitate moving to
     * another representation for bounds query arguments. */
    HALIDE_ALWAYS_INLINE bool is_bounds_query() const {
        return host == nullptr && device == 0;
    }

#endif
} halide_buffer_t;

#ifdef __cplusplus
extern "C" {
#endif

#ifndef HALIDE_ATTRIBUTE_DEPRECATED
#ifdef HALIDE_ALLOW_DEPRECATED
#define HALIDE_ATTRIBUTE_DEPRECATED(x)
#else
#ifdef _MSC_VER
#define HALIDE_ATTRIBUTE_DEPRECATED(x) __declspec(deprecated(x))
#else
#define HALIDE_ATTRIBUTE_DEPRECATED(x) __attribute__((deprecated(x)))
#endif
#endif
#endif

/** halide_scalar_value_t is a simple union able to represent all the well-known
 * scalar values in a filter argument. Note that it isn't tagged with a type;
 * you must ensure you know the proper type before accessing. Most user
 * code will never need to create instances of this struct; its primary use
 * is to hold def/min/max values in a halide_filter_argument_t. (Note that
 * this is conceptually just a union; it's wrapped in a struct to ensure
 * that it doesn't get anonymized by LLVM.)
 */
struct halide_scalar_value_t {
    union {
        bool b;
        int8_t i8;
        int16_t i16;
        int32_t i32;
        int64_t i64;
        uint8_t u8;
        uint16_t u16;
        uint32_t u32;
        uint64_t u64;
        float f32;
        double f64;
        void *handle;
    } u;
#ifdef __cplusplus
    HALIDE_ALWAYS_INLINE halide_scalar_value_t() {
        u.u64 = 0;
    }
#endif
};

enum halide_argument_kind_t {
    halide_argument_kind_input_scalar = 0,
    halide_argument_kind_input_buffer = 1,
    halide_argument_kind_output_buffer = 2
};

/*
    These structs must be robust across different compilers and settings; when
    modifying them, strive for the following rules:

    1) All fields are explicitly sized. I.e. must use int32_t and not "int"
    2) All fields must land on an alignment boundary that is the same as their size
    3) Explicit padding is added to make that so
    4) The sizeof the struct is padded out to a multiple of the largest natural size thing in the struct
    5) don't forget that 32 and 64 bit pointers are different sizes
*/

/**
 * Obsolete version of halide_filter_argument_t; only present in
 * code that wrote halide_filter_metadata_t version 0.
 */
struct halide_filter_argument_t_v0 {
    const char *name;
    int32_t kind;
    int32_t dimensions;
    struct halide_type_t type;
    const struct halide_scalar_value_t *def, *min, *max;
};

/**
 * halide_filter_argument_t is essentially a plain-C-struct equivalent to
 * Halide::Argument; most user code will never need to create one.
 */
struct halide_filter_argument_t {
    const char *name;    // name of the argument; will never be null or empty.
    int32_t kind;        // actually halide_argument_kind_t
    int32_t dimensions;  // always zero for scalar arguments
    struct halide_type_t type;
    // These pointers should always be null for buffer arguments,
    // and *may* be null for scalar arguments. (A null value means
    // there is no def/min/max/estimate specified for this argument.)
    const struct halide_scalar_value_t *scalar_def, *scalar_min, *scalar_max, *scalar_estimate;
    // This pointer should always be null for scalar arguments,
    // and *may* be null for buffer arguments. If not null, it should always
    // point to an array of dimensions*2 pointers, which will be the (min, extent)
    // estimates for each dimension of the buffer. (Note that any of the pointers
    // may be null as well.)
    int64_t const *const *buffer_estimates;
};

struct halide_filter_metadata_t {
#ifdef __cplusplus
    static const int32_t VERSION = 1;
#endif

    /** version of this metadata; currently always 1. */
    int32_t version;

    /** The number of entries in the arguments field. This is always >= 1. */
    int32_t num_arguments;

    /** An array of the filters input and output arguments; this will never be
     * null. The order of arguments is not guaranteed (input and output arguments
     * may come in any order); however, it is guaranteed that all arguments
     * will have a unique name within a given filter. */
    const struct halide_filter_argument_t *arguments;

    /** The Target for which the filter was compiled. This is always
     * a canonical Target string (ie a product of Target::to_string). */
    const char *target;

    /** The function name of the filter. */
    const char *name;
};

/** halide_register_argv_and_metadata() is a **user-defined** function that
 * must be provided in order to use the registration.cc files produced
 * by Generators when the 'registration' output is requested. Each registration.cc
 * file provides a static initializer that calls this function with the given
 * filter's argv-call variant, its metadata, and (optionally) and additional
 * textual data that the build system chooses to tack on for its own purposes.
 * Note that this will be called at static-initializer time (i.e., before
 * main() is called), and in an unpredictable order. Note that extra_key_value_pairs
 * may be nullptr; if it's not null, it's expected to be a null-terminated list
 * of strings, with an even number of entries. */
void halide_register_argv_and_metadata(
    int (*filter_argv_call)(void **),
    const struct halide_filter_metadata_t *filter_metadata,
    const char *const *extra_key_value_pairs);

/** The functions below here are relevant for pipelines compiled with
 * the -profile target flag, which runs a sampling profiler thread
 * alongside the pipeline. */

/** Per-Func state tracked by the sampling profiler. */
struct halide_profiler_func_stats {
    /** Total time taken evaluating this Func (in nanoseconds). */
    uint64_t time;

    /** The current memory allocation of this Func. */
    uint64_t memory_current;

    /** The peak memory allocation of this Func. */
    uint64_t memory_peak;

    /** The total memory allocation of this Func. */
    uint64_t memory_total;

    /** The peak stack allocation of this Func's threads. */
    uint64_t stack_peak;

    /** The average number of thread pool worker threads active while computing this Func. */
    uint64_t active_threads_numerator, active_threads_denominator;

    /** The name of this Func. A global constant string. */
    const char *name;

    /** The total number of memory allocation of this Func. */
    int num_allocs;
};

/** Per-pipeline state tracked by the sampling profiler. These exist
 * in a linked list. */
struct halide_profiler_pipeline_stats {
    /** Total time spent inside this pipeline (in nanoseconds) */
    uint64_t time;

    /** The current memory allocation of funcs in this pipeline. */
    uint64_t memory_current;

    /** The peak memory allocation of funcs in this pipeline. */
    uint64_t memory_peak;

    /** The total memory allocation of funcs in this pipeline. */
    uint64_t memory_total;

    /** The average number of thread pool worker threads doing useful
     * work while computing this pipeline. */
    uint64_t active_threads_numerator, active_threads_denominator;

    /** The name of this pipeline. A global constant string. */
    const char *name;

    /** An array containing states for each Func in this pipeline. */
    struct halide_profiler_func_stats *funcs;

    /** The next pipeline_stats pointer. It's a void * because types
     * in the Halide runtime may not currently be recursive. */
    void *next;

    /** The number of funcs in this pipeline. */
    int num_funcs;

    /** An internal base id used to identify the funcs in this pipeline. */
    int first_func_id;

    /** The number of times this pipeline has been run. */
    int runs;

    /** The total number of samples taken inside of this pipeline. */
    int samples;

    /** The total number of memory allocation of funcs in this pipeline. */
    int num_allocs;
};

/** The global state of the profiler. */

struct halide_profiler_state {
    /** Guards access to the fields below. If not locked, the sampling
     * profiler thread is free to modify things below (including
     * reordering the linked list of pipeline stats). */
    struct halide_mutex lock;

    /** The amount of time the profiler thread sleeps between samples
     * in milliseconds. Defaults to 1 */
    int sleep_time;

    /** An internal id used for bookkeeping. */
    int first_free_id;

    /** The id of the current running Func. Set by the pipeline, read
     * periodically by the profiler thread. */
    int current_func;

    /** The number of threads currently doing work. */
    int active_threads;

    /** A linked list of stats gathered for each pipeline. */
    struct halide_profiler_pipeline_stats *pipelines;

    /** Retrieve remote profiler state. Used so that the sampling
     * profiler can follow along with execution that occurs elsewhere,
     * e.g. on a DSP. If null, it reads from the int above instead. */
    void (*get_remote_profiler_state)(int *func, int *active_workers);

    /** Sampling thread reference to be joined at shutdown. */
    struct halide_thread *sampling_thread;
};

/** Profiler func ids with special meanings. */
enum {
    /// current_func takes on this value when not inside Halide code
    halide_profiler_outside_of_halide = -1,
    /// Set current_func to this value to tell the profiling thread to
    /// halt. It will start up again next time you run a pipeline with
    /// profiling enabled.
    halide_profiler_please_stop = -2
};

/** Get a pointer to the global profiler state for programmatic
 * inspection. Lock it before using to pause the profiler. */
extern struct halide_profiler_state *halide_profiler_get_state();

/** Get a pointer to the pipeline state associated with pipeline_name.
 * This function grabs the global profiler state's lock on entry. */
extern struct halide_profiler_pipeline_stats *halide_profiler_get_pipeline_state(const char *pipeline_name);

/** Collects profiling information. Intended to be called from a timer
 * interrupt handler if timer based profiling is being used.
 *  State argument is acquired via halide_profiler_get_pipeline_state.
 * prev_t argument is the previous time and can be used to set a more
 * accurate time interval if desired. */
extern int halide_profiler_sample(struct halide_profiler_state *s, uint64_t *prev_t);

/** Reset profiler state cheaply. May leave threads running or some
 * memory allocated but all accumluated statistics are reset.
 * WARNING: Do NOT call this method while any halide pipeline is
 * running; halide_profiler_memory_allocate/free and
 * halide_profiler_stack_peak_update update the profiler pipeline's
 * state without grabbing the global profiler state's lock. */
extern void halide_profiler_reset();

/** Reset all profiler state.
 * WARNING: Do NOT call this method while any halide pipeline is
 * running; halide_profiler_memory_allocate/free and
 * halide_profiler_stack_peak_update update the profiler pipeline's
 * state without grabbing the global profiler state's lock. */
void halide_profiler_shutdown();

/** Print out timing statistics for everything run since the last
 * reset. Also happens at process exit. */
extern void halide_profiler_report(void *user_context);

/** For timer based profiling, this routine starts the timer chain running.
 * halide_get_profiler_state can be called to get the current timer interval.
 */
extern void halide_start_timer_chain();
/** These routines are called to temporarily disable and then reenable
 * timer interuppts for profiling */
//@{
extern void halide_disable_timer_interrupt();
extern void halide_enable_timer_interrupt();
//@}

/// \name "Float16" functions
/// These functions operate of bits (``uint16_t``) representing a half
/// precision floating point number (IEEE-754 2008 binary16).
//{@

/** Read bits representing a half precision floating point number and return
 *  the float that represents the same value */
extern float halide_float16_bits_to_float(uint16_t);

/** Read bits representing a half precision floating point number and return
 *  the double that represents the same value */
extern double halide_float16_bits_to_double(uint16_t);

// TODO: Conversion functions to half

//@}

// Allocating and freeing device memory is often very slow. The
// methods below give Halide's runtime permission to hold onto device
// memory to service future requests instead of returning it to the
// underlying device API. The API does not manage an allocation pool,
// all it does is provide access to a shared counter that acts as a
// limit on the unused memory not yet returned to the underlying
// device API. It makes callbacks to participants when memory needs to
// be released because the limit is about to be exceeded (either
// because the limit has been reduced, or because the memory owned by
// some participant becomes unused).

/** Tell Halide whether or not it is permitted to hold onto device
 * allocations to service future requests instead of returning them
 * eagerly to the underlying device API. Many device allocators are
 * quite slow, so it can be beneficial to set this to true. The
 * default value for now is false.
 *
 * Note that if enabled, the eviction policy is very simplistic. The
 * 32 most-recently used allocations are preserved, regardless of
 * their size. Additionally, if a call to cuMalloc results in an
 * out-of-memory error, the entire cache is flushed and the allocation
 * is retried. See https://github.com/halide/Halide/issues/4093
 *
 * If set to false, releases all unused device allocations back to the
 * underlying device APIs. For finer-grained control, see specific
 * methods in each device api runtime. */
extern int halide_reuse_device_allocations(void *user_context, bool);

/** Determines whether on device_free the memory is returned
 * immediately to the device API, or placed on a free list for future
 * use. Override and switch based on the user_context for
 * finer-grained control. By default just returns the value most
 * recently set by the method above. */
extern bool halide_can_reuse_device_allocations(void *user_context);

struct halide_device_allocation_pool {
    int (*release_unused)(void *user_context);
    struct halide_device_allocation_pool *next;
};

/** Register a callback to be informed when
 * halide_reuse_device_allocations(false) is called, and all unused
 * device allocations must be released. The object passed should have
 * global lifetime, and its next field will be clobbered. */
extern void halide_register_device_allocation_pool(struct halide_device_allocation_pool *);

#ifdef __cplusplus
}  // End extern "C"
#endif

#if (__cplusplus >= 201103L || _MSVC_LANG >= 201103L)

namespace {

template<typename T>
struct check_is_pointer {
    static constexpr bool value = false;
};

template<typename T>
struct check_is_pointer<T *> {
    static constexpr bool value = true;
};

}  // namespace

/** Construct the halide equivalent of a C type */
template<typename T>
HALIDE_ALWAYS_INLINE constexpr halide_type_t halide_type_of() {
    // Create a compile-time error if T is not a pointer (without
    // using any includes - this code goes into the runtime).
    // (Note that we can't have uninitialized variables in constexpr functions,
    // even if those variables aren't used.)
    static_assert(check_is_pointer<T>::value, "Expected a pointer type here");
    return halide_type_t(halide_type_handle, 64);
}

template<>
HALIDE_ALWAYS_INLINE constexpr halide_type_t halide_type_of<float>() {
    return halide_type_t(halide_type_float, 32);
}

template<>
HALIDE_ALWAYS_INLINE constexpr halide_type_t halide_type_of<double>() {
    return halide_type_t(halide_type_float, 64);
}

template<>
HALIDE_ALWAYS_INLINE constexpr halide_type_t halide_type_of<bool>() {
    return halide_type_t(halide_type_uint, 1);
}

template<>
HALIDE_ALWAYS_INLINE constexpr halide_type_t halide_type_of<uint8_t>() {
    return halide_type_t(halide_type_uint, 8);
}

template<>
HALIDE_ALWAYS_INLINE constexpr halide_type_t halide_type_of<uint16_t>() {
    return halide_type_t(halide_type_uint, 16);
}

template<>
HALIDE_ALWAYS_INLINE constexpr halide_type_t halide_type_of<uint32_t>() {
    return halide_type_t(halide_type_uint, 32);
}

template<>
HALIDE_ALWAYS_INLINE constexpr halide_type_t halide_type_of<uint64_t>() {
    return halide_type_t(halide_type_uint, 64);
}

template<>
HALIDE_ALWAYS_INLINE constexpr halide_type_t halide_type_of<int8_t>() {
    return halide_type_t(halide_type_int, 8);
}

template<>
HALIDE_ALWAYS_INLINE constexpr halide_type_t halide_type_of<int16_t>() {
    return halide_type_t(halide_type_int, 16);
}

template<>
HALIDE_ALWAYS_INLINE constexpr halide_type_t halide_type_of<int32_t>() {
    return halide_type_t(halide_type_int, 32);
}

template<>
HALIDE_ALWAYS_INLINE constexpr halide_type_t halide_type_of<int64_t>() {
    return halide_type_t(halide_type_int, 64);
}

#ifndef COMPILING_HALIDE_RUNTIME

// These structures are used by `function_info_header` files
// (generated by passing `-e function_info_header` to a Generator).
// The generated files contain documentation on the proper usage.
namespace HalideFunctionInfo {

enum ArgumentKind { InputScalar = 0,
                    InputBuffer = 1,
                    OutputBuffer = 2 };

struct ArgumentInfo {
    std::string_view name;
    ArgumentKind kind;
    int32_t dimensions;  // always zero for scalar arguments
    halide_type_t type;
};

}  // namespace HalideFunctionInfo

#endif  // COMPILING_HALIDE_RUNTIME

#endif  // (__cplusplus >= 201103L || _MSVC_LANG >= 201103L)

#endif  // HALIDE_HALIDERUNTIME_H<|MERGE_RESOLUTION|>--- conflicted
+++ resolved
@@ -367,14 +367,8 @@
  * maximum meaningful alignment for the platform for the purpose of
  * vector loads and stores, *and* with an allocated size that is (at least)
  * an integral multiple of that same alignment. The default implementation
-<<<<<<< HEAD
- * uses 32-byte alignment on arm and 64-byte alignment on x86.
- *
- * Additionally, it must be safe to read at least 8 bytes beyond the end.
-=======
  * uses 32-byte alignment on arm and 64-byte alignment on x86. Additionally,
  * it must be safe to read at least 8 bytes before the start and beyond the end.
->>>>>>> 6ecdcbd7
  */
 //@{
 extern void *halide_malloc(void *user_context, size_t x);
