#include "Func.h"
#include "Function.h"
#include "IR.h"
#include "IRMutator.h"
#include "Schedule.h"
#include "Var.h"

namespace Halide {

namespace Internal {

struct LoopLevelContents {
    mutable RefCount ref_count;

    // Note: func_ is empty for inline or root.
    std::string func_name;
    // TODO: these two fields should really be VarOrRVar,
    // but cyclical include dependencies make this challenging.
    std::string var_name;
    bool is_rvar;

    LoopLevelContents(const std::string &func_name,
                      const std::string &var_name,
                      bool is_rvar)
    : func_name(func_name), var_name(var_name), is_rvar(is_rvar) {}
};

template<>
EXPORT RefCount &ref_count<LoopLevelContents>(const LoopLevelContents *p) {
    return p->ref_count;
}

template<>
EXPORT void destroy<LoopLevelContents>(const LoopLevelContents *p) {
    delete p;
}

}  // namespace Internal

LoopLevel::LoopLevel(const std::string &func_name, const std::string &var_name, bool is_rvar)
    : contents(new Internal::LoopLevelContents(func_name, var_name, is_rvar)) {}

LoopLevel::LoopLevel(Internal::Function f, VarOrRVar v) : LoopLevel(f.name(), v.name(), v.is_rvar) {}

LoopLevel::LoopLevel(Func f, VarOrRVar v) : LoopLevel(f.function().name(), v.name(), v.is_rvar) {}

void LoopLevel::copy_from(const LoopLevel &other) {
    internal_assert(defined());
    contents->func_name = other.contents->func_name;
    contents->var_name = other.contents->var_name;
    contents->is_rvar = other.contents->is_rvar;
}

bool LoopLevel::defined() const {
    return contents.defined();
}

std::string LoopLevel::func() const {
    internal_assert(defined());
    return contents->func_name;
}

VarOrRVar LoopLevel::var() const {
    internal_assert(defined());
    internal_assert(!is_inline() && !is_root());
    return VarOrRVar(contents->var_name, contents->is_rvar);
}

/*static*/
LoopLevel LoopLevel::inlined() {
    return LoopLevel("", "", false);
}

bool LoopLevel::is_inline() const {
    internal_assert(defined());
    return contents->var_name.empty();
}

/*static*/
LoopLevel LoopLevel::root() {
    return LoopLevel("", "__root", false);
}

bool LoopLevel::is_root() const {
    internal_assert(defined());
    return contents->var_name == "__root";
}

std::string LoopLevel::to_string() const {
    internal_assert(defined());
    return contents->func_name + "." + contents->var_name;
}

bool LoopLevel::match(const std::string &loop) const {
    internal_assert(defined());
    return Internal::starts_with(loop, contents->func_name + ".") &&
           Internal::ends_with(loop, "." + contents->var_name);
}

bool LoopLevel::match(const LoopLevel &other) const {
    internal_assert(defined());
    return (contents->func_name == other.contents->func_name &&
            (contents->var_name == other.contents->var_name ||
             Internal::ends_with(contents->var_name, "." + other.contents->var_name) ||
             Internal::ends_with(other.contents->var_name, "." + contents->var_name)));
}

bool LoopLevel::operator==(const LoopLevel &other) const {
    return defined() == other.defined() &&
           contents->func_name == other.contents->func_name &&
           contents->var_name == other.contents->var_name;
}

namespace Internal {

typedef std::map<FunctionPtr, FunctionPtr> DeepCopyMap;

/** A schedule for a halide function, which defines where, when, and
 * how it should be evaluated. */
struct FuncScheduleContents {
    mutable RefCount ref_count;

    LoopLevel store_level, compute_level;
    std::vector<StorageDim> storage_dims;
    std::vector<Bound> bounds;
    std::vector<Bound> estimates;
    std::map<std::string, Internal::FunctionPtr> wrappers;
    bool memoized;

    FuncScheduleContents() :
        store_level(LoopLevel::inlined()), compute_level(LoopLevel::inlined()),
        memoized(false) {};

<<<<<<< HEAD
    // Pass an IRMutator through to all Exprs referenced in the FuncScheduleContents
=======
    // Pass an IRMutator2 through to all Exprs referenced in the FuncScheduleContents
>>>>>>> 97baec27
    void mutate(IRMutator2 *mutator) {
        for (Bound &b : bounds) {
            if (b.min.defined()) {
                b.min = mutator->mutate(b.min);
            }
            if (b.extent.defined()) {
                b.extent = mutator->mutate(b.extent);
            }
            if (b.modulus.defined()) {
                b.modulus = mutator->mutate(b.modulus);
            }
            if (b.remainder.defined()) {
                b.remainder = mutator->mutate(b.remainder);
            }
        }
        for (Bound &b : estimates) {
            if (b.min.defined()) {
                b.min = mutator->mutate(b.min);
            }
            if (b.extent.defined()) {
                b.extent = mutator->mutate(b.extent);
            }
            if (b.modulus.defined()) {
                b.modulus = mutator->mutate(b.modulus);
            }
            if (b.remainder.defined()) {
                b.remainder = mutator->mutate(b.remainder);
            }
        }
    }
};

template<>
EXPORT RefCount &ref_count<FuncScheduleContents>(const FuncScheduleContents *p) {
    return p->ref_count;
}

template<>
EXPORT void destroy<FuncScheduleContents>(const FuncScheduleContents *p) {
    delete p;
}


/** A schedule for a sigle halide stage, which defines where, when, and
 * how it should be evaluated. */
struct StageScheduleContents {
    mutable RefCount ref_count;

    std::vector<ReductionVariable> rvars;
    std::vector<Split> splits;
    std::vector<Dim> dims;
    std::vector<PrefetchDirective> prefetches;
    bool touched;
    bool allow_race_conditions;

    StageScheduleContents() : touched(false), allow_race_conditions(false) {};

    // Pass an IRMutator2 through to all Exprs referenced in the StageScheduleContents
    void mutate(IRMutator2 *mutator) {
        for (ReductionVariable &r : rvars) {
            if (r.min.defined()) {
                r.min = mutator->mutate(r.min);
            }
            if (r.extent.defined()) {
                r.extent = mutator->mutate(r.extent);
            }
        }
        for (Split &s : splits) {
            if (s.factor.defined()) {
                s.factor = mutator->mutate(s.factor);
            }
        }
        for (PrefetchDirective &p : prefetches) {
            if (p.offset.defined()) {
                p.offset = mutator->mutate(p.offset);
            }
        }
    }
};

template<>
EXPORT RefCount &ref_count<StageScheduleContents>(const StageScheduleContents *p) {
    return p->ref_count;
}

template<>
EXPORT void destroy<StageScheduleContents>(const StageScheduleContents *p) {
    delete p;
}


FuncSchedule::FuncSchedule() : contents(new FuncScheduleContents) {}

FuncSchedule FuncSchedule::deep_copy(
        std::map<FunctionPtr, FunctionPtr> &copied_map) const {

    internal_assert(contents.defined()) << "Cannot deep-copy undefined FuncSchedule\n";
    FuncSchedule copy;
    copy.contents->store_level = contents->store_level;
    copy.contents->compute_level = contents->compute_level;
    copy.contents->storage_dims = contents->storage_dims;
    copy.contents->bounds = contents->bounds;
    copy.contents->estimates = contents->estimates;
    copy.contents->memoized = contents->memoized;

    // Deep-copy wrapper functions.
    for (const auto &iter : contents->wrappers) {
        FunctionPtr &copied_func = copied_map[iter.second];
        internal_assert(copied_func.defined()) << Function(iter.second).name() << "\n";
        copy.contents->wrappers[iter.first] = copied_func;
    }
    internal_assert(copy.contents->wrappers.size() == contents->wrappers.size());
    return copy;
}

bool &FuncSchedule::memoized() {
    return contents->memoized;
}

bool FuncSchedule::memoized() const {
    return contents->memoized;
}

std::vector<StorageDim> &FuncSchedule::storage_dims() {
    return contents->storage_dims;
}

const std::vector<StorageDim> &FuncSchedule::storage_dims() const {
    return contents->storage_dims;
}

std::vector<Bound> &FuncSchedule::bounds() {
    return contents->bounds;
}

const std::vector<Bound> &FuncSchedule::bounds() const {
    return contents->bounds;
}

std::vector<Bound> &FuncSchedule::estimates() {
    return contents->estimates;
}

const std::vector<Bound> &FuncSchedule::estimates() const {
    return contents->estimates;
}

std::map<std::string, Internal::FunctionPtr> &FuncSchedule::wrappers() {
    return contents->wrappers;
}

const std::map<std::string, Internal::FunctionPtr> &FuncSchedule::wrappers() const {
    return contents->wrappers;
}

void FuncSchedule::add_wrapper(const std::string &f,
                               const Internal::FunctionPtr &wrapper) {
    if (contents->wrappers.count(f)) {
        if (f.empty()) {
            user_warning << "Replacing previous definition of global wrapper in function \""
                         << f << "\"\n";
        } else {
            internal_error << "Wrapper redefinition in function \"" << f << "\" is not allowed\n";
        }
    }
    contents->wrappers[f] = wrapper;
}

LoopLevel &FuncSchedule::store_level() {
    return contents->store_level;
}

LoopLevel &FuncSchedule::compute_level() {
    return contents->compute_level;
}

const LoopLevel &FuncSchedule::store_level() const {
    return contents->store_level;
}

const LoopLevel &FuncSchedule::compute_level() const {
    return contents->compute_level;
}

void FuncSchedule::accept(IRVisitor *visitor) const {
    for (const Bound &b : bounds()) {
        if (b.min.defined()) {
            b.min.accept(visitor);
        }
        if (b.extent.defined()) {
            b.extent.accept(visitor);
        }
        if (b.modulus.defined()) {
            b.modulus.accept(visitor);
        }
        if (b.remainder.defined()) {
            b.remainder.accept(visitor);
        }
    }
    for (const Bound &b : estimates()) {
        if (b.min.defined()) {
            b.min.accept(visitor);
        }
        if (b.extent.defined()) {
            b.extent.accept(visitor);
        }
        if (b.modulus.defined()) {
            b.modulus.accept(visitor);
        }
        if (b.remainder.defined()) {
            b.remainder.accept(visitor);
        }
    }
}

void FuncSchedule::mutate(IRMutator2 *mutator) {
    if (contents.defined()) {
        contents->mutate(mutator);
    }
}


StageSchedule::StageSchedule() : contents(new StageScheduleContents) {}

StageSchedule StageSchedule::get_copy() const {
    internal_assert(contents.defined()) << "Cannot copy undefined Schedule\n";
    StageSchedule copy;
    copy.contents->rvars = contents->rvars;
    copy.contents->splits = contents->splits;
    copy.contents->dims = contents->dims;
    copy.contents->prefetches = contents->prefetches;
    copy.contents->touched = contents->touched;
    copy.contents->allow_race_conditions = contents->allow_race_conditions;
    return copy;
}

bool &StageSchedule::touched() {
    return contents->touched;
}

bool StageSchedule::touched() const {
    return contents->touched;
}

std::vector<ReductionVariable> &StageSchedule::rvars() {
    return contents->rvars;
}

const std::vector<ReductionVariable> &StageSchedule::rvars() const {
    return contents->rvars;
}

const std::vector<Split> &StageSchedule::splits() const {
    return contents->splits;
}

std::vector<Split> &StageSchedule::splits() {
    return contents->splits;
}

std::vector<Dim> &StageSchedule::dims() {
    return contents->dims;
}

const std::vector<Dim> &StageSchedule::dims() const {
    return contents->dims;
}

std::vector<PrefetchDirective> &StageSchedule::prefetches() {
    return contents->prefetches;
}

const std::vector<PrefetchDirective> &StageSchedule::prefetches() const {
    return contents->prefetches;
}

bool &StageSchedule::allow_race_conditions() {
    return contents->allow_race_conditions;
}

bool StageSchedule::allow_race_conditions() const {
    return contents->allow_race_conditions;
}

void StageSchedule::accept(IRVisitor *visitor) const {
    for (const ReductionVariable &r : rvars()) {
        if (r.min.defined()) {
            r.min.accept(visitor);
        }
        if (r.extent.defined()) {
            r.extent.accept(visitor);
        }
    }
    for (const Split &s : splits()) {
        if (s.factor.defined()) {
            s.factor.accept(visitor);
        }
    }
    for (const PrefetchDirective &p : prefetches()) {
        if (p.offset.defined()) {
            p.offset.accept(visitor);
        }
    }
}

void StageSchedule::mutate(IRMutator2 *mutator) {
    if (contents.defined()) {
        contents->mutate(mutator);
    }
}

}  // namespace Internal
}  // namespace Halide<|MERGE_RESOLUTION|>--- conflicted
+++ resolved
@@ -131,11 +131,7 @@
         store_level(LoopLevel::inlined()), compute_level(LoopLevel::inlined()),
         memoized(false) {};
 
-<<<<<<< HEAD
-    // Pass an IRMutator through to all Exprs referenced in the FuncScheduleContents
-=======
     // Pass an IRMutator2 through to all Exprs referenced in the FuncScheduleContents
->>>>>>> 97baec27
     void mutate(IRMutator2 *mutator) {
         for (Bound &b : bounds) {
             if (b.min.defined()) {
