#include <sstream>

#include "CSE.h"
#include "CodeGen_Internal.h"
#include "CodeGen_Posix.h"
#include "ConciseCasts.h"
#include "Debug.h"
#include "IREquality.h"
#include "IRMatch.h"
#include "IROperator.h"
#include "IRPrinter.h"
#include "LLVM_Headers.h"
#include "Simplify.h"
#include "Substitute.h"
#include "Util.h"

namespace Halide {
namespace Internal {

using std::ostringstream;
using std::pair;
using std::string;
using std::vector;

using namespace Halide::ConciseCasts;
using namespace llvm;

#if defined(WITH_ARM) || defined(WITH_AARCH64)

namespace {

/** A code generator that emits ARM code from a given Halide stmt. */
class CodeGen_ARM : public CodeGen_Posix {
public:
    /** Create an ARM code generator for the given arm target. */
    CodeGen_ARM(const Target &);

protected:
    using CodeGen_Posix::visit;

    /** Assuming 'inner' is a function that takes two vector arguments, define a wrapper that
     * takes one vector argument and splits it into two to call inner. */
    llvm::Function *define_concat_args_wrapper(llvm::Function *inner, const string &name);
    void init_module() override;

    /** Nodes for which we want to emit specific neon intrinsics */
    // @{
    void visit(const Cast *) override;
    void visit(const Sub *) override;
    void visit(const Min *) override;
    void visit(const Max *) override;
    void visit(const Store *) override;
    void visit(const Load *) override;
    void visit(const Call *) override;
    void visit(const LT *) override;
    void visit(const LE *) override;
    void codegen_vector_reduce(const VectorReduce *, const Expr &) override;
    // @}

    /** Various patterns to peephole match against */
    struct Pattern {
        string intrin;  ///< Name of the intrinsic
        Expr pattern;   ///< The pattern to match against
        Pattern() = default;
        Pattern(const string &intrin, Expr p)
            : intrin(intrin), pattern(std::move(p)) {
        }
    };
    vector<Pattern> casts, calls, averagings, negations;

    string mcpu() const override;
    string mattrs() const override;
    bool use_soft_float_abi() const override;
    int native_vector_bits() const override;

    // NEON can be disabled for older processors.
    bool neon_intrinsics_disabled() {
        return target.has_feature(Target::NoNEON);
    }
};

CodeGen_ARM::CodeGen_ARM(const Target &target)
    : CodeGen_Posix(target) {

    // RADDHN - Add and narrow with rounding
    // These must come before other narrowing rounding shift patterns
    casts.emplace_back("rounding_add_narrow", i8(rounding_shift_right(wild_i16x_ + wild_i16x_, 8)));
    casts.emplace_back("rounding_add_narrow", u8(rounding_shift_right(wild_u16x_ + wild_u16x_, 8)));
    casts.emplace_back("rounding_add_narrow", i16(rounding_shift_right(wild_i32x_ + wild_i32x_, 16)));
    casts.emplace_back("rounding_add_narrow", u16(rounding_shift_right(wild_u32x_ + wild_u32x_, 16)));
    casts.emplace_back("rounding_add_narrow", i32(rounding_shift_right(wild_i64x_ + wild_i64x_, 32)));
    casts.emplace_back("rounding_add_narrow", u32(rounding_shift_right(wild_u64x_ + wild_u64x_, 32)));

    // RSUBHN - Add and narrow with rounding
    // These must come before other narrowing rounding shift patterns
    casts.emplace_back("rounding_sub_narrow", i8(rounding_shift_right(wild_i16x_ - wild_i16x_, 8)));
    casts.emplace_back("rounding_sub_narrow", u8(rounding_shift_right(wild_u16x_ - wild_u16x_, 8)));
    casts.emplace_back("rounding_sub_narrow", i16(rounding_shift_right(wild_i32x_ - wild_i32x_, 16)));
    casts.emplace_back("rounding_sub_narrow", u16(rounding_shift_right(wild_u32x_ - wild_u32x_, 16)));
    casts.emplace_back("rounding_sub_narrow", i32(rounding_shift_right(wild_i64x_ - wild_i64x_, 32)));
    casts.emplace_back("rounding_sub_narrow", u32(rounding_shift_right(wild_u64x_ - wild_u64x_, 32)));

    // QDMULH - Saturating doubling multiply keep high half
    calls.emplace_back("qdmulh", mul_shift_right(wild_i16x_, wild_i16x_, 15));
    calls.emplace_back("qdmulh", mul_shift_right(wild_i32x_, wild_i32x_, 31));

    // QRDMULH - Saturating doubling multiply keep high half with rounding
    calls.emplace_back("qrdmulh", rounding_mul_shift_right(wild_i16x_, wild_i16x_, 15));
    calls.emplace_back("qrdmulh", rounding_mul_shift_right(wild_i32x_, wild_i32x_, 31));

    // RSHRN - Rounding shift right narrow (by immediate in [1, output bits])
    casts.emplace_back("rounding_shift_right_narrow", i8(rounding_shift_right(wild_i16x_, wild_u16_)));
    casts.emplace_back("rounding_shift_right_narrow", u8(rounding_shift_right(wild_u16x_, wild_u16_)));
    casts.emplace_back("rounding_shift_right_narrow", u8(rounding_shift_right(wild_i16x_, wild_u16_)));
    casts.emplace_back("rounding_shift_right_narrow", i16(rounding_shift_right(wild_i32x_, wild_u32_)));
    casts.emplace_back("rounding_shift_right_narrow", u16(rounding_shift_right(wild_u32x_, wild_u32_)));
    casts.emplace_back("rounding_shift_right_narrow", u16(rounding_shift_right(wild_i32x_, wild_u32_)));
    casts.emplace_back("rounding_shift_right_narrow", i32(rounding_shift_right(wild_i64x_, wild_u64_)));
    casts.emplace_back("rounding_shift_right_narrow", u32(rounding_shift_right(wild_u64x_, wild_u64_)));
    casts.emplace_back("rounding_shift_right_narrow", u32(rounding_shift_right(wild_i64x_, wild_u64_)));

    // SHRN - Shift right narrow (by immediate in [1, output bits])
    casts.emplace_back("shift_right_narrow", i8(wild_i16x_ >> wild_u16_));
    casts.emplace_back("shift_right_narrow", u8(wild_u16x_ >> wild_u16_));
    casts.emplace_back("shift_right_narrow", i16(wild_i32x_ >> wild_u32_));
    casts.emplace_back("shift_right_narrow", u16(wild_u32x_ >> wild_u32_));
    casts.emplace_back("shift_right_narrow", i32(wild_i64x_ >> wild_u64_));
    casts.emplace_back("shift_right_narrow", u32(wild_u64x_ >> wild_u64_));

    // SQRSHL, UQRSHL - Saturating rounding shift left (by signed vector)
    // TODO: We need to match rounding shift right, and negate the RHS.

    // SQRSHRN, SQRSHRUN, UQRSHRN - Saturating rounding narrowing shift right narrow (by immediate in [1, output bits])
    casts.emplace_back("saturating_rounding_shift_right_narrow", i8_sat(rounding_shift_right(wild_i16x_, wild_u16_)));
    casts.emplace_back("saturating_rounding_shift_right_narrow", u8_sat(rounding_shift_right(wild_u16x_, wild_u16_)));
    casts.emplace_back("saturating_rounding_shift_right_narrow", u8_sat(rounding_shift_right(wild_i16x_, wild_u16_)));
    casts.emplace_back("saturating_rounding_shift_right_narrow", i16_sat(rounding_shift_right(wild_i32x_, wild_u32_)));
    casts.emplace_back("saturating_rounding_shift_right_narrow", u16_sat(rounding_shift_right(wild_u32x_, wild_u32_)));
    casts.emplace_back("saturating_rounding_shift_right_narrow", u16_sat(rounding_shift_right(wild_i32x_, wild_u32_)));
    casts.emplace_back("saturating_rounding_shift_right_narrow", i32_sat(rounding_shift_right(wild_i64x_, wild_u64_)));
    casts.emplace_back("saturating_rounding_shift_right_narrow", u32_sat(rounding_shift_right(wild_u64x_, wild_u64_)));
    casts.emplace_back("saturating_rounding_shift_right_narrow", u32_sat(rounding_shift_right(wild_i64x_, wild_u64_)));

    // SQSHL, UQSHL, SQSHLU - Saturating shift left by signed register.
    for (const Expr &rhs : {wild_i8x_, wild_u8x_}) {
        casts.emplace_back("saturating_shift_left", i8_sat(widening_shift_left(wild_i8x_, rhs)));
        casts.emplace_back("saturating_shift_left", u8_sat(widening_shift_left(wild_u8x_, rhs)));
        casts.emplace_back("saturating_shift_left", u8_sat(widening_shift_left(wild_i8x_, rhs)));
    }
    for (const Expr &rhs : {wild_i16x_, wild_u16x_}) {
        casts.emplace_back("saturating_shift_left", i16_sat(widening_shift_left(wild_i16x_, rhs)));
        casts.emplace_back("saturating_shift_left", u16_sat(widening_shift_left(wild_u16x_, rhs)));
        casts.emplace_back("saturating_shift_left", u16_sat(widening_shift_left(wild_i16x_, rhs)));
    }
    for (const Expr &rhs : {wild_i32x_, wild_u32x_}) {
        casts.emplace_back("saturating_shift_left", i32_sat(widening_shift_left(wild_i32x_, rhs)));
        casts.emplace_back("saturating_shift_left", u32_sat(widening_shift_left(wild_u32x_, rhs)));
        casts.emplace_back("saturating_shift_left", u32_sat(widening_shift_left(wild_i32x_, rhs)));
    }

    // SQSHRN, UQSHRN, SQRSHRUN Saturating narrowing shift right by an (by immediate in [1, output bits])
    casts.emplace_back("saturating_shift_right_narrow", i8_sat(wild_i16x_ >> wild_u16_));
    casts.emplace_back("saturating_shift_right_narrow", u8_sat(wild_u16x_ >> wild_u16_));
    casts.emplace_back("saturating_shift_right_narrow", u8_sat(wild_i16x_ >> wild_u16_));
    casts.emplace_back("saturating_shift_right_narrow", i16_sat(wild_i32x_ >> wild_u32_));
    casts.emplace_back("saturating_shift_right_narrow", u16_sat(wild_u32x_ >> wild_u32_));
    casts.emplace_back("saturating_shift_right_narrow", u16_sat(wild_i32x_ >> wild_u32_));
    casts.emplace_back("saturating_shift_right_narrow", i32_sat(wild_i64x_ >> wild_u64_));
    casts.emplace_back("saturating_shift_right_narrow", u32_sat(wild_u64x_ >> wild_u64_));
    casts.emplace_back("saturating_shift_right_narrow", u32_sat(wild_i64x_ >> wild_u64_));

    // SRSHL, URSHL - Rounding shift left (by signed vector)
    // These are already written as rounding_shift_left

    // SRSHR, URSHR - Rounding shift right (by immediate in [1, output bits])
    // These patterns are almost identity, we just need to strip off the broadcast.

    // SSHLL, USHLL - Shift left long (by immediate in [0, output bits - 1])
    // These patterns are almost identity, we just need to strip off the broadcast.

    // SQXTN, UQXTN, SQXTUN - Saturating narrow.
    casts.emplace_back("saturating_narrow", i8_sat(wild_i16x_));
    casts.emplace_back("saturating_narrow", u8_sat(wild_u16x_));
    casts.emplace_back("saturating_narrow", u8_sat(wild_i16x_));
    casts.emplace_back("saturating_narrow", i16_sat(wild_i32x_));
    casts.emplace_back("saturating_narrow", u16_sat(wild_u32x_));
    casts.emplace_back("saturating_narrow", u16_sat(wild_i32x_));
    casts.emplace_back("saturating_narrow", i32_sat(wild_i64x_));
    casts.emplace_back("saturating_narrow", u32_sat(wild_u64x_));
    casts.emplace_back("saturating_narrow", u32_sat(wild_i64x_));

    // SQNEG - Saturating negate
    negations.emplace_back("saturating_negate", -max(wild_i8x_, -127));
    negations.emplace_back("saturating_negate", -max(wild_i16x_, -32767));
    negations.emplace_back("saturating_negate", -max(wild_i32x_, -(0x7fffffff)));
    // clang-format on
}

constexpr int max_intrinsic_args = 4;

struct ArmIntrinsic {
    const char *arm32;
    const char *arm64;
    halide_type_t ret_type;
    const char *name;
    halide_type_t arg_types[max_intrinsic_args];
    int flags;
    enum {
        AllowUnsignedOp1 = 1 << 0,   // Generate a second version of the instruction with the second operand unsigned.
        HalfWidth = 1 << 1,          // This is a half-width instruction that should have a full width version generated as well.
        NoMangle = 1 << 2,           // Don't mangle this intrinsic name.
        MangleArgs = 1 << 3,         // Most intrinsics only mangle the return type. Some mangle the arguments instead.
        MangleRetArgs = 1 << 4,      // Most intrinsics only mangle the return type. Some mangle the return type and arguments instead.
        ScalarsAreVectors = 1 << 5,  // Some intrinsics have scalar arguments that are vector parameters :(
        SplitArg0 = 1 << 6,          // This intrinsic requires splitting the argument into the low and high halves.
        NoPrefix = 1 << 7,           // Don't prefix the intrinsic with llvm.*
    };
};

// clang-format off
const ArmIntrinsic intrinsic_defs[] = {
    {"vabs", "abs", UInt(8, 8), "abs", {Int(8, 8)}, ArmIntrinsic::HalfWidth},
    {"vabs", "abs", UInt(16, 4), "abs", {Int(16, 4)}, ArmIntrinsic::HalfWidth},
    {"vabs", "abs", UInt(32, 2), "abs", {Int(32, 2)}, ArmIntrinsic::HalfWidth},
    {"llvm.fabs", "llvm.fabs", Float(32, 2), "abs", {Float(32, 2)}, ArmIntrinsic::HalfWidth},

    {"llvm.sqrt", "llvm.sqrt", Float(32, 4), "sqrt_f32", {Float(32, 4)}},
    {"llvm.sqrt", "llvm.sqrt", Float(64, 2), "sqrt_f64", {Float(64, 2)}},

    // SABD, UABD - Absolute difference
    {"vabds", "sabd", UInt(8, 8), "absd", {Int(8, 8), Int(8, 8)}, ArmIntrinsic::HalfWidth},
    {"vabdu", "uabd", UInt(8, 8), "absd", {UInt(8, 8), UInt(8, 8)}, ArmIntrinsic::HalfWidth},
    {"vabds", "sabd", UInt(16, 4), "absd", {Int(16, 4), Int(16, 4)}, ArmIntrinsic::HalfWidth},
    {"vabdu", "uabd", UInt(16, 4), "absd", {UInt(16, 4), UInt(16, 4)}, ArmIntrinsic::HalfWidth},
    {"vabds", "sabd", UInt(32, 2), "absd", {Int(32, 2), Int(32, 2)}, ArmIntrinsic::HalfWidth},
    {"vabdu", "uabd", UInt(32, 2), "absd", {UInt(32, 2), UInt(32, 2)}, ArmIntrinsic::HalfWidth},

    // SMULL, UMULL - Widening multiply
    {"vmulls", "smull", Int(16, 8), "widening_mul", {Int(8, 8), Int(8, 8)}},
    {"vmullu", "umull", UInt(16, 8), "widening_mul", {UInt(8, 8), UInt(8, 8)}},
    {"vmulls", "smull", Int(32, 4), "widening_mul", {Int(16, 4), Int(16, 4)}},
    {"vmullu", "umull", UInt(32, 4), "widening_mul", {UInt(16, 4), UInt(16, 4)}},
    {"vmulls", "smull", Int(64, 2), "widening_mul", {Int(32, 2), Int(32, 2)}},
    {"vmullu", "umull", UInt(64, 2), "widening_mul", {UInt(32, 2), UInt(32, 2)}},

    // SQADD, UQADD - Saturating add
    // On arm32, the ARM version of this seems to be missing on some configurations.
    // Rather than debug this, just use LLVM's saturating add intrinsic.
    {"llvm.sadd.sat", "sqadd", Int(8, 8), "saturating_add", {Int(8, 8), Int(8, 8)}, ArmIntrinsic::HalfWidth},
    {"llvm.uadd.sat", "uqadd", UInt(8, 8), "saturating_add", {UInt(8, 8), UInt(8, 8)}, ArmIntrinsic::HalfWidth},
    {"llvm.sadd.sat", "sqadd", Int(16, 4), "saturating_add", {Int(16, 4), Int(16, 4)}, ArmIntrinsic::HalfWidth},
    {"llvm.uadd.sat", "uqadd", UInt(16, 4), "saturating_add", {UInt(16, 4), UInt(16, 4)}, ArmIntrinsic::HalfWidth},
    {"llvm.sadd.sat", "sqadd", Int(32, 2), "saturating_add", {Int(32, 2), Int(32, 2)}, ArmIntrinsic::HalfWidth},
    {"llvm.uadd.sat", "uqadd", UInt(32, 2), "saturating_add", {UInt(32, 2), UInt(32, 2)}, ArmIntrinsic::HalfWidth},

    // SQSUB, UQSUB - Saturating subtract
    {"llvm.ssub.sat", "sqsub", Int(8, 8), "saturating_sub", {Int(8, 8), Int(8, 8)}, ArmIntrinsic::HalfWidth},
    {"llvm.usub.sat", "uqsub", UInt(8, 8), "saturating_sub", {UInt(8, 8), UInt(8, 8)}, ArmIntrinsic::HalfWidth},
    {"llvm.ssub.sat", "sqsub", Int(16, 4), "saturating_sub", {Int(16, 4), Int(16, 4)}, ArmIntrinsic::HalfWidth},
    {"llvm.usub.sat", "uqsub", UInt(16, 4), "saturating_sub", {UInt(16, 4), UInt(16, 4)}, ArmIntrinsic::HalfWidth},
    {"llvm.ssub.sat", "sqsub", Int(32, 2), "saturating_sub", {Int(32, 2), Int(32, 2)}, ArmIntrinsic::HalfWidth},
    {"llvm.usub.sat", "uqsub", UInt(32, 2), "saturating_sub", {UInt(32, 2), UInt(32, 2)}, ArmIntrinsic::HalfWidth},

    // SHADD, UHADD - Halving add
    {"vhadds", "shadd", Int(8, 8), "halving_add", {Int(8, 8), Int(8, 8)}, ArmIntrinsic::HalfWidth},
    {"vhaddu", "uhadd", UInt(8, 8), "halving_add", {UInt(8, 8), UInt(8, 8)}, ArmIntrinsic::HalfWidth},
    {"vhadds", "shadd", Int(16, 4), "halving_add", {Int(16, 4), Int(16, 4)}, ArmIntrinsic::HalfWidth},
    {"vhaddu", "uhadd", UInt(16, 4), "halving_add", {UInt(16, 4), UInt(16, 4)}, ArmIntrinsic::HalfWidth},
    {"vhadds", "shadd", Int(32, 2), "halving_add", {Int(32, 2), Int(32, 2)}, ArmIntrinsic::HalfWidth},
    {"vhaddu", "uhadd", UInt(32, 2), "halving_add", {UInt(32, 2), UInt(32, 2)}, ArmIntrinsic::HalfWidth},

    // SHSUB, UHSUB - Halving subtract
    {"vhsubs", "shsub", Int(8, 8), "halving_sub", {Int(8, 8), Int(8, 8)}, ArmIntrinsic::HalfWidth},
    {"vhsubu", "uhsub", UInt(8, 8), "halving_sub", {UInt(8, 8), UInt(8, 8)}, ArmIntrinsic::HalfWidth},
    {"vhsubs", "shsub", Int(16, 4), "halving_sub", {Int(16, 4), Int(16, 4)}, ArmIntrinsic::HalfWidth},
    {"vhsubu", "uhsub", UInt(16, 4), "halving_sub", {UInt(16, 4), UInt(16, 4)}, ArmIntrinsic::HalfWidth},
    {"vhsubs", "shsub", Int(32, 2), "halving_sub", {Int(32, 2), Int(32, 2)}, ArmIntrinsic::HalfWidth},
    {"vhsubu", "uhsub", UInt(32, 2), "halving_sub", {UInt(32, 2), UInt(32, 2)}, ArmIntrinsic::HalfWidth},

    // SRHADD, URHADD - Halving add with rounding
    {"vrhadds", "srhadd", Int(8, 8), "rounding_halving_add", {Int(8, 8), Int(8, 8)}, ArmIntrinsic::HalfWidth},
    {"vrhaddu", "urhadd", UInt(8, 8), "rounding_halving_add", {UInt(8, 8), UInt(8, 8)}, ArmIntrinsic::HalfWidth},
    {"vrhadds", "srhadd", Int(16, 4), "rounding_halving_add", {Int(16, 4), Int(16, 4)}, ArmIntrinsic::HalfWidth},
    {"vrhaddu", "urhadd", UInt(16, 4), "rounding_halving_add", {UInt(16, 4), UInt(16, 4)}, ArmIntrinsic::HalfWidth},
    {"vrhadds", "srhadd", Int(32, 2), "rounding_halving_add", {Int(32, 2), Int(32, 2)}, ArmIntrinsic::HalfWidth},
    {"vrhaddu", "urhadd", UInt(32, 2), "rounding_halving_add", {UInt(32, 2), UInt(32, 2)}, ArmIntrinsic::HalfWidth},

    // SRHSUB, URHSUB - Halving sub with rounding
    {"vrhsubs", "srhsub", Int(8, 8), "rounding_halving_sub", {Int(8, 8), Int(8, 8)}, ArmIntrinsic::HalfWidth},
    {"vrhsubu", "urhsub", UInt(8, 8), "rounding_halving_sub", {UInt(8, 8), UInt(8, 8)}, ArmIntrinsic::HalfWidth},
    {"vrhsubs", "srhsub", Int(16, 4), "rounding_halving_sub", {Int(16, 4), Int(16, 4)}, ArmIntrinsic::HalfWidth},
    {"vrhsubu", "urhsub", UInt(16, 4), "rounding_halving_sub", {UInt(16, 4), UInt(16, 4)}, ArmIntrinsic::HalfWidth},
    {"vrhsubs", "srhsub", Int(32, 2), "rounding_halving_sub", {Int(32, 2), Int(32, 2)}, ArmIntrinsic::HalfWidth},
    {"vrhsubu", "urhsub", UInt(32, 2), "rounding_halving_sub", {UInt(32, 2), UInt(32, 2)}, ArmIntrinsic::HalfWidth},

    // SMIN, UMIN, FMIN - Min
    {"vmins", "smin", Int(8, 8), "min", {Int(8, 8), Int(8, 8)}, ArmIntrinsic::HalfWidth},
    {"vminu", "umin", UInt(8, 8), "min", {UInt(8, 8), UInt(8, 8)}, ArmIntrinsic::HalfWidth},
    {"vmins", "smin", Int(16, 4), "min", {Int(16, 4), Int(16, 4)}, ArmIntrinsic::HalfWidth},
    {"vminu", "umin", UInt(16, 4), "min", {UInt(16, 4), UInt(16, 4)}, ArmIntrinsic::HalfWidth},
    {"vmins", "smin", Int(32, 2), "min", {Int(32, 2), Int(32, 2)}, ArmIntrinsic::HalfWidth},
    {"vminu", "umin", UInt(32, 2), "min", {UInt(32, 2), UInt(32, 2)}, ArmIntrinsic::HalfWidth},
    {"vmins", "fmin", Float(32, 2), "min", {Float(32, 2), Float(32, 2)}, ArmIntrinsic::HalfWidth},

    // SMAX, UMAX, FMAX - Max
    {"vmaxs", "smax", Int(8, 8), "max", {Int(8, 8), Int(8, 8)}, ArmIntrinsic::HalfWidth},
    {"vmaxu", "umax", UInt(8, 8), "max", {UInt(8, 8), UInt(8, 8)}, ArmIntrinsic::HalfWidth},
    {"vmaxs", "smax", Int(16, 4), "max", {Int(16, 4), Int(16, 4)}, ArmIntrinsic::HalfWidth},
    {"vmaxu", "umax", UInt(16, 4), "max", {UInt(16, 4), UInt(16, 4)}, ArmIntrinsic::HalfWidth},
    {"vmaxs", "smax", Int(32, 2), "max", {Int(32, 2), Int(32, 2)}, ArmIntrinsic::HalfWidth},
    {"vmaxu", "umax", UInt(32, 2), "max", {UInt(32, 2), UInt(32, 2)}, ArmIntrinsic::HalfWidth},
    {"vmaxs", "fmax", Float(32, 2), "max", {Float(32, 2), Float(32, 2)}, ArmIntrinsic::HalfWidth},

    // SQNEG, UQNEG - Saturating negation
    {"vqneg", "sqneg", Int(8, 8), "saturating_negate", {Int(8, 8)}, ArmIntrinsic::HalfWidth},
    {"vqneg", "sqneg", Int(16, 4), "saturating_negate", {Int(16, 4)}, ArmIntrinsic::HalfWidth},
    {"vqneg", "sqneg", Int(32, 2), "saturating_negate", {Int(32, 2)}, ArmIntrinsic::HalfWidth},
    {"vqneg", "sqneg", Int(64, 2), "saturating_negate", {Int(64, 2)}},

    // SQXTN, UQXTN, SQXTUN - Saturating narrowing
    {"vqmovns", "sqxtn", Int(8, 8), "saturating_narrow", {Int(16, 8)}},
    {"vqmovnu", "uqxtn", UInt(8, 8), "saturating_narrow", {UInt(16, 8)}},
    {"vqmovnsu", "sqxtun", UInt(8, 8), "saturating_narrow", {Int(16, 8)}},
    {"vqmovns", "sqxtn", Int(16, 4), "saturating_narrow", {Int(32, 4)}},
    {"vqmovnu", "uqxtn", UInt(16, 4), "saturating_narrow", {UInt(32, 4)}},
    {"vqmovnsu", "sqxtun", UInt(16, 4), "saturating_narrow", {Int(32, 4)}},
    {"vqmovns", "sqxtn", Int(32, 2), "saturating_narrow", {Int(64, 2)}},
    {"vqmovnu", "uqxtn", UInt(32, 2), "saturating_narrow", {UInt(64, 2)}},
    {"vqmovnsu", "sqxtun", UInt(32, 2), "saturating_narrow", {Int(64, 2)}},

    // RSHRN - Rounding shift right narrow (by immediate in [1, output bits])
    // arm32 expects a vector RHS of the same type as the LHS except signed.
    {"vrshiftn", nullptr, Int(8, 8), "rounding_shift_right_narrow", {Int(16, 8), Int(16, 8)}},
    {"vrshiftn", nullptr, UInt(8, 8), "rounding_shift_right_narrow", {UInt(16, 8), Int(16, 8)}},
    {"vrshiftn", nullptr, Int(16, 4), "rounding_shift_right_narrow", {Int(32, 4), Int(32, 4)}},
    {"vrshiftn", nullptr, UInt(16, 4), "rounding_shift_right_narrow", {UInt(32, 4), Int(32, 4)}},
    {"vrshiftn", nullptr, Int(32, 2), "rounding_shift_right_narrow", {Int(64, 2), Int(64, 2)}},
    {"vrshiftn", nullptr, UInt(32, 2), "rounding_shift_right_narrow", {UInt(64, 2), Int(64, 2)}},

    // arm64 expects a 32-bit constant.
    {nullptr, "rshrn", Int(8, 8), "rounding_shift_right_narrow", {Int(16, 8), UInt(32)}},
    {nullptr, "rshrn", UInt(8, 8), "rounding_shift_right_narrow", {UInt(16, 8), UInt(32)}},
    {nullptr, "rshrn", Int(16, 4), "rounding_shift_right_narrow", {Int(32, 4), UInt(32)}},
    {nullptr, "rshrn", UInt(16, 4), "rounding_shift_right_narrow", {UInt(32, 4), UInt(32)}},
    {nullptr, "rshrn", Int(32, 2), "rounding_shift_right_narrow", {Int(64, 2), UInt(32)}},
    {nullptr, "rshrn", UInt(32, 2), "rounding_shift_right_narrow", {UInt(64, 2), UInt(32)}},

    // SHRN - Shift right narrow (by immediate in [1, output bits])
    // LLVM pattern matches these.

    // SQRSHL, UQRSHL - Saturating rounding shift left (by signed vector)
    {"vqrshifts", "sqrshl", Int(8, 8), "saturating_rounding_shift_left", {Int(8, 8), Int(8, 8)}, ArmIntrinsic::HalfWidth},
    {"vqrshiftu", "uqrshl", UInt(8, 8), "saturating_rounding_shift_left", {UInt(8, 8), Int(8, 8)}, ArmIntrinsic::HalfWidth},
    {"vqrshifts", "sqrshl", Int(16, 4), "saturating_rounding_shift_left", {Int(16, 4), Int(16, 4)}, ArmIntrinsic::HalfWidth},
    {"vqrshiftu", "uqrshl", UInt(16, 4), "saturating_rounding_shift_left", {UInt(16, 4), Int(16, 4)}, ArmIntrinsic::HalfWidth},
    {"vqrshifts", "sqrshl", Int(32, 2), "saturating_rounding_shift_left", {Int(32, 2), Int(32, 2)}, ArmIntrinsic::HalfWidth},
    {"vqrshiftu", "uqrshl", UInt(32, 2), "saturating_rounding_shift_left", {UInt(32, 2), Int(32, 2)}, ArmIntrinsic::HalfWidth},
    {"vqrshifts", "sqrshl", Int(64, 2), "saturating_rounding_shift_left", {Int(64, 2), Int(64, 2)}},
    {"vqrshiftu", "uqrshl", UInt(64, 2), "saturating_rounding_shift_left", {UInt(64, 2), Int(64, 2)}},

    // SQRSHRN, UQRSHRN, SQRSHRUN - Saturating rounding narrowing shift right (by immediate in [1, output bits])
    // arm32 expects a vector RHS of the same type as the LHS except signed.
    {"vqrshiftns", nullptr, Int(8, 8), "saturating_rounding_shift_right_narrow", {Int(16, 8), Int(16, 8)}},
    {"vqrshiftnu", nullptr, UInt(8, 8), "saturating_rounding_shift_right_narrow", {UInt(16, 8), Int(16, 8)}},
    {"vqrshiftnsu", nullptr, UInt(8, 8), "saturating_rounding_shift_right_narrow", {Int(16, 8), Int(16, 8)}},
    {"vqrshiftns", nullptr, Int(16, 4), "saturating_rounding_shift_right_narrow", {Int(32, 4), Int(32, 4)}},
    {"vqrshiftnu", nullptr, UInt(16, 4), "saturating_rounding_shift_right_narrow", {UInt(32, 4), Int(32, 4)}},
    {"vqrshiftnsu", nullptr, UInt(16, 4), "saturating_rounding_shift_right_narrow", {Int(32, 4), Int(32, 4)}},
    {"vqrshiftns", nullptr, Int(32, 2), "saturating_rounding_shift_right_narrow", {Int(64, 2), Int(64, 2)}},
    {"vqrshiftnu", nullptr, UInt(32, 2), "saturating_rounding_shift_right_narrow", {UInt(64, 2), Int(64, 2)}},
    {"vqrshiftnsu", nullptr, UInt(32, 2), "saturating_rounding_shift_right_narrow", {Int(64, 2), Int(64, 2)}},

    // arm64 expects a 32-bit constant.
    {nullptr, "sqrshrn", Int(8, 8), "saturating_rounding_shift_right_narrow", {Int(16, 8), UInt(32)}},
    {nullptr, "uqrshrn", UInt(8, 8), "saturating_rounding_shift_right_narrow", {UInt(16, 8), UInt(32)}},
    {nullptr, "sqrshrun", UInt(8, 8), "saturating_rounding_shift_right_narrow", {Int(16, 8), UInt(32)}},
    {nullptr, "sqrshrn", Int(16, 4), "saturating_rounding_shift_right_narrow", {Int(32, 4), UInt(32)}},
    {nullptr, "uqrshrn", UInt(16, 4), "saturating_rounding_shift_right_narrow", {UInt(32, 4), UInt(32)}},
    {nullptr, "sqrshrun", UInt(16, 4), "saturating_rounding_shift_right_narrow", {Int(32, 4), UInt(32)}},
    {nullptr, "sqrshrn", Int(32, 2), "saturating_rounding_shift_right_narrow", {Int(64, 2), UInt(32)}},
    {nullptr, "uqrshrn", UInt(32, 2), "saturating_rounding_shift_right_narrow", {UInt(64, 2), UInt(32)}},
    {nullptr, "sqrshrun", UInt(32, 2), "saturating_rounding_shift_right_narrow", {Int(64, 2), UInt(32)}},

    // SQSHL, UQSHL, SQSHLU - Saturating shift left by signed register.
    // There is also an immediate version of this - hopefully LLVM does this matching when appropriate.
    {"vqshifts", "sqshl", Int(8, 8), "saturating_shift_left", {Int(8, 8), Int(8, 8)}, ArmIntrinsic::AllowUnsignedOp1 | ArmIntrinsic::HalfWidth},
    {"vqshiftu", "uqshl", UInt(8, 8), "saturating_shift_left", {UInt(8, 8), Int(8, 8)}, ArmIntrinsic::AllowUnsignedOp1 | ArmIntrinsic::HalfWidth},
    {"vqshiftsu", "sqshlu", UInt(8, 8), "saturating_shift_left", {Int(8, 8), Int(8, 8)}, ArmIntrinsic::AllowUnsignedOp1 | ArmIntrinsic::HalfWidth},
    {"vqshifts", "sqshl", Int(16, 4), "saturating_shift_left", {Int(16, 4), Int(16, 4)}, ArmIntrinsic::AllowUnsignedOp1 | ArmIntrinsic::HalfWidth},
    {"vqshiftu", "uqshl", UInt(16, 4), "saturating_shift_left", {UInt(16, 4), Int(16, 4)}, ArmIntrinsic::AllowUnsignedOp1 | ArmIntrinsic::HalfWidth},
    {"vqshiftsu", "sqshlu", UInt(16, 4), "saturating_shift_left", {Int(16, 4), Int(16, 4)}, ArmIntrinsic::AllowUnsignedOp1 | ArmIntrinsic::HalfWidth},
    {"vqshifts", "sqshl", Int(32, 2), "saturating_shift_left", {Int(32, 2), Int(32, 2)}, ArmIntrinsic::AllowUnsignedOp1 | ArmIntrinsic::HalfWidth},
    {"vqshiftu", "uqshl", UInt(32, 2), "saturating_shift_left", {UInt(32, 2), Int(32, 2)}, ArmIntrinsic::AllowUnsignedOp1 | ArmIntrinsic::HalfWidth},
    {"vqshiftsu", "sqshlu", UInt(32, 2), "saturating_shift_left", {Int(32, 2), Int(32, 2)}, ArmIntrinsic::AllowUnsignedOp1 | ArmIntrinsic::HalfWidth},
    {"vqshifts", "sqshl", Int(64, 2), "saturating_shift_left", {Int(64, 2), Int(64, 2)}, ArmIntrinsic::AllowUnsignedOp1},
    {"vqshiftu", "uqshl", UInt(64, 2), "saturating_shift_left", {UInt(64, 2), Int(64, 2)}, ArmIntrinsic::AllowUnsignedOp1},
    {"vqshiftsu", "sqshlu", UInt(64, 2), "saturating_shift_left", {Int(64, 2), Int(64, 2)}, ArmIntrinsic::AllowUnsignedOp1},

    // SQSHRN, UQSHRN, SQRSHRUN Saturating narrowing shift right by an (by immediate in [1, output bits])
    // arm32 expects a vector RHS of the same type as the LHS.
    {"vqshiftns", nullptr, Int(8, 8), "saturating_shift_right_narrow", {Int(16, 8), Int(16, 8)}},
    {"vqshiftnu", nullptr, UInt(8, 8), "saturating_shift_right_narrow", {UInt(16, 8), Int(16, 8)}},
    {"vqshiftns", nullptr, Int(16, 4), "saturating_shift_right_narrow", {Int(32, 4), Int(32, 4)}},
    {"vqshiftnu", nullptr, UInt(16, 4), "saturating_shift_right_narrow", {UInt(32, 4), Int(32, 4)}},
    {"vqshiftns", nullptr, Int(32, 2), "saturating_shift_right_narrow", {Int(64, 2), Int(64, 2)}},
    {"vqshiftnu", nullptr, UInt(32, 2), "saturating_shift_right_narrow", {UInt(64, 2), Int(64, 2)}},
    {"vqshiftnsu", nullptr, UInt(8, 8), "saturating_shift_right_narrow", {Int(16, 8), Int(16, 8)}},
    {"vqshiftnsu", nullptr, UInt(16, 4), "saturating_shift_right_narrow", {Int(32, 4), Int(32, 4)}},
    {"vqshiftnsu", nullptr, UInt(32, 2), "saturating_shift_right_narrow", {Int(64, 2), Int(64, 2)}},

    // arm64 expects a 32-bit constant.
    {nullptr, "sqshrn", Int(8, 8), "saturating_shift_right_narrow", {Int(16, 8), UInt(32)}},
    {nullptr, "uqshrn", UInt(8, 8), "saturating_shift_right_narrow", {UInt(16, 8), UInt(32)}},
    {nullptr, "sqshrn", Int(16, 4), "saturating_shift_right_narrow", {Int(32, 4), UInt(32)}},
    {nullptr, "uqshrn", UInt(16, 4), "saturating_shift_right_narrow", {UInt(32, 4), UInt(32)}},
    {nullptr, "sqshrn", Int(32, 2), "saturating_shift_right_narrow", {Int(64, 2), UInt(32)}},
    {nullptr, "uqshrn", UInt(32, 2), "saturating_shift_right_narrow", {UInt(64, 2), UInt(32)}},
    {nullptr, "sqshrun", UInt(8, 8), "saturating_shift_right_narrow", {Int(16, 8), UInt(32)}},
    {nullptr, "sqshrun", UInt(16, 4), "saturating_shift_right_narrow", {Int(32, 4), UInt(32)}},
    {nullptr, "sqshrun", UInt(32, 2), "saturating_shift_right_narrow", {Int(64, 2), UInt(32)}},

    // SRSHL, URSHL - Rounding shift left (by signed vector)
    {"vrshifts", "srshl", Int(8, 8), "rounding_shift_left", {Int(8, 8), Int(8, 8)}, ArmIntrinsic::HalfWidth},
    {"vrshiftu", "urshl", UInt(8, 8), "rounding_shift_left", {UInt(8, 8), Int(8, 8)}, ArmIntrinsic::HalfWidth},
    {"vrshifts", "srshl", Int(16, 4), "rounding_shift_left", {Int(16, 4), Int(16, 4)}, ArmIntrinsic::HalfWidth},
    {"vrshiftu", "urshl", UInt(16, 4), "rounding_shift_left", {UInt(16, 4), Int(16, 4)}, ArmIntrinsic::HalfWidth},
    {"vrshifts", "srshl", Int(32, 2), "rounding_shift_left", {Int(32, 2), Int(32, 2)}, ArmIntrinsic::HalfWidth},
    {"vrshiftu", "urshl", UInt(32, 2), "rounding_shift_left", {UInt(32, 2), Int(32, 2)}, ArmIntrinsic::HalfWidth},
    {"vrshifts", "srshl", Int(64, 2), "rounding_shift_left", {Int(64, 2), Int(64, 2)}},
    {"vrshiftu", "urshl", UInt(64, 2), "rounding_shift_left", {UInt(64, 2), Int(64, 2)}},

    // SSHL, USHL - Shift left (by signed vector)
    {"vshifts", "sshl", Int(8, 8), "shift_left", {Int(8, 8), Int(8, 8)}, ArmIntrinsic::HalfWidth},
    {"vshiftu", "ushl", UInt(8, 8), "shift_left", {UInt(8, 8), Int(8, 8)}, ArmIntrinsic::HalfWidth},
    {"vshifts", "sshl", Int(16, 4), "shift_left", {Int(16, 4), Int(16, 4)}, ArmIntrinsic::HalfWidth},
    {"vshiftu", "ushl", UInt(16, 4), "shift_left", {UInt(16, 4), Int(16, 4)}, ArmIntrinsic::HalfWidth},
    {"vshifts", "sshl", Int(32, 2), "shift_left", {Int(32, 2), Int(32, 2)}, ArmIntrinsic::HalfWidth},
    {"vshiftu", "ushl", UInt(32, 2), "shift_left", {UInt(32, 2), Int(32, 2)}, ArmIntrinsic::HalfWidth},
    {"vshifts", "sshl", Int(64, 2), "shift_left", {Int(64, 2), Int(64, 2)}},
    {"vshiftu", "ushl", UInt(64, 2), "shift_left", {UInt(64, 2), Int(64, 2)}},

    // SRSHR, URSHR - Rounding shift right (by immediate in [1, output bits])
    // LLVM wants these expressed as SRSHL by negative amounts.

    // SSHLL, USHLL - Shift left long (by immediate in [0, output bits - 1])
    // LLVM pattern matches these for us.

    // RADDHN - Add and narrow with rounding.
    {"vraddhn", "raddhn", Int(8, 8), "rounding_add_narrow", {Int(16, 8), Int(16, 8)}},
    {"vraddhn", "raddhn", UInt(8, 8), "rounding_add_narrow", {UInt(16, 8), UInt(16, 8)}},
    {"vraddhn", "raddhn", Int(16, 4), "rounding_add_narrow", {Int(32, 4), Int(32, 4)}},
    {"vraddhn", "raddhn", UInt(16, 4), "rounding_add_narrow", {UInt(32, 4), UInt(32, 4)}},
    {"vraddhn", "raddhn", Int(32, 2), "rounding_add_narrow", {Int(64, 2), Int(64, 2)}},
    {"vraddhn", "raddhn", UInt(32, 2), "rounding_add_narrow", {UInt(64, 2), UInt(64, 2)}},

    // RSUBHN - Sub and narrow with rounding.
    {"vrsubhn", "rsubhn", Int(8, 8), "rounding_sub_narrow", {Int(16, 8), Int(16, 8)}},
    {"vrsubhn", "rsubhn", UInt(8, 8), "rounding_sub_narrow", {UInt(16, 8), UInt(16, 8)}},
    {"vrsubhn", "rsubhn", Int(16, 4), "rounding_sub_narrow", {Int(32, 4), Int(32, 4)}},
    {"vrsubhn", "rsubhn", UInt(16, 4), "rounding_sub_narrow", {UInt(32, 4), UInt(32, 4)}},
    {"vrsubhn", "rsubhn", Int(32, 2), "rounding_sub_narrow", {Int(64, 2), Int(64, 2)}},
    {"vrsubhn", "rsubhn", UInt(32, 2), "rounding_sub_narrow", {UInt(64, 2), UInt(64, 2)}},

    // SQDMULH - Saturating doubling multiply keep high half.
    {"vqdmulh", "sqdmulh", Int(16, 4), "qdmulh", {Int(16, 4), Int(16, 4)}, ArmIntrinsic::HalfWidth},
    {"vqdmulh", "sqdmulh", Int(32, 2), "qdmulh", {Int(32, 2), Int(32, 2)}, ArmIntrinsic::HalfWidth},

    // SQRDMULH - Saturating doubling multiply keep high half with rounding.
    {"vqrdmulh", "sqrdmulh", Int(16, 4), "qrdmulh", {Int(16, 4), Int(16, 4)}, ArmIntrinsic::HalfWidth},
    {"vqrdmulh", "sqrdmulh", Int(32, 2), "qrdmulh", {Int(32, 2), Int(32, 2)}, ArmIntrinsic::HalfWidth},

    // PADD - Pairwise add.
    // 32-bit only has half-width versions.
    {"vpadd", nullptr, Int(8, 8), "pairwise_add", {Int(8, 16)}, ArmIntrinsic::SplitArg0},
    {"vpadd", nullptr, UInt(8, 8), "pairwise_add", {UInt(8, 16)}, ArmIntrinsic::SplitArg0},
    {"vpadd", nullptr, Int(16, 4), "pairwise_add", {Int(16, 8)}, ArmIntrinsic::SplitArg0},
    {"vpadd", nullptr, UInt(16, 4), "pairwise_add", {UInt(16, 8)}, ArmIntrinsic::SplitArg0},
    {"vpadd", nullptr, Int(32, 2), "pairwise_add", {Int(32, 4)}, ArmIntrinsic::SplitArg0},
    {"vpadd", nullptr, UInt(32, 2), "pairwise_add", {UInt(32, 4)}, ArmIntrinsic::SplitArg0},
    {"vpadd", nullptr, Float(32, 2), "pairwise_add", {Float(32, 4)}, ArmIntrinsic::SplitArg0},

    {nullptr, "addp", Int(8, 8), "pairwise_add", {Int(8, 16)}, ArmIntrinsic::SplitArg0 | ArmIntrinsic::HalfWidth},
    {nullptr, "addp", UInt(8, 8), "pairwise_add", {UInt(8, 16)}, ArmIntrinsic::SplitArg0 | ArmIntrinsic::HalfWidth},
    {nullptr, "addp", Int(16, 4), "pairwise_add", {Int(16, 8)}, ArmIntrinsic::SplitArg0 | ArmIntrinsic::HalfWidth},
    {nullptr, "addp", UInt(16, 4), "pairwise_add", {UInt(16, 8)}, ArmIntrinsic::SplitArg0 | ArmIntrinsic::HalfWidth},
    {nullptr, "addp", Int(32, 2), "pairwise_add", {Int(32, 4)}, ArmIntrinsic::SplitArg0 | ArmIntrinsic::HalfWidth},
    {nullptr, "addp", UInt(32, 2), "pairwise_add", {UInt(32, 4)}, ArmIntrinsic::SplitArg0 | ArmIntrinsic::HalfWidth},
    {nullptr, "faddp", Float(32, 2), "pairwise_add", {Float(32, 4)}, ArmIntrinsic::SplitArg0 | ArmIntrinsic::HalfWidth},
    {nullptr, "faddp", Float(64, 2), "pairwise_add", {Float(64, 4)}, ArmIntrinsic::SplitArg0},

    // SADDLP, UADDLP - Pairwise add long.
    {"vpaddls", "saddlp", Int(16, 4), "pairwise_widening_add", {Int(8, 8)}, ArmIntrinsic::HalfWidth | ArmIntrinsic::MangleRetArgs},
    {"vpaddlu", "uaddlp", UInt(16, 4), "pairwise_widening_add", {UInt(8, 8)}, ArmIntrinsic::HalfWidth | ArmIntrinsic::MangleRetArgs},
    {"vpaddlu", "uaddlp", Int(16, 4), "pairwise_widening_add", {UInt(8, 8)}, ArmIntrinsic::HalfWidth | ArmIntrinsic::MangleRetArgs},
    {"vpaddls", "saddlp", Int(32, 2), "pairwise_widening_add", {Int(16, 4)}, ArmIntrinsic::HalfWidth | ArmIntrinsic::MangleRetArgs},
    {"vpaddlu", "uaddlp", UInt(32, 2), "pairwise_widening_add", {UInt(16, 4)}, ArmIntrinsic::HalfWidth | ArmIntrinsic::MangleRetArgs},
    {"vpaddlu", "uaddlp", Int(32, 2), "pairwise_widening_add", {UInt(16, 4)}, ArmIntrinsic::HalfWidth | ArmIntrinsic::MangleRetArgs},
    {"vpaddls", "saddlp", Int(64, 1), "pairwise_widening_add", {Int(32, 2)}, ArmIntrinsic::HalfWidth | ArmIntrinsic::MangleRetArgs | ArmIntrinsic::ScalarsAreVectors},
    {"vpaddlu", "uaddlp", UInt(64, 1), "pairwise_widening_add", {UInt(32, 2)}, ArmIntrinsic::HalfWidth | ArmIntrinsic::MangleRetArgs | ArmIntrinsic::ScalarsAreVectors},
    {"vpaddlu", "uaddlp", Int(64, 1), "pairwise_widening_add", {UInt(32, 2)}, ArmIntrinsic::HalfWidth | ArmIntrinsic::MangleRetArgs | ArmIntrinsic::ScalarsAreVectors},

    // SPADAL, UPADAL - Pairwise add and accumulate long.
    {"vpadals", nullptr, Int(16, 4), "pairwise_widening_add_accumulate", {Int(16, 4), Int(8, 8)}, ArmIntrinsic::HalfWidth | ArmIntrinsic::MangleArgs},
    {"vpadalu", nullptr, UInt(16, 4), "pairwise_widening_add_accumulate", {UInt(16, 4), UInt(8, 8)}, ArmIntrinsic::HalfWidth | ArmIntrinsic::MangleArgs},
    {"vpadalu", nullptr, Int(16, 4), "pairwise_widening_add_accumulate", {Int(16, 4), UInt(8, 8)}, ArmIntrinsic::HalfWidth | ArmIntrinsic::MangleArgs},
    {"vpadals", nullptr, Int(32, 2), "pairwise_widening_add_accumulate", {Int(32, 2), Int(16, 4)}, ArmIntrinsic::HalfWidth | ArmIntrinsic::MangleArgs},
    {"vpadalu", nullptr, UInt(32, 2), "pairwise_widening_add_accumulate", {UInt(32, 2), UInt(16, 4)}, ArmIntrinsic::HalfWidth | ArmIntrinsic::MangleArgs},
    {"vpadalu", nullptr, Int(32, 2), "pairwise_widening_add_accumulate", {Int(32, 2), UInt(16, 4)}, ArmIntrinsic::HalfWidth | ArmIntrinsic::MangleArgs},
    {"vpadals", nullptr, Int(64, 1), "pairwise_widening_add_accumulate", {Int(64, 1), Int(32, 2)}, ArmIntrinsic::HalfWidth | ArmIntrinsic::MangleArgs | ArmIntrinsic::ScalarsAreVectors},
    {"vpadalu", nullptr, UInt(64, 1), "pairwise_widening_add_accumulate", {UInt(64, 1), UInt(32, 2)}, ArmIntrinsic::HalfWidth | ArmIntrinsic::MangleArgs | ArmIntrinsic::ScalarsAreVectors},
    {"vpadalu", nullptr, Int(64, 1), "pairwise_widening_add_accumulate", {Int(64, 1), UInt(32, 2)}, ArmIntrinsic::HalfWidth | ArmIntrinsic::MangleArgs | ArmIntrinsic::ScalarsAreVectors},

    // SMAXP, UMAXP, FMAXP - Pairwise max.
    {nullptr, "smaxp", Int(8, 8), "pairwise_max", {Int(8, 16)}, ArmIntrinsic::SplitArg0 | ArmIntrinsic::HalfWidth},
    {nullptr, "umaxp", UInt(8, 8), "pairwise_max", {UInt(8, 16)}, ArmIntrinsic::SplitArg0 | ArmIntrinsic::HalfWidth},
    {nullptr, "smaxp", Int(16, 4), "pairwise_max", {Int(16, 8)}, ArmIntrinsic::SplitArg0 | ArmIntrinsic::HalfWidth},
    {nullptr, "umaxp", UInt(16, 4), "pairwise_max", {UInt(16, 8)}, ArmIntrinsic::SplitArg0 | ArmIntrinsic::HalfWidth},
    {nullptr, "smaxp", Int(32, 2), "pairwise_max", {Int(32, 4)}, ArmIntrinsic::SplitArg0 | ArmIntrinsic::HalfWidth},
    {nullptr, "umaxp", UInt(32, 2), "pairwise_max", {UInt(32, 4)}, ArmIntrinsic::SplitArg0 | ArmIntrinsic::HalfWidth},
    {nullptr, "fmaxp", Float(32, 2), "pairwise_max", {Float(32, 4)}, ArmIntrinsic::SplitArg0 | ArmIntrinsic::HalfWidth},

    // On arm32, we only have half-width versions of these.
    {"vpmaxs", nullptr, Int(8, 8), "pairwise_max", {Int(8, 16)}, ArmIntrinsic::SplitArg0},
    {"vpmaxu", nullptr, UInt(8, 8), "pairwise_max", {UInt(8, 16)}, ArmIntrinsic::SplitArg0},
    {"vpmaxs", nullptr, Int(16, 4), "pairwise_max", {Int(16, 8)}, ArmIntrinsic::SplitArg0},
    {"vpmaxu", nullptr, UInt(16, 4), "pairwise_max", {UInt(16, 8)}, ArmIntrinsic::SplitArg0},
    {"vpmaxs", nullptr, Int(32, 2), "pairwise_max", {Int(32, 4)}, ArmIntrinsic::SplitArg0},
    {"vpmaxu", nullptr, UInt(32, 2), "pairwise_max", {UInt(32, 4)}, ArmIntrinsic::SplitArg0},
    {"vpmaxs", nullptr, Float(32, 2), "pairwise_max", {Float(32, 4)}, ArmIntrinsic::SplitArg0},

    // SMINP, UMINP, FMINP - Pairwise min.
    {nullptr, "sminp", Int(8, 8), "pairwise_min", {Int(8, 16)}, ArmIntrinsic::SplitArg0 | ArmIntrinsic::HalfWidth},
    {nullptr, "uminp", UInt(8, 8), "pairwise_min", {UInt(8, 16)}, ArmIntrinsic::SplitArg0 | ArmIntrinsic::HalfWidth},
    {nullptr, "sminp", Int(16, 4), "pairwise_min", {Int(16, 8)}, ArmIntrinsic::SplitArg0 | ArmIntrinsic::HalfWidth},
    {nullptr, "uminp", UInt(16, 4), "pairwise_min", {UInt(16, 8)}, ArmIntrinsic::SplitArg0 | ArmIntrinsic::HalfWidth},
    {nullptr, "sminp", Int(32, 2), "pairwise_min", {Int(32, 4)}, ArmIntrinsic::SplitArg0 | ArmIntrinsic::HalfWidth},
    {nullptr, "uminp", UInt(32, 2), "pairwise_min", {UInt(32, 4)}, ArmIntrinsic::SplitArg0 | ArmIntrinsic::HalfWidth},
    {nullptr, "fminp", Float(32, 2), "pairwise_min", {Float(32, 4)}, ArmIntrinsic::SplitArg0 | ArmIntrinsic::HalfWidth},

    // On arm32, we only have half-width versions of these.
    {"vpmins", nullptr, Int(8, 8), "pairwise_min", {Int(8, 16)}, ArmIntrinsic::SplitArg0},
    {"vpminu", nullptr, UInt(8, 8), "pairwise_min", {UInt(8, 16)}, ArmIntrinsic::SplitArg0},
    {"vpmins", nullptr, Int(16, 4), "pairwise_min", {Int(16, 8)}, ArmIntrinsic::SplitArg0},
    {"vpminu", nullptr, UInt(16, 4), "pairwise_min", {UInt(16, 8)}, ArmIntrinsic::SplitArg0},
    {"vpmins", nullptr, Int(32, 2), "pairwise_min", {Int(32, 4)}, ArmIntrinsic::SplitArg0},
    {"vpminu", nullptr, UInt(32, 2), "pairwise_min", {UInt(32, 4)}, ArmIntrinsic::SplitArg0},
    {"vpmins", nullptr, Float(32, 2), "pairwise_min", {Float(32, 4)}, ArmIntrinsic::SplitArg0},

    // SDOT, UDOT - Dot products.
    // Mangle this one manually, there aren't that many and it is a special case.
    {nullptr, "sdot.v2i32.v8i8", Int(32, 2), "dot_product", {Int(32, 2), Int(8, 8), Int(8, 8)}, ArmIntrinsic::NoMangle},
    {nullptr, "udot.v2i32.v8i8", Int(32, 2), "dot_product", {Int(32, 2), UInt(8, 8), UInt(8, 8)}, ArmIntrinsic::NoMangle},
    {nullptr, "udot.v2i32.v8i8", UInt(32, 2), "dot_product", {UInt(32, 2), UInt(8, 8), UInt(8, 8)}, ArmIntrinsic::NoMangle},
    {nullptr, "sdot.v4i32.v16i8", Int(32, 4), "dot_product", {Int(32, 4), Int(8, 16), Int(8, 16)}, ArmIntrinsic::NoMangle},
    {nullptr, "udot.v4i32.v16i8", Int(32, 4), "dot_product", {Int(32, 4), UInt(8, 16), UInt(8, 16)}, ArmIntrinsic::NoMangle},
    {nullptr, "udot.v4i32.v16i8", UInt(32, 4), "dot_product", {UInt(32, 4), UInt(8, 16), UInt(8, 16)}, ArmIntrinsic::NoMangle},

    // ABDL - Widening absolute difference
    // Need to be able to handle both signed and unsigned outputs for signed inputs.
    {"vabdl_i8x8", "vabdl_i8x8", Int(16, 8), "widening_absd", {Int(8, 8), Int(8, 8)}, ArmIntrinsic::NoMangle | ArmIntrinsic::NoPrefix},
    {"vabdl_i8x8", "vabdl_i8x8", UInt(16, 8), "widening_absd", {Int(8, 8), Int(8, 8)}, ArmIntrinsic::NoMangle | ArmIntrinsic::NoPrefix},
    {"vabdl_u8x8", "vabdl_u8x8", UInt(16, 8), "widening_absd", {UInt(8, 8), UInt(8, 8)}, ArmIntrinsic::NoMangle | ArmIntrinsic::NoPrefix},
    {"vabdl_i16x4", "vabdl_i16x4", Int(32, 4), "widening_absd", {Int(16, 4), Int(16, 4)}, ArmIntrinsic::NoMangle | ArmIntrinsic::NoPrefix},
    {"vabdl_i16x4", "vabdl_i16x4", UInt(32, 4), "widening_absd", {Int(16, 4), Int(16, 4)}, ArmIntrinsic::NoMangle | ArmIntrinsic::NoPrefix},
    {"vabdl_u16x4", "vabdl_u16x4", UInt(32, 4), "widening_absd", {UInt(16, 4), UInt(16, 4)}, ArmIntrinsic::NoMangle | ArmIntrinsic::NoPrefix},
    {"vabdl_i32x2", "vabdl_i32x2", Int(64, 2), "widening_absd", {Int(32, 2), Int(32, 2)}, ArmIntrinsic::NoMangle | ArmIntrinsic::NoPrefix},
    {"vabdl_i32x2", "vabdl_i32x2", UInt(64, 2), "widening_absd", {Int(32, 2), Int(32, 2)}, ArmIntrinsic::NoMangle | ArmIntrinsic::NoPrefix},
    {"vabdl_u32x2", "vabdl_u32x2", UInt(64, 2), "widening_absd", {UInt(32, 2), UInt(32, 2)}, ArmIntrinsic::NoMangle | ArmIntrinsic::NoPrefix},
};
// clang-format on

llvm::Function *CodeGen_ARM::define_concat_args_wrapper(llvm::Function *inner, const string &name) {
    llvm::FunctionType *inner_ty = inner->getFunctionType();

    internal_assert(inner_ty->getNumParams() == 2);
    llvm::Type *inner_arg0_ty = inner_ty->getParamType(0);
    llvm::Type *inner_arg1_ty = inner_ty->getParamType(1);
    int inner_arg0_lanes = get_vector_num_elements(inner_arg0_ty);
    int inner_arg1_lanes = get_vector_num_elements(inner_arg1_ty);

    llvm::Type *concat_arg_ty =
        get_vector_type(inner_arg0_ty->getScalarType(), inner_arg0_lanes + inner_arg1_lanes);

    // Make a wrapper.
    llvm::FunctionType *wrapper_ty =
        llvm::FunctionType::get(inner_ty->getReturnType(), {concat_arg_ty}, false);
    llvm::Function *wrapper =
        llvm::Function::Create(wrapper_ty, llvm::GlobalValue::InternalLinkage, name, module.get());
    llvm::BasicBlock *block =
        llvm::BasicBlock::Create(module->getContext(), "entry", wrapper);
    IRBuilderBase::InsertPoint here = builder->saveIP();
    builder->SetInsertPoint(block);

    // Call the real intrinsic.
    Value *low = slice_vector(wrapper->getArg(0), 0, inner_arg0_lanes);
    Value *high = slice_vector(wrapper->getArg(0), inner_arg0_lanes, inner_arg1_lanes);
    Value *ret = builder->CreateCall(inner, {low, high});
    builder->CreateRet(ret);

    // Always inline these wrappers.
    wrapper->addFnAttr(llvm::Attribute::AlwaysInline);

    builder->restoreIP(here);

    llvm::verifyFunction(*wrapper);
    return wrapper;
}

void CodeGen_ARM::init_module() {
    CodeGen_Posix::init_module();

    if (neon_intrinsics_disabled()) {
        return;
    }

    string prefix = target.bits == 32 ? "llvm.arm.neon." : "llvm.aarch64.neon.";
    for (const ArmIntrinsic &intrin : intrinsic_defs) {
        // Get the name of the intrinsic with the appropriate prefix.
        const char *intrin_name = nullptr;
        if (target.bits == 32) {
            intrin_name = intrin.arm32;
        } else {
            intrin_name = intrin.arm64;
        }
        if (!intrin_name) {
            continue;
        }
        string full_name = intrin_name;
        if (!starts_with(full_name, "llvm.") && (intrin.flags & ArmIntrinsic::NoPrefix) == 0) {
            full_name = prefix + full_name;
        }

        // We might have to generate versions of this intrinsic with multiple widths.
        vector<int> width_factors = {1};
        if (intrin.flags & ArmIntrinsic::HalfWidth) {
            width_factors.push_back(2);
        }

        for (int width_factor : width_factors) {
            Type ret_type = intrin.ret_type;
            ret_type = ret_type.with_lanes(ret_type.lanes() * width_factor);
            internal_assert(ret_type.bits() * ret_type.lanes() <= 128) << full_name << "\n";
            vector<Type> arg_types;
            arg_types.reserve(4);
            for (halide_type_t i : intrin.arg_types) {
                if (i.bits == 0) {
                    break;
                }
                Type arg_type = i;
                if (arg_type.is_vector()) {
                    arg_type = arg_type.with_lanes(arg_type.lanes() * width_factor);
                }
                arg_types.emplace_back(arg_type);
            }

            // Generate the LLVM mangled name.
            std::stringstream mangled_name_builder;
            mangled_name_builder << full_name;
            if (starts_with(full_name, "llvm.") && (intrin.flags & ArmIntrinsic::NoMangle) == 0) {
                // Append LLVM name mangling for either the return type or the arguments, or both.
                vector<Type> types;
                if (intrin.flags & ArmIntrinsic::MangleArgs) {
                    types = arg_types;
                } else if (intrin.flags & ArmIntrinsic::MangleRetArgs) {
                    types = {ret_type};
                    types.insert(types.end(), arg_types.begin(), arg_types.end());
                } else {
                    types = {ret_type};
                }
                for (const Type &t : types) {
                    mangled_name_builder << ".v" << t.lanes();
                    if (t.is_int() || t.is_uint()) {
                        mangled_name_builder << "i";
                    } else if (t.is_float()) {
                        mangled_name_builder << "f";
                    }
                    mangled_name_builder << t.bits();
                }
            }
            string mangled_name = mangled_name_builder.str();

            llvm::Function *intrin_impl = nullptr;
            if (intrin.flags & ArmIntrinsic::SplitArg0) {
                // This intrinsic needs a wrapper to split the argument.
                string wrapper_name = intrin.name + unique_name("_wrapper");
                Type split_arg_type = arg_types[0].with_lanes(arg_types[0].lanes() / 2);
                llvm::Function *to_wrap = get_llvm_intrin(ret_type, mangled_name, {split_arg_type, split_arg_type});
                intrin_impl = define_concat_args_wrapper(to_wrap, wrapper_name);
            } else {
                bool scalars_are_vectors = intrin.flags & ArmIntrinsic::ScalarsAreVectors;
                intrin_impl = get_llvm_intrin(ret_type, mangled_name, arg_types, scalars_are_vectors);
            }

            intrin_impl->addFnAttr(llvm::Attribute::ReadNone);
            intrin_impl->addFnAttr(llvm::Attribute::NoUnwind);
            declare_intrin_overload(intrin.name, ret_type, intrin_impl, arg_types);
            if (intrin.flags & ArmIntrinsic::AllowUnsignedOp1) {
                // Also generate a version of this intrinsic where the second operand is unsigned.
                arg_types[1] = arg_types[1].with_code(halide_type_uint);
                declare_intrin_overload(intrin.name, ret_type, intrin_impl, arg_types);
            }
        }
    }
}

void CodeGen_ARM::visit(const Cast *op) {
    if (!neon_intrinsics_disabled() && op->type.is_vector()) {
        vector<Expr> matches;
        for (const Pattern &pattern : casts) {
            if (expr_match(pattern.pattern, op, matches)) {
                if (pattern.intrin.find("shift_right_narrow") != string::npos) {
                    // The shift_right_narrow patterns need the shift to be constant in [1, output_bits].
                    const uint64_t *const_b = as_const_uint(matches[1]);
                    if (!const_b || *const_b == 0 || (int)*const_b > op->type.bits()) {
                        continue;
                    }
                }
                if (target.bits == 32 && pattern.intrin.find("shift_right") != string::npos) {
                    // The 32-bit ARM backend wants right shifts as negative values.
                    matches[1] = simplify(-cast(matches[1].type().with_code(halide_type_int), matches[1]));
                }
                value = call_overloaded_intrin(op->type, pattern.intrin, matches);
                if (value) {
                    return;
                }
            }
        }

        // Catch signed widening of absolute difference.
        // Catch widening of absolute difference
        Type t = op->type;
        if ((t.is_int() || t.is_uint()) &&
            (op->value.type().is_int() || op->value.type().is_uint()) &&
            t.bits() == op->value.type().bits() * 2) {
            if (const Call *absd = Call::as_intrinsic(op->value, {Call::absd})) {
                value = call_overloaded_intrin(t, "widening_absd", absd->args);
                return;
            }
        }

        // If we didn't find a pattern, try rewriting the cast.
        static const vector<pair<Expr, Expr>> cast_rewrites = {
            // Double or triple narrowing saturating casts are better expressed as
            // regular narrowing casts.
            {u8_sat(wild_u32x_), u8_sat(u16_sat(wild_u32x_))},
            {u8_sat(wild_i32x_), u8_sat(i16_sat(wild_i32x_))},
            {i8_sat(wild_u32x_), i8_sat(u16_sat(wild_u32x_))},
            {i8_sat(wild_i32x_), i8_sat(i16_sat(wild_i32x_))},
            {u16_sat(wild_u64x_), u16_sat(u32_sat(wild_u64x_))},
            {u16_sat(wild_i64x_), u16_sat(i32_sat(wild_i64x_))},
            {i16_sat(wild_u64x_), i16_sat(u32_sat(wild_u64x_))},
            {i16_sat(wild_i64x_), i16_sat(i32_sat(wild_i64x_))},
            {u8_sat(wild_u64x_), u8_sat(u16_sat(u32_sat(wild_u64x_)))},
            {u8_sat(wild_i64x_), u8_sat(i16_sat(i32_sat(wild_i64x_)))},
            {i8_sat(wild_u64x_), i8_sat(u16_sat(u32_sat(wild_u64x_)))},
            {i8_sat(wild_i64x_), i8_sat(i16_sat(i32_sat(wild_i64x_)))},
        };
        for (const auto &i : cast_rewrites) {
            if (expr_match(i.first, op, matches)) {
                Expr replacement = substitute("*", matches[0], with_lanes(i.second, op->type.lanes()));
                debug(3) << "rewriting cast to: " << replacement << " from " << Expr(op) << "\n";
                value = codegen(replacement);
                return;
            }
        }
    }

    CodeGen_Posix::visit(op);
}

void CodeGen_ARM::visit(const Sub *op) {
    if (neon_intrinsics_disabled()) {
        CodeGen_Posix::visit(op);
        return;
    }

    if (op->type.is_vector()) {
        vector<Expr> matches;
        for (const auto &i : negations) {
            if (expr_match(i.pattern, op, matches)) {
                value = call_overloaded_intrin(op->type, i.intrin, matches);
                return;
            }
        }
    }

    // llvm will generate floating point negate instructions if we ask for (-0.0f)-x
    if (op->type.is_float() &&
        op->type.bits() >= 32 &&
        is_const_zero(op->a)) {
        Constant *a;
        if (op->type.bits() == 32) {
            a = ConstantFP::getNegativeZero(f32_t);
        } else if (op->type.bits() == 64) {
            a = ConstantFP::getNegativeZero(f64_t);
        } else {
            a = nullptr;
            internal_error << "Unknown bit width for floating point type: " << op->type << "\n";
        }

        Value *b = codegen(op->b);

        if (op->type.lanes() > 1) {
            a = ConstantVector::getSplat(element_count(op->type.lanes()), a);
        }
        value = builder->CreateFSub(a, b);
        return;
    }

    CodeGen_Posix::visit(op);
}

void CodeGen_ARM::visit(const Min *op) {
    // Use a 2-wide vector for scalar floats.
    if (!neon_intrinsics_disabled() && (op->type == Float(32) || op->type.is_vector())) {
        value = call_overloaded_intrin(op->type, "min", {op->a, op->b});
        if (value) {
            return;
        }
    }

    CodeGen_Posix::visit(op);
}

void CodeGen_ARM::visit(const Max *op) {
    // Use a 2-wide vector for scalar floats.
    if (!neon_intrinsics_disabled() && (op->type == Float(32) || op->type.is_vector())) {
        value = call_overloaded_intrin(op->type, "max", {op->a, op->b});
        if (value) {
            return;
        }
    }

    CodeGen_Posix::visit(op);
}

void CodeGen_ARM::visit(const Store *op) {
    // Predicated store
    if (!is_const_one(op->predicate)) {
        CodeGen_Posix::visit(op);
        return;
    }

    if (neon_intrinsics_disabled()) {
        CodeGen_Posix::visit(op);
        return;
    }

    // A dense store of an interleaving can be done using a vst2 intrinsic
    const Ramp *ramp = op->index.as<Ramp>();

    // We only deal with ramps here
    if (!ramp) {
        CodeGen_Posix::visit(op);
        return;
    }

    // First dig through let expressions
    Expr rhs = op->value;
    vector<pair<string, Expr>> lets;
    while (const Let *let = rhs.as<Let>()) {
        rhs = let->body;
        lets.emplace_back(let->name, let->value);
    }
    const Shuffle *shuffle = rhs.as<Shuffle>();

    // Interleaving store instructions only exist for certain types.
    bool type_ok_for_vst = false;
    Type intrin_type = Handle();
    if (shuffle) {
        Type t = shuffle->vectors[0].type();
        intrin_type = t;
        Type elt = t.element_of();
        int vec_bits = t.bits() * t.lanes();
        if (elt == Float(32) ||
            elt == Int(8) || elt == Int(16) || elt == Int(32) ||
            elt == UInt(8) || elt == UInt(16) || elt == UInt(32)) {
            if (vec_bits % 128 == 0) {
                type_ok_for_vst = true;
                intrin_type = intrin_type.with_lanes(128 / t.bits());
            } else if (vec_bits % 64 == 0) {
                type_ok_for_vst = true;
                intrin_type = intrin_type.with_lanes(64 / t.bits());
            }
        }
    }

    if (is_const_one(ramp->stride) &&
        shuffle && shuffle->is_interleave() &&
        type_ok_for_vst &&
        2 <= shuffle->vectors.size() && shuffle->vectors.size() <= 4) {

        const int num_vecs = shuffle->vectors.size();
        vector<Value *> args(num_vecs);

        Type t = shuffle->vectors[0].type();

        // Assume element-aligned.
        int alignment = t.bytes();

        // Codegen the lets
        for (size_t i = 0; i < lets.size(); i++) {
            sym_push(lets[i].first, codegen(lets[i].second));
        }

        // Codegen all the vector args.
        for (int i = 0; i < num_vecs; ++i) {
            args[i] = codegen(shuffle->vectors[i]);
        }

        // Declare the function
        std::ostringstream instr;
        vector<llvm::Type *> arg_types;
        if (target.bits == 32) {
            instr << "llvm.arm.neon.vst"
                  << num_vecs
                  << ".p0i8"
                  << ".v"
                  << intrin_type.lanes()
                  << (t.is_float() ? 'f' : 'i')
                  << t.bits();
            arg_types = vector<llvm::Type *>(num_vecs + 2, llvm_type_of(intrin_type));
            arg_types.front() = i8_t->getPointerTo();
            arg_types.back() = i32_t;
        } else {
            instr << "llvm.aarch64.neon.st"
                  << num_vecs
                  << ".v"
                  << intrin_type.lanes()
                  << (t.is_float() ? 'f' : 'i')
                  << t.bits()
                  << ".p0"
                  << (t.is_float() ? 'f' : 'i')
                  << t.bits();
            arg_types = vector<llvm::Type *>(num_vecs + 1, llvm_type_of(intrin_type));
            arg_types.back() = llvm_type_of(intrin_type.element_of())->getPointerTo();
        }
        llvm::FunctionType *fn_type = FunctionType::get(llvm::Type::getVoidTy(*context), arg_types, false);
        llvm::FunctionCallee fn = module->getOrInsertFunction(instr.str(), fn_type);
        internal_assert(fn);

        // How many vst instructions do we need to generate?
        int slices = t.lanes() / intrin_type.lanes();

        internal_assert(slices >= 1);
        for (int i = 0; i < t.lanes(); i += intrin_type.lanes()) {
            Expr slice_base = simplify(ramp->base + i * num_vecs);
            Expr slice_ramp = Ramp::make(slice_base, ramp->stride, intrin_type.lanes() * num_vecs);
            Value *ptr = codegen_buffer_pointer(op->name, shuffle->vectors[0].type().element_of(), slice_base);

            vector<Value *> slice_args = args;
            // Take a slice of each arg
            for (int j = 0; j < num_vecs; j++) {
                slice_args[j] = slice_vector(slice_args[j], i, intrin_type.lanes());
            }

            if (target.bits == 32) {
                // The arm32 versions take an i8*, regardless of the type stored.
                ptr = builder->CreatePointerCast(ptr, i8_t->getPointerTo());
                // Set the pointer argument
                slice_args.insert(slice_args.begin(), ptr);
                // Set the alignment argument
                slice_args.push_back(ConstantInt::get(i32_t, alignment));
            } else {
                // Set the pointer argument
                slice_args.push_back(ptr);
            }

            CallInst *store = builder->CreateCall(fn, slice_args);
            add_tbaa_metadata(store, op->name, slice_ramp);
        }

        // pop the lets from the symbol table
        for (size_t i = 0; i < lets.size(); i++) {
            sym_pop(lets[i].first);
        }

        return;
    }

    // If the stride is one or minus one, we can deal with that using vanilla codegen
    const IntImm *stride = ramp->stride.as<IntImm>();
    if (stride && (stride->value == 1 || stride->value == -1)) {
        CodeGen_Posix::visit(op);
        return;
    }

    // We have builtins for strided stores with fixed but unknown stride, but they use inline assembly
    if (target.bits != 64 /* Not yet implemented for aarch64 */) {
        ostringstream builtin;
        builtin << "strided_store_"
                << (op->value.type().is_float() ? "f" : "i")
                << op->value.type().bits()
                << "x" << op->value.type().lanes();

        llvm::Function *fn = module->getFunction(builtin.str());
        if (fn) {
            Value *base = codegen_buffer_pointer(op->name, op->value.type().element_of(), ramp->base);
            Value *stride = codegen(ramp->stride * op->value.type().bytes());
            Value *val = codegen(op->value);
            debug(4) << "Creating call to " << builtin.str() << "\n";
            Value *store_args[] = {base, stride, val};
            Instruction *store = builder->CreateCall(fn, store_args);
            (void)store;
            add_tbaa_metadata(store, op->name, op->index);
            return;
        }
    }

    CodeGen_Posix::visit(op);
}

void CodeGen_ARM::visit(const Load *op) {
    // Predicated load
    if (!is_const_one(op->predicate)) {
        CodeGen_Posix::visit(op);
        return;
    }

    if (neon_intrinsics_disabled()) {
        CodeGen_Posix::visit(op);
        return;
    }

    const Ramp *ramp = op->index.as<Ramp>();

    // We only deal with ramps here
    if (!ramp) {
        CodeGen_Posix::visit(op);
        return;
    }

    // If the stride is in [-1, 4], we can deal with that using vanilla codegen
    const IntImm *stride = ramp ? ramp->stride.as<IntImm>() : nullptr;
    if (stride && (-1 <= stride->value && stride->value <= 4)) {
        CodeGen_Posix::visit(op);
        return;
    }

    // We have builtins for strided loads with fixed but unknown stride, but they use inline assembly.
    if (target.bits != 64 /* Not yet implemented for aarch64 */) {
        ostringstream builtin;
        builtin << "strided_load_"
                << (op->type.is_float() ? "f" : "i")
                << op->type.bits()
                << "x" << op->type.lanes();

        llvm::Function *fn = module->getFunction(builtin.str());
        if (fn) {
            Value *base = codegen_buffer_pointer(op->name, op->type.element_of(), ramp->base);
            Value *stride = codegen(ramp->stride * op->type.bytes());
            debug(4) << "Creating call to " << builtin.str() << "\n";
            Value *args[] = {base, stride};
            Instruction *load = builder->CreateCall(fn, args, builtin.str());
            add_tbaa_metadata(load, op->name, op->index);
            value = load;
            return;
        }
    }

    CodeGen_Posix::visit(op);
}

void CodeGen_ARM::visit(const Call *op) {
    if (op->is_intrinsic(Call::sorted_avg)) {
        value = codegen(halving_add(op->args[0], op->args[1]));
        return;
    }

    if (op->is_intrinsic(Call::rounding_shift_right)) {
        // LLVM wants these as rounding_shift_left with a negative b instead.
        Expr b = op->args[1];
        if (!b.type().is_int()) {
            b = Cast::make(b.type().with_code(halide_type_int), b);
        }
        value = codegen(rounding_shift_left(op->args[0], simplify(-b)));
        return;
    } else if (op->is_intrinsic(Call::widening_shift_right) && op->args[1].type().is_int()) {
        // We want these as left shifts with a negative b instead.
        value = codegen(widening_shift_left(op->args[0], simplify(-op->args[1])));
        return;
    } else if (op->is_intrinsic(Call::shift_right) && op->args[1].type().is_int()) {
        // We want these as left shifts with a negative b instead.
        value = codegen(op->args[0] << simplify(-op->args[1]));
        return;
    }

    if (op->type.is_vector()) {
        vector<Expr> matches;
        for (const Pattern &pattern : calls) {
            if (expr_match(pattern.pattern, op, matches)) {
                value = call_overloaded_intrin(op->type, pattern.intrin, matches);
                if (value) {
                    return;
                }
            }
        }
    }

    CodeGen_Posix::visit(op);
}

void CodeGen_ARM::visit(const LT *op) {
    if (op->a.type().is_float() && op->type.is_vector()) {
        // Fast-math flags confuse LLVM's aarch64 backend, so
        // temporarily clear them for this instruction.
        // See https://bugs.llvm.org/show_bug.cgi?id=45036
        llvm::IRBuilderBase::FastMathFlagGuard guard(*builder);
        builder->clearFastMathFlags();
        CodeGen_Posix::visit(op);
        return;
    }

    CodeGen_Posix::visit(op);
}

void CodeGen_ARM::visit(const LE *op) {
    if (op->a.type().is_float() && op->type.is_vector()) {
        // Fast-math flags confuse LLVM's aarch64 backend, so
        // temporarily clear them for this instruction.
        // See https://bugs.llvm.org/show_bug.cgi?id=45036
        llvm::IRBuilderBase::FastMathFlagGuard guard(*builder);
        builder->clearFastMathFlags();
        CodeGen_Posix::visit(op);
        return;
    }

    CodeGen_Posix::visit(op);
}

void CodeGen_ARM::codegen_vector_reduce(const VectorReduce *op, const Expr &init) {
    if (neon_intrinsics_disabled() ||
        op->op == VectorReduce::Or ||
        op->op == VectorReduce::And ||
        op->op == VectorReduce::Mul) {
        CodeGen_Posix::codegen_vector_reduce(op, init);
        return;
    }

    struct Pattern {
        VectorReduce::Operator reduce_op;
        int factor;
        Expr pattern;
        const char *intrin;
        Target::Feature required_feature;
        std::vector<int> extra_operands;
    };
    // clang-format off
    static const Pattern patterns[] = {
        {VectorReduce::Add, 4, i32(widening_mul(wild_i8x_, wild_i8x_)), "dot_product", Target::ARMDotProd},
        {VectorReduce::Add, 4, i32(widening_mul(wild_u8x_, wild_u8x_)), "dot_product", Target::ARMDotProd},
        {VectorReduce::Add, 4, u32(widening_mul(wild_u8x_, wild_u8x_)), "dot_product", Target::ARMDotProd},
        // A sum is the same as a dot product with a vector of ones, and this appears to
        // be a bit faster.
        {VectorReduce::Add, 4, i32(wild_i8x_), "dot_product", Target::ARMDotProd, {1}},
        {VectorReduce::Add, 4, i32(wild_u8x_), "dot_product", Target::ARMDotProd, {1}},
        {VectorReduce::Add, 4, u32(wild_u8x_), "dot_product", Target::ARMDotProd, {1}},
    };
    // clang-format on

    int factor = op->value.type().lanes() / op->type.lanes();
    vector<Expr> matches;
    for (const Pattern &p : patterns) {
        if (op->op != p.reduce_op || factor % p.factor != 0) {
            continue;
        }
        if (!target.has_feature(p.required_feature)) {
            continue;
        }
        if (expr_match(p.pattern, op->value, matches)) {
            if (factor != p.factor) {
                Expr equiv = VectorReduce::make(op->op, op->value, op->value.type().lanes() / p.factor);
                equiv = VectorReduce::make(op->op, equiv, op->type.lanes());
                codegen_vector_reduce(equiv.as<VectorReduce>(), init);
                return;
            }

            for (int i : p.extra_operands) {
                matches.push_back(make_const(matches[0].type(), i));
            }

            Expr i = init;
            if (!i.defined()) {
                i = make_zero(op->type);
            }
            if (const Shuffle *s = matches[0].as<Shuffle>()) {
                if (s->is_broadcast()) {
                    // LLVM wants the broadcast as the second operand for the broadcasting
                    // variant of udot/sdot.
                    std::swap(matches[0], matches[1]);
                }
            }
            value = call_overloaded_intrin(op->type, p.intrin, {i, matches[0], matches[1]});
            if (value) {
                return;
            }
        }
    }

    // TODO: Move this to be patterns? The patterns are pretty trivial, but some
    // of the other logic is tricky.
    const char *intrin = nullptr;
    vector<Expr> intrin_args;
    Expr accumulator = init;
    if (op->op == VectorReduce::Add && factor == 2) {
        Type narrow_type = op->type.narrow().with_lanes(op->value.type().lanes());
        Expr narrow = lossless_cast(narrow_type, op->value);
        if (!narrow.defined() && op->type.is_int()) {
            // We can also safely accumulate from a uint into a
            // wider int, because the addition uses at most one
            // extra bit.
            narrow = lossless_cast(narrow_type.with_code(Type::UInt), op->value);
        }
        if (narrow.defined()) {
            if (init.defined() && target.bits == 32) {
                // On 32-bit, we have an intrinsic for widening add-accumulate.
                intrin = "pairwise_widening_add_accumulate";
                intrin_args = {accumulator, narrow};
                accumulator = Expr();
            } else {
                // On 64-bit, LLVM pattern matches widening add-accumulate if
                // we give it the widening add.
                intrin = "pairwise_widening_add";
                intrin_args = {narrow};
            }
        } else {
            intrin = "pairwise_add";
            intrin_args = {op->value};
        }
    } else if (op->op == VectorReduce::Min && factor == 2) {
        intrin = "pairwise_min";
        intrin_args = {op->value};
    } else if (op->op == VectorReduce::Max && factor == 2) {
        intrin = "pairwise_max";
        intrin_args = {op->value};
    }

    if (intrin) {
        value = call_overloaded_intrin(op->type, intrin, intrin_args);
        if (value) {
            if (accumulator.defined()) {
                // We still have an initial value to take care of
                string n = unique_name('t');
                sym_push(n, value);
                Expr v = Variable::make(accumulator.type(), n);
                switch (op->op) {
                case VectorReduce::Add:
                    accumulator += v;
                    break;
                case VectorReduce::Min:
                    accumulator = min(accumulator, v);
                    break;
                case VectorReduce::Max:
                    accumulator = max(accumulator, v);
                    break;
                default:
                    internal_error << "unreachable";
                }
                codegen(accumulator);
                sym_pop(n);
            }
            return;
        }
    }

    CodeGen_Posix::codegen_vector_reduce(op, init);
}

string CodeGen_ARM::mcpu() const {
    if (target.bits == 32) {
        if (target.has_feature(Target::ARMv7s)) {
            return "swift";
        } else {
            return "cortex-a9";
        }
    } else {
        if (target.os == Target::IOS) {
<<<<<<< HEAD
            if (target.has_feature(Target::ARMv83a)) {
                // TODO: we can assume at least Apple A12 (Vortex/Tempest),
                // but LLVM doesn't seem to have specialzations for those yet.
                // Continue using 'cyclone' for now.
                return "cyclone";
            } else {
                return "cyclone";  // aka Apple A7
            }
=======
            return "cyclone";
        } else if (target.os == Target::OSX) {
            return "apple-a12";
>>>>>>> 037d7ed0
        } else {
            return "generic";
        }
    }
}

string CodeGen_ARM::mattrs() const {
    if (target.bits == 32) {
        if (target.has_feature(Target::ARMv7s)) {
            return "+neon";
        }
        if (!target.has_feature(Target::NoNEON)) {
            return "+neon";
        } else {
            return "-neon";
        }
    } else {
        // TODO: Should Halide's SVE flags be 64-bit only?
        string arch_flags;
        string separator;
        if (target.has_feature(Target::SVE2)) {
<<<<<<< HEAD
            arch_flags += "+sve2";
            separator = ",";
        } else if (target.has_feature(Target::SVE)) {
            arch_flags += "+sve";
            separator = ",";
        }
        if (target.has_feature(Target::ARMv83a)) {
#if LLVM_VERSION >= 100
            arch_flags += separator + "+v8.3a";
            separator = ",";
#else
            user_warning << "ARMv83a support requires LLVM 10.0+; this feature will be ignored";
#endif
        }

        if (target.os == Target::IOS || target.os == Target::OSX) {
            arch_flags += separator + "+reserve-x18";
            separator = ",";
=======
            arch_flags = "+sve2";
            separator = ",";
        } else if (target.has_feature(Target::SVE)) {
            arch_flags = "+sve";
            separator = ",";
        }

        if (target.has_feature(Target::ARMv81a)) {
            arch_flags += separator + "+v8.1a";
            separator = ",";
        }

        if (target.has_feature(Target::ARMDotProd)) {
            arch_flags += separator + "+dotprod";
            separator = ",";
        }

        if (target.os == Target::IOS || target.os == Target::OSX) {
            return arch_flags + separator + "+reserve-x18";
        } else {
            return arch_flags;
>>>>>>> 037d7ed0
        }
        return arch_flags;
    }
}

bool CodeGen_ARM::use_soft_float_abi() const {
    // One expects the flag is irrelevant on 64-bit, but we'll make the logic
    // exhaustive anyway. It is not clear the armv7s case is necessary either.
    return target.has_feature(Target::SoftFloatABI) ||
           (target.bits == 32 &&
            ((target.os == Target::Android) ||
             (target.os == Target::IOS && !target.has_feature(Target::ARMv7s))));
}

int CodeGen_ARM::native_vector_bits() const {
    return 128;
}

}  // namespace

std::unique_ptr<CodeGen_Posix> new_CodeGen_ARM(const Target &target) {
    return std::make_unique<CodeGen_ARM>(target);
}

#else  // WITH_ARM || WITH_AARCH64

std::unique_ptr<CodeGen_Posix> new_CodeGen_ARM(const Target &target) {
    user_error << "ARM not enabled for this build of Halide.\n";
    return nullptr;
}

#endif  // WITH_ARM || WITH_AARCH64

}  // namespace Internal
}  // namespace Halide<|MERGE_RESOLUTION|>--- conflicted
+++ resolved
@@ -1275,7 +1275,6 @@
         }
     } else {
         if (target.os == Target::IOS) {
-<<<<<<< HEAD
             if (target.has_feature(Target::ARMv83a)) {
                 // TODO: we can assume at least Apple A12 (Vortex/Tempest),
                 // but LLVM doesn't seem to have specialzations for those yet.
@@ -1284,11 +1283,8 @@
             } else {
                 return "cyclone";  // aka Apple A7
             }
-=======
-            return "cyclone";
         } else if (target.os == Target::OSX) {
             return "apple-a12";
->>>>>>> 037d7ed0
         } else {
             return "generic";
         }
@@ -1310,26 +1306,6 @@
         string arch_flags;
         string separator;
         if (target.has_feature(Target::SVE2)) {
-<<<<<<< HEAD
-            arch_flags += "+sve2";
-            separator = ",";
-        } else if (target.has_feature(Target::SVE)) {
-            arch_flags += "+sve";
-            separator = ",";
-        }
-        if (target.has_feature(Target::ARMv83a)) {
-#if LLVM_VERSION >= 100
-            arch_flags += separator + "+v8.3a";
-            separator = ",";
-#else
-            user_warning << "ARMv83a support requires LLVM 10.0+; this feature will be ignored";
-#endif
-        }
-
-        if (target.os == Target::IOS || target.os == Target::OSX) {
-            arch_flags += separator + "+reserve-x18";
-            separator = ",";
-=======
             arch_flags = "+sve2";
             separator = ",";
         } else if (target.has_feature(Target::SVE)) {
@@ -1342,6 +1318,11 @@
             separator = ",";
         }
 
+        if (target.has_feature(Target::ARMv83a)) {
+            arch_flags += separator + "+v8.3a";
+            separator = ",";
+        }
+
         if (target.has_feature(Target::ARMDotProd)) {
             arch_flags += separator + "+dotprod";
             separator = ",";
@@ -1351,7 +1332,6 @@
             return arch_flags + separator + "+reserve-x18";
         } else {
             return arch_flags;
->>>>>>> 037d7ed0
         }
         return arch_flags;
     }
