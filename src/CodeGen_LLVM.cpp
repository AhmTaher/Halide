--- conflicted
+++ resolved
@@ -220,14 +220,9 @@
 
       destructor_block(nullptr),
       strict_float(t.has_feature(Target::StrictFloat)),
-<<<<<<< HEAD
-      llvm_large_code_model(t.has_feature(Target::LLVMLargeCodeModel)) {
-    initialize_llvm(t);
-=======
       llvm_large_code_model(t.has_feature(Target::LLVMLargeCodeModel)),
       effective_vscale(0) {
     initialize_llvm();
->>>>>>> 9e5c5ce6
 }
 
 void CodeGen_LLVM::set_context(llvm::LLVMContext &context) {
@@ -480,18 +475,9 @@
     module->addModuleFlag(llvm::Module::Warning, "halide_use_pic", use_pic() ? 1 : 0);
     module->addModuleFlag(llvm::Module::Warning, "halide_use_large_code_model", llvm_large_code_model ? 1 : 0);
     module->addModuleFlag(llvm::Module::Warning, "halide_per_instruction_fast_math_flags", any_strict_float);
-<<<<<<< HEAD
-    int vector_bits = get_target().vector_bits;
-    if (vector_bits != 0) {
-        internal_assert(vector_bits % 128 == 0);
-        int vscale = vector_bits / 128;
-        module->addModuleFlag(llvm::Module::Warning, "halide_vscale_range",
-                              MDString::get(*context, std::to_string(vscale) + ", " + std::to_string(vscale)));
-=======
     if (effective_vscale != 0) {
         module->addModuleFlag(llvm::Module::Warning, "halide_vscale_range",
                               MDString::get(*context, std::to_string(effective_vscale) + ", " + std::to_string(effective_vscale)));
->>>>>>> 9e5c5ce6
     }
 
     // Ensure some types we need are defined
@@ -1105,42 +1091,7 @@
 }
 
 llvm::Type *CodeGen_LLVM::llvm_type_of(const Type &t) const {
-<<<<<<< HEAD
-
-// On vector architectures where the size of vector hardware can vary
-// by implementation, such as ARM SVE and RISC V Vector Extension,
-// Halide (currently) only generates code for a specific width.  There
-// are two ways Halide can generate LLVM IR for this. The first is to
-// generate simple LLVM dixed-width vector types that match the size
-// of the vector hardware and then to assert the size of the hardware
-// to LLVM via an architecture specific flag. The second way is to
-// generate vscale vector types and assert the size of vscale by
-// setting the vscale_range attribute on the function Halide produces.
-// In general the vscale approach must be used in some places because
-// architecture specific intrinsics take vscale types. Codegen will
-// automatically convert between the two as necessary. (Which should
-// not result in added instructions. It should just be an LLVM type
-// conversion effectively.)
-//
-// At present fixed vector code seems to produce better output, at
-// least on RISC V due to fewer set vector length instructions. Hence
-// the default here is to generate fixed. The direction LLVM seems to
-// be heading is toward vscale as the prefered method. E.g. using the
-// fixed types requires an architecture specific flag that is
-// effectively a global variable not a part of the passed in machine
-// configuration. So likely this mess^H^H^H^H choice will go away in
-// favor of always using vscale types, but for now there's this #ifdef
-// and very long comment.
-  
-#define USE_VSCALE_TYPES 0
-#if USE_VSCALE_TYPES
     return Internal::llvm_type_of(context, t, effective_vscale);
-#else
-    return Internal::llvm_type_of(context, t, 0);
-#endif    
-=======
-    return Internal::llvm_type_of(context, t, effective_vscale);
->>>>>>> 9e5c5ce6
 }
 
 void CodeGen_LLVM::optimize_module() {
@@ -1361,10 +1312,7 @@
         value = builder->CreateExtractElement(value, ConstantInt::get(i32_t, 0));
     }
 
-<<<<<<< HEAD
-=======
     // Make sure fixed/vscale property of vector types match what is exepected.
->>>>>>> 9e5c5ce6
     value = normalize_fixed_scalable_vector_type(llvm_type_of(e.type()), value);
 
     // TODO: skip this correctness check for bool vectors,
@@ -4797,11 +4745,7 @@
     }
     if (isa<llvm::ScalableVectorType>(b->getType())) {
         b = scalable_to_fixed_vector_type(b);
-<<<<<<< HEAD
-    }    
-=======
-    }
->>>>>>> 9e5c5ce6
+    }
     return builder->CreateShuffleVector(a, b, ConstantVector::get(llvm_indices));
 }
 
@@ -4870,11 +4814,7 @@
             return fixed_to_scalable_vector_type(result);
         }
     } else if (isa<llvm::FixedVectorType>(desired_type) &&
-<<<<<<< HEAD
-        isa<llvm::ScalableVectorType>(actual_type)) {
-=======
                isa<llvm::ScalableVectorType>(actual_type)) {
->>>>>>> 9e5c5ce6
         const llvm::ScalableVectorType *scalable = cast<llvm::ScalableVectorType>(actual_type);
         const llvm::FixedVectorType *fixed = cast<llvm::FixedVectorType>(desired_type);
         if (fixed->getElementType() == scalable->getElementType()) {
@@ -4893,21 +4833,13 @@
     auto lanes = fixed->getNumElements();
 
     const llvm::ScalableVectorType *scalable = cast<llvm::ScalableVectorType>(get_vector_type(fixed->getElementType(),
-<<<<<<< HEAD
-                                                                                           lanes / effective_vscale, true));
-=======
                                                                                               lanes / effective_vscale, true));
->>>>>>> 9e5c5ce6
     internal_assert(fixed != nullptr);
 
     internal_assert(fixed->getElementType() == scalable->getElementType());
     internal_assert(lanes == (scalable->getMinNumElements() * effective_vscale));
 
-<<<<<<< HEAD
-    //E.g. <vscale x 2 x i64> llvm.experimental.vector.insert.nxv2i64.v4i64(<vscale x 2 x i64>, <4 x i64>, i64)
-=======
     // E.g. <vscale x 2 x i64> llvm.experimental.vector.insert.nxv2i64.v4i64(<vscale x 2 x i64>, <4 x i64>, i64)
->>>>>>> 9e5c5ce6
     const char *type_designator;
     if (fixed->getElementType()->isIntegerTy()) {
         type_designator = "i";
@@ -4960,26 +4892,6 @@
 }
 
 int CodeGen_LLVM::get_vector_num_elements(const llvm::Type *t) {
-<<<<<<< HEAD
-#if LLVM_VERSION >= 120
-    if (isa<llvm::FixedVectorType>(t)) {
-        auto *vt = cast<llvm::FixedVectorType>(t);
-        return vt->getNumElements();
-    } else if (isa<llvm::ScalableVectorType>(t)) {
-        internal_assert(effective_vscale != 0) << "Scalable vector type enountered without vector_bits being set.\n";
-        auto *vt = cast<llvm::ScalableVectorType>(t);
-        return vt->getMinNumElements() * effective_vscale; 
-    } else {
-        return 1;
-    }
-#else
-    if (t->isVectorTy()) {
-        return dyn_cast<llvm::VectorType>(t)->getNumElements();
-    } else {
-        return 1;
-    }
-#endif
-=======
     if (isa<llvm::FixedVectorType>(t)) {
         const auto *vt = cast<llvm::FixedVectorType>(t);
         return vt->getNumElements();
@@ -4990,7 +4902,6 @@
     } else {
         return 1;
     }
->>>>>>> 9e5c5ce6
 }
 
 }  // namespace Internal
