#include <limits>
#include <memory>
#include <sstream>

#include "CPlusPlusMangle.h"
#include "CSE.h"
#include "CodeGen_Internal.h"
#include "CodeGen_LLVM.h"
#include "CodeGen_Posix.h"
#include "CodeGen_Targets.h"
#include "CompilerLogger.h"
#include "Debug.h"
#include "Deinterleave.h"
#include "EmulateFloat16Math.h"
#include "ExprUsesVar.h"
#include "FindIntrinsics.h"
#include "IREquality.h"
#include "IROperator.h"
#include "IRPrinter.h"
#include "IntegerDivisionTable.h"
#include "JITModule.h"
#include "LLVM_Headers.h"
#include "LLVM_Runtime_Linker.h"
#include "Lerp.h"
#include "MatlabWrapper.h"
#include "Pipeline.h"
#include "Simplify.h"
#include "Util.h"

// MSVC won't set __cplusplus correctly unless certain compiler flags are set
// (and CMake doesn't set those flags for you even if you specify C++17),
// so we need to check against _MSVC_LANG as well, for completeness.
#if !(__cplusplus >= 201703L || _MSVC_LANG >= 201703L)
#error "Halide requires C++17 or later; please upgrade your compiler."
#endif

namespace Halide {

std::unique_ptr<llvm::Module> codegen_llvm(const Module &module, llvm::LLVMContext &context) {
    std::unique_ptr<Internal::CodeGen_LLVM> cg(Internal::CodeGen_LLVM::new_for_target(module.target(), context));
    return cg->compile(module);
}

namespace Internal {

using namespace llvm;
using std::map;
using std::ostringstream;
using std::pair;
using std::string;
using std::vector;

// Define a local empty inline function for each target
// to disable initialization.
#define LLVM_TARGET(target)                    \
    inline void Initialize##target##Target() { \
    }
#include <llvm/Config/Targets.def>
#undef LLVM_TARGET

#define LLVM_ASM_PARSER(target)                   \
    inline void Initialize##target##AsmParser() { \
    }
#include <llvm/Config/AsmParsers.def>
#undef LLVM_ASM_PARSER

#define LLVM_ASM_PRINTER(target)                   \
    inline void Initialize##target##AsmPrinter() { \
    }
#include <llvm/Config/AsmPrinters.def>
#undef LLVM_ASM_PRINTER

#define InitializeTarget(target)          \
    LLVMInitialize##target##Target();     \
    LLVMInitialize##target##TargetInfo(); \
    LLVMInitialize##target##TargetMC();

#define InitializeAsmParser(target) \
    LLVMInitialize##target##AsmParser();

#define InitializeAsmPrinter(target) \
    LLVMInitialize##target##AsmPrinter();

// Override above empty init function with macro for supported targets.
#ifdef WITH_ARM
#define InitializeARMTarget() InitializeTarget(ARM)
#define InitializeARMAsmParser() InitializeAsmParser(ARM)
#define InitializeARMAsmPrinter() InitializeAsmPrinter(ARM)
#endif

#ifdef WITH_NVPTX
#define InitializeNVPTXTarget() InitializeTarget(NVPTX)
// #define InitializeNVPTXAsmParser() InitializeAsmParser(NVPTX) // there is no ASM parser for NVPTX
#define InitializeNVPTXAsmPrinter() InitializeAsmPrinter(NVPTX)
#endif

#ifdef WITH_AMDGPU
#define InitializeAMDGPUTarget() InitializeTarget(AMDGPU)
#define InitializeAMDGPUAsmParser() InitializeAsmParser(AMDGPU)
#define InitializeAMDGPUAsmPrinter() InitializeAsmParser(AMDGPU)
#endif

#ifdef WITH_AARCH64
#define InitializeAArch64Target() InitializeTarget(AArch64)
#define InitializeAArch64AsmParser() InitializeAsmParser(AArch64)
#define InitializeAArch64AsmPrinter() InitializeAsmPrinter(AArch64)
#endif

#ifdef WITH_HEXAGON
#define InitializeHexagonTarget() InitializeTarget(Hexagon)
#define InitializeHexagonAsmParser() InitializeAsmParser(Hexagon)
#define InitializeHexagonAsmPrinter() InitializeAsmPrinter(Hexagon)
#endif

#ifdef WITH_MIPS
#define InitializeMipsTarget() InitializeTarget(Mips)
#define InitializeMipsAsmParser() InitializeAsmParser(Mips)
#define InitializeMipsAsmPrinter() InitializeAsmPrinter(Mips)
#endif

#ifdef WITH_POWERPC
#define InitializePowerPCTarget() InitializeTarget(PowerPC)
#define InitializePowerPCAsmParser() InitializeAsmParser(PowerPC)
#define InitializePowerPCAsmPrinter() InitializeAsmPrinter(PowerPC)
#endif

#ifdef WITH_RISCV
#define InitializeRISCVTarget() InitializeTarget(RISCV)
#define InitializeRISCVAsmParser() InitializeAsmParser(RISCV)
#define InitializeRISCVAsmPrinter() InitializeAsmPrinter(RISCV)
#endif

#ifdef WITH_X86
#define InitializeX86Target() InitializeTarget(X86)
#define InitializeX86AsmParser() InitializeAsmParser(X86)
#define InitializeX86AsmPrinter() InitializeAsmPrinter(X86)
#endif

#ifdef WITH_WEBASSEMBLY
#define InitializeWebAssemblyTarget() InitializeTarget(WebAssembly)
#define InitializeWebAssemblyAsmParser() InitializeAsmParser(WebAssembly)
#define InitializeWebAssemblyAsmPrinter() InitializeAsmPrinter(WebAssembly)
#endif

namespace {

// Get the LLVM linkage corresponding to a Halide linkage type.
llvm::GlobalValue::LinkageTypes llvm_linkage(LinkageType t) {
    // TODO(dsharlet): For some reason, marking internal functions as
    // private linkage on OSX is causing some of the static tests to
    // fail. Figure out why so we can remove this.
    return llvm::GlobalValue::ExternalLinkage;

    // switch (t) {
    // case LinkageType::ExternalPlusMetadata:
    // case LinkageType::External:
    //     return llvm::GlobalValue::ExternalLinkage;
    // default:
    //     return llvm::GlobalValue::PrivateLinkage;
    // }
}

}  // namespace

CodeGen_LLVM::CodeGen_LLVM(const Target &t)
    : function(nullptr), context(nullptr),
      builder(nullptr),
      value(nullptr),
      very_likely_branch(nullptr),
      default_fp_math_md(nullptr),
      strict_fp_math_md(nullptr),
      target(t),
      void_t(nullptr), i1_t(nullptr), i8_t(nullptr),
      i16_t(nullptr), i32_t(nullptr), i64_t(nullptr),
      f16_t(nullptr), f32_t(nullptr), f64_t(nullptr),
      halide_buffer_t_type(nullptr),
      metadata_t_type(nullptr),
      argument_t_type(nullptr),
      scalar_value_t_type(nullptr),
      device_interface_t_type(nullptr),
      pseudostack_slot_t_type(nullptr),

      wild_u1x_(Variable::make(UInt(1, 0), "*")),
      wild_i8x_(Variable::make(Int(8, 0), "*")),
      wild_u8x_(Variable::make(UInt(8, 0), "*")),
      wild_i16x_(Variable::make(Int(16, 0), "*")),
      wild_u16x_(Variable::make(UInt(16, 0), "*")),
      wild_i32x_(Variable::make(Int(32, 0), "*")),
      wild_u32x_(Variable::make(UInt(32, 0), "*")),
      wild_i64x_(Variable::make(Int(64, 0), "*")),
      wild_u64x_(Variable::make(UInt(64, 0), "*")),
      wild_f32x_(Variable::make(Float(32, 0), "*")),
      wild_f64x_(Variable::make(Float(64, 0), "*")),

      wild_u1_(Variable::make(UInt(1), "*")),
      wild_i8_(Variable::make(Int(8), "*")),
      wild_u8_(Variable::make(UInt(8), "*")),
      wild_i16_(Variable::make(Int(16), "*")),
      wild_u16_(Variable::make(UInt(16), "*")),
      wild_i32_(Variable::make(Int(32), "*")),
      wild_u32_(Variable::make(UInt(32), "*")),
      wild_i64_(Variable::make(Int(64), "*")),
      wild_u64_(Variable::make(UInt(64), "*")),
      wild_f32_(Variable::make(Float(32), "*")),
      wild_f64_(Variable::make(Float(64), "*")),

      inside_atomic_mutex_node(false),
      emit_atomic_stores(false),

      destructor_block(nullptr),
      strict_float(t.has_feature(Target::StrictFloat)),
      llvm_large_code_model(t.has_feature(Target::LLVMLargeCodeModel)) {
    initialize_llvm();
}

void CodeGen_LLVM::set_context(llvm::LLVMContext &context) {
    this->context = &context;
}

std::unique_ptr<CodeGen_LLVM> CodeGen_LLVM::new_for_target(const Target &target, llvm::LLVMContext &context) {
    std::unique_ptr<CodeGen_LLVM> result;
    if (target.arch == Target::X86) {
        result = new_CodeGen_X86(target);
    } else if (target.arch == Target::ARM) {
        result = new_CodeGen_ARM(target);
    } else if (target.arch == Target::MIPS) {
        result = new_CodeGen_MIPS(target);
    } else if (target.arch == Target::POWERPC) {
        result = new_CodeGen_PowerPC(target);
    } else if (target.arch == Target::Hexagon) {
        result = new_CodeGen_Hexagon(target);
    } else if (target.arch == Target::WebAssembly) {
        result = new_CodeGen_WebAssembly(target);
    } else if (target.arch == Target::RISCV) {
        result = new_CodeGen_RISCV(target);
    }
    user_assert(result) << "Unknown target architecture: " << target.to_string() << "\n";
    result->set_context(context);
    return result;
}

void CodeGen_LLVM::initialize_llvm() {
    static std::once_flag init_llvm_once;
    std::call_once(init_llvm_once, []() {
        // You can hack in command-line args to llvm with the
        // environment variable HL_LLVM_ARGS, e.g. HL_LLVM_ARGS="-print-after-all"
        std::string args = get_env_variable("HL_LLVM_ARGS");
        if (!args.empty()) {
            vector<std::string> arg_vec = split_string(args, " ");
            vector<const char *> c_arg_vec;
            c_arg_vec.push_back("llc");
            for (const std::string &s : arg_vec) {
                c_arg_vec.push_back(s.c_str());
            }
            cl::ParseCommandLineOptions((int)(c_arg_vec.size()), &c_arg_vec[0], "Halide compiler\n");
        }

        InitializeNativeTarget();
        InitializeNativeTargetAsmPrinter();
        InitializeNativeTargetAsmParser();

#define LLVM_TARGET(target) \
    Initialize##target##Target();
#include <llvm/Config/Targets.def>
#undef LLVM_TARGET

#define LLVM_ASM_PARSER(target) \
    Initialize##target##AsmParser();
#include <llvm/Config/AsmParsers.def>
#undef LLVM_ASM_PARSER

#define LLVM_ASM_PRINTER(target) \
    Initialize##target##AsmPrinter();
#include <llvm/Config/AsmPrinters.def>
#include <utility>
#undef LLVM_ASM_PRINTER
    });
}

void CodeGen_LLVM::init_context() {
    // Ensure our IRBuilder is using the current context.
    delete builder;
    builder = new IRBuilder<>(*context);

    // Branch weights for very likely branches
    llvm::MDBuilder md_builder(*context);
    very_likely_branch = md_builder.createBranchWeights(1 << 30, 0);
    default_fp_math_md = md_builder.createFPMath(0.0);
    strict_fp_math_md = md_builder.createFPMath(0.0);
    builder->setDefaultFPMathTag(default_fp_math_md);
    llvm::FastMathFlags fast_flags;
    fast_flags.setNoNaNs();
    fast_flags.setNoInfs();
    fast_flags.setNoSignedZeros();
    // Don't use approximate reciprocals for division. It's too inaccurate even for Halide.
    // fast_flags.setAllowReciprocal();
    // Theoretically, setAllowReassoc could be setUnsafeAlgebra for earlier versions, but that
    // turns on all the flags.
    fast_flags.setAllowReassoc();
    fast_flags.setAllowContract(true);
    fast_flags.setApproxFunc();
    builder->setFastMathFlags(fast_flags);

    // Define some types
    void_t = llvm::Type::getVoidTy(*context);
    i1_t = llvm::Type::getInt1Ty(*context);
    i8_t = llvm::Type::getInt8Ty(*context);
    i16_t = llvm::Type::getInt16Ty(*context);
    i32_t = llvm::Type::getInt32Ty(*context);
    i64_t = llvm::Type::getInt64Ty(*context);
    f16_t = llvm::Type::getHalfTy(*context);
    f32_t = llvm::Type::getFloatTy(*context);
    f64_t = llvm::Type::getDoubleTy(*context);
}

void CodeGen_LLVM::init_module() {
    init_context();

    // Start with a module containing the initial module for this target.
    module = get_initial_module_for_target(target, context);
}

void CodeGen_LLVM::add_external_code(const Module &halide_module) {
    for (const ExternalCode &code_blob : halide_module.external_code()) {
        if (code_blob.is_for_cpu_target(get_target())) {
            add_bitcode_to_module(context, *module, code_blob.contents(), code_blob.name());
        }
    }
}

CodeGen_LLVM::~CodeGen_LLVM() {
    delete builder;
}

namespace {

struct MangledNames {
    string simple_name;
    string extern_name;
    string argv_name;
    string metadata_name;
};

MangledNames get_mangled_names(const std::string &name,
                               LinkageType linkage,
                               NameMangling mangling,
                               const std::vector<LoweredArgument> &args,
                               const Target &target) {
    std::vector<std::string> namespaces;
    MangledNames names;
    names.simple_name = extract_namespaces(name, namespaces);
    names.extern_name = names.simple_name;
    names.argv_name = names.simple_name + "_argv";
    names.metadata_name = names.simple_name + "_metadata";

    if (linkage != LinkageType::Internal &&
        ((mangling == NameMangling::Default &&
          target.has_feature(Target::CPlusPlusMangling)) ||
         mangling == NameMangling::CPlusPlus)) {
        std::vector<ExternFuncArgument> mangle_args;
        for (const auto &arg : args) {
            if (arg.kind == Argument::InputScalar) {
                mangle_args.emplace_back(make_zero(arg.type));
            } else if (arg.kind == Argument::InputBuffer ||
                       arg.kind == Argument::OutputBuffer) {
                mangle_args.emplace_back(Buffer<>());
            }
        }
        names.extern_name = cplusplus_function_mangled_name(names.simple_name, namespaces, type_of<int>(), mangle_args, target);
        halide_handle_cplusplus_type inner_type(halide_cplusplus_type_name(halide_cplusplus_type_name::Simple, "void"), {}, {},
                                                {halide_handle_cplusplus_type::Pointer, halide_handle_cplusplus_type::Pointer});
        Type void_star_star(Handle(1, &inner_type));
        names.argv_name = cplusplus_function_mangled_name(names.argv_name, namespaces, type_of<int>(), {ExternFuncArgument(make_zero(void_star_star))}, target);
        names.metadata_name = cplusplus_function_mangled_name(names.metadata_name, namespaces, type_of<const struct halide_filter_metadata_t *>(), {}, target);
    }
    return names;
}

MangledNames get_mangled_names(const LoweredFunc &f, const Target &target) {
    return get_mangled_names(f.name, f.linkage, f.name_mangling, f.args, target);
}

}  // namespace

llvm::FunctionType *CodeGen_LLVM::signature_to_type(const ExternSignature &signature) {
    internal_assert(void_t != nullptr && halide_buffer_t_type != nullptr);
    llvm::Type *ret_type =
        signature.is_void_return() ? void_t : llvm_type_of(upgrade_type_for_argument_passing(signature.ret_type()));
    std::vector<llvm::Type *> llvm_arg_types;
    for (const Type &t : signature.arg_types()) {
        if (t == type_of<struct halide_buffer_t *>()) {
            llvm_arg_types.push_back(halide_buffer_t_type->getPointerTo());
        } else {
            llvm_arg_types.push_back(llvm_type_of(upgrade_type_for_argument_passing(t)));
        }
    }

    return llvm::FunctionType::get(ret_type, llvm_arg_types, false);
}

/*static*/
std::unique_ptr<llvm::Module> CodeGen_LLVM::compile_trampolines(
    const Target &target,
    llvm::LLVMContext &context,
    const std::string &suffix,
    const std::vector<std::pair<std::string, ExternSignature>> &externs) {
    std::unique_ptr<CodeGen_LLVM> codegen(new_for_target(target, context));
    codegen->init_codegen("trampolines" + suffix);
    for (const std::pair<std::string, ExternSignature> &e : externs) {
        const std::string &callee_name = e.first;
        const std::string wrapper_name = callee_name + suffix;
        llvm::FunctionType *fn_type = codegen->signature_to_type(e.second);
        // callee might already be present for builtins, e.g. halide_print
        llvm::Function *callee = codegen->module->getFunction(callee_name);
        if (!callee) {
            callee = llvm::Function::Create(fn_type, llvm::Function::ExternalLinkage, callee_name, codegen->module.get());
        }
        codegen->add_argv_wrapper(callee, wrapper_name, /*result_in_argv*/ true);
    }
    return codegen->finish_codegen();
}

void CodeGen_LLVM::init_codegen(const std::string &name, bool any_strict_float) {
    init_module();

    internal_assert(module && context);

    debug(1) << "Target triple of initial module: " << module->getTargetTriple() << "\n";

    module->setModuleIdentifier(name);

    // Add some target specific info to the module as metadata.
    module->addModuleFlag(llvm::Module::Warning, "halide_use_soft_float_abi", use_soft_float_abi() ? 1 : 0);
    module->addModuleFlag(llvm::Module::Warning, "halide_mcpu", MDString::get(*context, mcpu()));
    module->addModuleFlag(llvm::Module::Warning, "halide_mattrs", MDString::get(*context, mattrs()));
    module->addModuleFlag(llvm::Module::Warning, "halide_mabi", MDString::get(*context, mabi()));
    module->addModuleFlag(llvm::Module::Warning, "halide_use_pic", use_pic() ? 1 : 0);
    module->addModuleFlag(llvm::Module::Warning, "halide_use_large_code_model", llvm_large_code_model ? 1 : 0);
    module->addModuleFlag(llvm::Module::Warning, "halide_per_instruction_fast_math_flags", any_strict_float);

    // Ensure some types we need are defined
    halide_buffer_t_type = get_llvm_struct_type_by_name(module.get(), "struct.halide_buffer_t");
    internal_assert(halide_buffer_t_type) << "Did not find halide_buffer_t in initial module";

    type_t_type = get_llvm_struct_type_by_name(module.get(), "struct.halide_type_t");
    internal_assert(type_t_type) << "Did not find halide_type_t in initial module";

    dimension_t_type = get_llvm_struct_type_by_name(module.get(), "struct.halide_dimension_t");
    internal_assert(dimension_t_type) << "Did not find halide_dimension_t in initial module";

    metadata_t_type = get_llvm_struct_type_by_name(module.get(), "struct.halide_filter_metadata_t");
    internal_assert(metadata_t_type) << "Did not find halide_filter_metadata_t in initial module";

    argument_t_type = get_llvm_struct_type_by_name(module.get(), "struct.halide_filter_argument_t");
    internal_assert(argument_t_type) << "Did not find halide_filter_argument_t in initial module";

    scalar_value_t_type = get_llvm_struct_type_by_name(module.get(), "struct.halide_scalar_value_t");
    internal_assert(scalar_value_t_type) << "Did not find halide_scalar_value_t in initial module";

    device_interface_t_type = get_llvm_struct_type_by_name(module.get(), "struct.halide_device_interface_t");
    internal_assert(device_interface_t_type) << "Did not find halide_device_interface_t in initial module";

    pseudostack_slot_t_type = get_llvm_struct_type_by_name(module.get(), "struct.halide_pseudostack_slot_t");
    internal_assert(pseudostack_slot_t_type) << "Did not find halide_pseudostack_slot_t in initial module";

    semaphore_t_type = get_llvm_struct_type_by_name(module.get(), "struct.halide_semaphore_t");
    internal_assert(semaphore_t_type) << "Did not find halide_semaphore_t in initial module";

    semaphore_acquire_t_type = get_llvm_struct_type_by_name(module.get(), "struct.halide_semaphore_acquire_t");
    internal_assert(semaphore_acquire_t_type) << "Did not find halide_semaphore_acquire_t in initial module";

    parallel_task_t_type = get_llvm_struct_type_by_name(module.get(), "struct.halide_parallel_task_t");
    internal_assert(parallel_task_t_type) << "Did not find halide_parallel_task_t in initial module";
}

std::unique_ptr<llvm::Module> CodeGen_LLVM::compile(const Module &input) {
    init_codegen(input.name(), input.any_strict_float());

    internal_assert(module && context && builder)
        << "The CodeGen_LLVM subclass should have made an initial module before calling CodeGen_LLVM::compile\n";

    add_external_code(input);

    // Generate the code for this module.
    debug(1) << "Generating llvm bitcode...\n";
    for (const auto &b : input.buffers()) {
        compile_buffer(b);
    }
    for (const auto &f : input.functions()) {
        const auto names = get_mangled_names(f, get_target());

        run_with_large_stack([&]() {
            compile_func(f, names.simple_name, names.extern_name);
        });

        // If the Func is externally visible, also create the argv wrapper and metadata.
        // (useful for calling from JIT and other machine interfaces).
        if (f.linkage == LinkageType::ExternalPlusMetadata) {
            llvm::Function *wrapper = add_argv_wrapper(function, names.argv_name);
            llvm::Function *metadata_getter = embed_metadata_getter(names.metadata_name,
                                                                    names.simple_name, f.args, input.get_metadata_name_map());

            if (target.has_feature(Target::Matlab)) {
                define_matlab_wrapper(module.get(), wrapper, metadata_getter);
            }
        }
    }

    debug(2) << module.get() << "\n";

    return finish_codegen();
}

std::unique_ptr<llvm::Module> CodeGen_LLVM::finish_codegen() {
    // Verify the module is ok
    internal_assert(!verifyModule(*module, &llvm::errs()));
    debug(2) << "Done generating llvm bitcode\n";

    // Optimize
    CodeGen_LLVM::optimize_module();

    if (target.has_feature(Target::EmbedBitcode)) {
        std::string halide_command = "halide target=" + target.to_string();
        embed_bitcode(module.get(), halide_command);
    }

    // Disown the module and return it.
    return std::move(module);
}

void CodeGen_LLVM::begin_func(LinkageType linkage, const std::string &name,
                              const std::string &extern_name, const std::vector<LoweredArgument> &args) {
    current_function_args = args;

    // Deduce the types of the arguments to our function
    vector<llvm::Type *> arg_types(args.size());
    for (size_t i = 0; i < args.size(); i++) {
        if (args[i].is_buffer()) {
            arg_types[i] = halide_buffer_t_type->getPointerTo();
        } else {
            arg_types[i] = llvm_type_of(upgrade_type_for_argument_passing(args[i].type));
        }
    }
    FunctionType *func_t = FunctionType::get(i32_t, arg_types, false);

    // Make our function. There may already be a declaration of it.
    function = module->getFunction(extern_name);
    if (!function) {
        function = llvm::Function::Create(func_t, llvm_linkage(linkage), extern_name, module.get());
    } else {
        user_assert(function->isDeclaration())
            << "Another function with the name " << extern_name
            << " already exists in the same module\n";
        if (func_t != function->getFunctionType()) {
            std::cerr << "Desired function type for " << extern_name << ":\n";
            func_t->print(dbgs(), true);
            std::cerr << "Declared function type of " << extern_name << ":\n";
            function->getFunctionType()->print(dbgs(), true);
            user_error << "Cannot create a function with a declaration of mismatched type.\n";
        }
    }
    set_function_attributes_for_target(function, target);

    // Mark the buffer args as no alias
    for (size_t i = 0; i < args.size(); i++) {
        if (args[i].is_buffer()) {
            function->addParamAttr(i, Attribute::NoAlias);
        }
    }

    debug(1) << "Generating llvm bitcode prolog for function " << name << "...\n";

    // Null out the destructor block.
    destructor_block = nullptr;

    // Make the initial basic block
    BasicBlock *block = BasicBlock::Create(*context, "entry", function);
    builder->SetInsertPoint(block);

    // Put the arguments in the symbol table
    {
        size_t i = 0;
        for (auto &arg : function->args()) {
            if (args[i].is_buffer()) {
                // Track this buffer name so that loads and stores from it
                // don't try to be too aligned.
                external_buffer.insert(args[i].name);
                sym_push(args[i].name + ".buffer", &arg);
            } else {
                Type passed_type = upgrade_type_for_argument_passing(args[i].type);
                if (args[i].type != passed_type) {
                    llvm::Value *a = builder->CreateBitCast(&arg, llvm_type_of(args[i].type));
                    sym_push(args[i].name, a);
                } else {
                    sym_push(args[i].name, &arg);
                }
            }

            i++;
        }
    }
}

void CodeGen_LLVM::end_func(const std::vector<LoweredArgument> &args) {
    return_with_error_code(ConstantInt::get(i32_t, 0));

    // Remove the arguments from the symbol table
    for (size_t i = 0; i < args.size(); i++) {
        if (args[i].is_buffer()) {
            sym_pop(args[i].name + ".buffer");
        } else {
            sym_pop(args[i].name);
        }
    }

    internal_assert(!verifyFunction(*function, &llvm::errs()));

    current_function_args.clear();
}

void CodeGen_LLVM::compile_func(const LoweredFunc &f, const std::string &simple_name,
                                const std::string &extern_name) {
    // Generate the function declaration and argument unpacking code.
    begin_func(f.linkage, simple_name, extern_name, f.args);

    // If building with MSAN, ensure that calls to halide_msan_annotate_buffer_is_initialized()
    // happen for every output buffer if the function succeeds.
    if (f.linkage != LinkageType::Internal &&
        target.has_feature(Target::MSAN)) {
        llvm::Function *annotate_buffer_fn =
            module->getFunction("halide_msan_annotate_buffer_is_initialized_as_destructor");
        internal_assert(annotate_buffer_fn)
            << "Could not find halide_msan_annotate_buffer_is_initialized_as_destructor in module\n";
        annotate_buffer_fn->addParamAttr(0, Attribute::NoAlias);
        for (const auto &arg : f.args) {
            if (arg.kind == Argument::OutputBuffer) {
                register_destructor(annotate_buffer_fn, sym_get(arg.name + ".buffer"), OnSuccess);
            }
        }
    }

    // Generate the function body.
    debug(1) << "Generating llvm bitcode for function " << f.name << "...\n";
    f.body.accept(this);

    // Clean up and return.
    end_func(f.args);
}

// Given a range of iterators of constant ints, get a corresponding vector of llvm::Constant.
template<typename It>
std::vector<llvm::Constant *> get_constants(llvm::Type *t, It begin, It end) {
    std::vector<llvm::Constant *> ret;
    for (It i = begin; i != end; i++) {
        ret.push_back(ConstantInt::get(t, *i));
    }
    return ret;
}

BasicBlock *CodeGen_LLVM::get_destructor_block() {
    if (!destructor_block) {
        // Create it if it doesn't exist.
        IRBuilderBase::InsertPoint here = builder->saveIP();
        destructor_block = BasicBlock::Create(*context, "destructor_block", function);
        builder->SetInsertPoint(destructor_block);
        // The first instruction in the destructor block is a phi node
        // that collects the error code.
        PHINode *error_code = builder->CreatePHI(i32_t, 0);

        // Calls to destructors will get inserted here.

        // The last instruction is the return op that returns it.
        builder->CreateRet(error_code);

        // Jump back to where we were.
        builder->restoreIP(here);
    }
    internal_assert(destructor_block->getParent() == function);
    return destructor_block;
}

Value *CodeGen_LLVM::register_destructor(llvm::Function *destructor_fn, Value *obj, DestructorType when) {

    // Create a null-initialized stack slot to track this object
    llvm::Type *void_ptr = i8_t->getPointerTo();
    llvm::Value *stack_slot = create_alloca_at_entry(void_ptr, 1, true);

    // Cast the object to llvm's representation of void *
    obj = builder->CreatePointerCast(obj, void_ptr);

    // Put it in the stack slot
    builder->CreateStore(obj, stack_slot);

    // Passing the constant null as the object means the destructor
    // will never get called.
    {
        llvm::Constant *c = dyn_cast<llvm::Constant>(obj);
        if (c && c->isNullValue()) {
            internal_error << "Destructors must take a non-null object\n";
        }
    }

    // Switch to the destructor block, and add code that cleans up
    // this object if the contents of the stack slot is not nullptr.
    IRBuilderBase::InsertPoint here = builder->saveIP();
    BasicBlock *dtors = get_destructor_block();

    builder->SetInsertPoint(dtors->getFirstNonPHI());

    PHINode *error_code = dyn_cast<PHINode>(dtors->begin());
    internal_assert(error_code) << "The destructor block is supposed to start with a phi node\n";

    llvm::Value *should_call = nullptr;
    switch (when) {
    case Always:
        should_call = ConstantInt::get(i1_t, 1);
        break;
    case OnError:
        should_call = builder->CreateIsNotNull(error_code);
        break;
    case OnSuccess:
        should_call = builder->CreateIsNull(error_code);
        break;
    }
    llvm::Function *call_destructor = module->getFunction("call_destructor");
    internal_assert(call_destructor);
    internal_assert(destructor_fn);
    internal_assert(should_call);
    Value *args[] = {get_user_context(), destructor_fn, stack_slot, should_call};
    builder->CreateCall(call_destructor, args);

    // Switch back to the original location
    builder->restoreIP(here);

    // Return the stack slot so that it's possible to cleanup the object early.
    return stack_slot;
}

void CodeGen_LLVM::trigger_destructor(llvm::Function *destructor_fn, Value *stack_slot) {
    llvm::Function *call_destructor = module->getFunction("call_destructor");
    internal_assert(call_destructor);
    internal_assert(destructor_fn);
    stack_slot = builder->CreatePointerCast(stack_slot, i8_t->getPointerTo()->getPointerTo());
    Value *should_call = ConstantInt::get(i1_t, 1);
    Value *args[] = {get_user_context(), destructor_fn, stack_slot, should_call};
    builder->CreateCall(call_destructor, args);
}

void CodeGen_LLVM::compile_buffer(const Buffer<> &buf) {
    // Embed the buffer declaration as a global.
    internal_assert(buf.defined());

    user_assert(buf.data())
        << "Can't embed buffer " << buf.name() << " because it has a null host pointer.\n";
    user_assert(!buf.device_dirty())
        << "Can't embed Image \"" << buf.name() << "\""
        << " because it has a dirty device pointer\n";

    Constant *type_fields[] = {
        ConstantInt::get(i8_t, buf.type().code()),
        ConstantInt::get(i8_t, buf.type().bits()),
        ConstantInt::get(i16_t, buf.type().lanes())};

    Constant *shape = nullptr;
    if (buf.dimensions()) {
        size_t shape_size = buf.dimensions() * sizeof(halide_dimension_t);
        vector<char> shape_blob((char *)buf.raw_buffer()->dim, (char *)buf.raw_buffer()->dim + shape_size);
        shape = create_binary_blob(shape_blob, buf.name() + ".shape");
        shape = ConstantExpr::getPointerCast(shape, dimension_t_type->getPointerTo());
    } else {
        shape = ConstantPointerNull::get(dimension_t_type->getPointerTo());
    }

    // For now, we assume buffers that aren't scalar are constant,
    // while scalars can be mutated. This accommodates all our existing
    // use cases, which is that all buffers are constant, except those
    // used to store stateful module information in offloading runtimes.
    bool constant = buf.dimensions() != 0;

    vector<char> data_blob((const char *)buf.data(), (const char *)buf.data() + buf.size_in_bytes());

    Constant *fields[] = {
        ConstantInt::get(i64_t, 0),                                         // device
        ConstantPointerNull::get(device_interface_t_type->getPointerTo()),  // device_interface
        create_binary_blob(data_blob, buf.name() + ".data", constant),      // host
        ConstantInt::get(i64_t, halide_buffer_flag_host_dirty),             // flags
        ConstantStruct::get(type_t_type, type_fields),                      // type
        ConstantInt::get(i32_t, buf.dimensions()),                          // dimensions
        shape,                                                              // dim
        ConstantPointerNull::get(i8_t->getPointerTo()),                     // padding
    };
    Constant *buffer_struct = ConstantStruct::get(halide_buffer_t_type, fields);

    // Embed the halide_buffer_t and make it point to the data array.
    GlobalVariable *global = new GlobalVariable(*module, halide_buffer_t_type,
                                                false, GlobalValue::PrivateLinkage,
                                                nullptr, buf.name() + ".buffer");
    global->setInitializer(buffer_struct);

    // Finally, dump it in the symbol table
    Constant *zero[] = {ConstantInt::get(i32_t, 0)};
    Constant *global_ptr = ConstantExpr::getInBoundsGetElementPtr(halide_buffer_t_type, global, zero);
    sym_push(buf.name() + ".buffer", global_ptr);
}

Constant *CodeGen_LLVM::embed_constant_scalar_value_t(const Expr &e) {
    if (!e.defined()) {
        return Constant::getNullValue(scalar_value_t_type->getPointerTo());
    }

    internal_assert(!e.type().is_handle()) << "Should never see Handle types here.";

    llvm::Value *val = codegen(e);
    llvm::Constant *constant = dyn_cast<llvm::Constant>(val);
    internal_assert(constant);

    // Verify that the size of the LLVM value is the size we expected.
    internal_assert((uint64_t)constant->getType()->getPrimitiveSizeInBits() == (uint64_t)e.type().bits());

    // It's important that we allocate a full scalar_value_t_type here,
    // even if the type of the value is smaller; downstream consumers should
    // be able to correctly load an entire scalar_value_t_type regardless of its
    // type, and if we emit just (say) a uint8 value here, the pointer may be
    // misaligned and/or the storage after may be unmapped. LLVM doesn't support
    // unions directly, so we'll fake it by making a constant array of the elements
    // we need, setting the first to the constant we want, and setting the rest
    // to all-zeros. (This happens to work because sizeof(halide_scalar_value_t) is evenly
    // divisible by sizeof(any-union-field.)

    const size_t value_size = e.type().bytes();
    internal_assert(value_size > 0 && value_size <= sizeof(halide_scalar_value_t));

    const size_t array_size = sizeof(halide_scalar_value_t) / value_size;
    internal_assert(array_size * value_size == sizeof(halide_scalar_value_t));

    vector<Constant *> array_entries(array_size, Constant::getNullValue(constant->getType()));
    array_entries[0] = constant;

    llvm::ArrayType *array_type = ArrayType::get(constant->getType(), array_size);
    GlobalVariable *storage = new GlobalVariable(
        *module,
        array_type,
        /*isConstant*/ true,
        GlobalValue::PrivateLinkage,
        ConstantArray::get(array_type, array_entries));

    // Ensure that the storage is aligned for halide_scalar_value_t
    storage->setAlignment(llvm::Align((int)sizeof(halide_scalar_value_t)));

    Constant *zero[] = {ConstantInt::get(i32_t, 0)};
    return ConstantExpr::getBitCast(
        ConstantExpr::getInBoundsGetElementPtr(array_type, storage, zero),
        scalar_value_t_type->getPointerTo());
}

Constant *CodeGen_LLVM::embed_constant_expr(Expr e, llvm::Type *t) {
    internal_assert(t != scalar_value_t_type);

    if (!e.defined()) {
        return Constant::getNullValue(t->getPointerTo());
    }

    internal_assert(!e.type().is_handle()) << "Should never see Handle types here.";
    if (!is_const(e)) {
        e = simplify(e);
        internal_assert(is_const(e)) << "Should only see constant values for estimates.";
    }

    llvm::Value *val = codegen(e);
    llvm::Constant *constant = dyn_cast<llvm::Constant>(val);
    internal_assert(constant);

    GlobalVariable *storage = new GlobalVariable(
        *module,
        constant->getType(),
        /*isConstant*/ true,
        GlobalValue::PrivateLinkage,
        constant);

    Constant *zero[] = {ConstantInt::get(i32_t, 0)};
    return ConstantExpr::getBitCast(
        ConstantExpr::getInBoundsGetElementPtr(constant->getType(), storage, zero),
        t->getPointerTo());
}

// Make a wrapper to call the function with an array of pointer
// args. This is easier for the JIT to call than a function with an
// unknown (at compile time) argument list. If result_in_argv is false,
// the internal function result is returned as the wrapper function
// result; if result_in_argv is true, the internal function result
// is stored as the last item in the argv list (which must be one
// longer than the number of arguments), and the wrapper's actual
// return type is always 'void'.
llvm::Function *CodeGen_LLVM::add_argv_wrapper(llvm::Function *fn,
                                               const std::string &name,
                                               bool result_in_argv) {
    llvm::Type *wrapper_result_type = result_in_argv ? void_t : i32_t;
    llvm::Type *wrapper_args_t[] = {i8_t->getPointerTo()->getPointerTo()};
    llvm::FunctionType *wrapper_func_t = llvm::FunctionType::get(wrapper_result_type, wrapper_args_t, false);
    llvm::Function *wrapper_func = llvm::Function::Create(wrapper_func_t, llvm::GlobalValue::ExternalLinkage, name, module.get());
    llvm::BasicBlock *wrapper_block = llvm::BasicBlock::Create(module->getContext(), "entry", wrapper_func);
    builder->SetInsertPoint(wrapper_block);

    llvm::Value *arg_array = iterator_to_pointer(wrapper_func->arg_begin());
    std::vector<llvm::Value *> wrapper_args;
    for (llvm::Function::arg_iterator i = fn->arg_begin(); i != fn->arg_end(); i++) {
        // Get the address of the nth argument
        llvm::Value *ptr = builder->CreateConstGEP1_32(arg_array, wrapper_args.size());
        ptr = builder->CreateLoad(ptr->getType()->getPointerElementType(), ptr);
        if (i->getType() == halide_buffer_t_type->getPointerTo()) {
            // Cast the argument to a halide_buffer_t *
            wrapper_args.push_back(builder->CreatePointerCast(ptr, halide_buffer_t_type->getPointerTo()));
        } else {
            // Cast to the appropriate type and load
            ptr = builder->CreatePointerCast(ptr, i->getType()->getPointerTo());
            wrapper_args.push_back(builder->CreateLoad(ptr->getType()->getPointerElementType(), ptr));
        }
    }
    debug(4) << "Creating call from wrapper to actual function\n";
    llvm::CallInst *result = builder->CreateCall(fn, wrapper_args);
    // This call should never inline
    result->setIsNoInline();

    if (result_in_argv) {
        llvm::Value *result_in_argv_ptr = builder->CreateConstGEP1_32(arg_array, wrapper_args.size());
        if (fn->getReturnType() != void_t) {
            result_in_argv_ptr = builder->CreateLoad(result_in_argv_ptr->getType()->getPointerElementType(), result_in_argv_ptr);
            // Cast to the appropriate type and store
            result_in_argv_ptr = builder->CreatePointerCast(result_in_argv_ptr, fn->getReturnType()->getPointerTo());
            builder->CreateStore(result, result_in_argv_ptr);
        }
        builder->CreateRetVoid();
    } else {
        // We could probably support other types as return values,
        // but int32 results are all that have actually been tested.
        internal_assert(fn->getReturnType() == i32_t);
        builder->CreateRet(result);
    }
    internal_assert(!verifyFunction(*wrapper_func, &llvm::errs()));
    return wrapper_func;
}

llvm::Function *CodeGen_LLVM::embed_metadata_getter(const std::string &metadata_name,
                                                    const std::string &function_name, const std::vector<LoweredArgument> &args,
                                                    const std::map<std::string, std::string> &metadata_name_map) {
    Constant *zero = ConstantInt::get(i32_t, 0);

    const int num_args = (int)args.size();

    auto map_string = [&metadata_name_map](const std::string &from) -> std::string {
        auto it = metadata_name_map.find(from);
        return it == metadata_name_map.end() ? from : it->second;
    };

    vector<Constant *> arguments_array_entries;
    for (int arg = 0; arg < num_args; ++arg) {

        StructType *type_t_type = get_llvm_struct_type_by_name(module.get(), "struct.halide_type_t");
        internal_assert(type_t_type) << "Did not find halide_type_t in module.\n";

        Constant *type_fields[] = {
            ConstantInt::get(i8_t, args[arg].type.code()),
            ConstantInt::get(i8_t, args[arg].type.bits()),
            ConstantInt::get(i16_t, 1)};
        Constant *type = ConstantStruct::get(type_t_type, type_fields);

        auto argument_estimates = args[arg].argument_estimates;
        if (args[arg].type.is_handle()) {
            // Handle values are always emitted into metadata as "undefined", regardless of
            // what sort of Expr is provided.
            argument_estimates = ArgumentEstimates{};
        }

        Constant *buffer_estimates_array_ptr;
        if (args[arg].is_buffer() && !argument_estimates.buffer_estimates.empty()) {
            internal_assert((int)argument_estimates.buffer_estimates.size() == args[arg].dimensions);
            vector<Constant *> buffer_estimates_array_entries;
            for (const auto &be : argument_estimates.buffer_estimates) {
                Expr min = be.min;
                if (min.defined()) {
                    min = cast<int64_t>(min);
                }
                Expr extent = be.extent;
                if (extent.defined()) {
                    extent = cast<int64_t>(extent);
                }
                buffer_estimates_array_entries.push_back(embed_constant_expr(min, i64_t));
                buffer_estimates_array_entries.push_back(embed_constant_expr(extent, i64_t));
            }

            llvm::ArrayType *buffer_estimates_array = ArrayType::get(i64_t->getPointerTo(), buffer_estimates_array_entries.size());
            GlobalVariable *buffer_estimates_array_storage = new GlobalVariable(
                *module,
                buffer_estimates_array,
                /*isConstant*/ true,
                GlobalValue::PrivateLinkage,
                ConstantArray::get(buffer_estimates_array, buffer_estimates_array_entries));

            Value *zeros[] = {zero, zero};
            buffer_estimates_array_ptr = ConstantExpr::getInBoundsGetElementPtr(buffer_estimates_array, buffer_estimates_array_storage, zeros);
        } else {
            buffer_estimates_array_ptr = Constant::getNullValue(i64_t->getPointerTo()->getPointerTo());
        }

        Constant *argument_fields[] = {
            create_string_constant(map_string(args[arg].name)),
            ConstantInt::get(i32_t, args[arg].kind),
            ConstantInt::get(i32_t, args[arg].dimensions),
            type,
            embed_constant_scalar_value_t(argument_estimates.scalar_def),
            embed_constant_scalar_value_t(argument_estimates.scalar_min),
            embed_constant_scalar_value_t(argument_estimates.scalar_max),
            embed_constant_scalar_value_t(argument_estimates.scalar_estimate),
            buffer_estimates_array_ptr};
        arguments_array_entries.push_back(ConstantStruct::get(argument_t_type, argument_fields));
    }
    llvm::ArrayType *arguments_array = ArrayType::get(argument_t_type, num_args);
    GlobalVariable *arguments_array_storage = new GlobalVariable(
        *module,
        arguments_array,
        /*isConstant*/ true,
        GlobalValue::PrivateLinkage,
        ConstantArray::get(arguments_array, arguments_array_entries));

    Constant *version = ConstantInt::get(i32_t, halide_filter_metadata_t::VERSION);

    Value *zeros[] = {zero, zero};
    Constant *metadata_fields[] = {
        /* version */ version,
        /* num_arguments */ ConstantInt::get(i32_t, num_args),
        /* arguments */ ConstantExpr::getInBoundsGetElementPtr(arguments_array, arguments_array_storage, zeros),
        /* target */ create_string_constant(map_string(target.to_string())),
        /* name */ create_string_constant(map_string(function_name))};

    GlobalVariable *metadata_storage = new GlobalVariable(
        *module,
        metadata_t_type,
        /*isConstant*/ true,
        GlobalValue::PrivateLinkage,
        ConstantStruct::get(metadata_t_type, metadata_fields),
        metadata_name + "_storage");

    llvm::FunctionType *func_t = llvm::FunctionType::get(metadata_t_type->getPointerTo(), false);
    llvm::Function *metadata_getter = llvm::Function::Create(func_t, llvm::GlobalValue::ExternalLinkage, metadata_name, module.get());
    llvm::BasicBlock *block = llvm::BasicBlock::Create(module->getContext(), "entry", metadata_getter);
    builder->SetInsertPoint(block);
    builder->CreateRet(metadata_storage);
    internal_assert(!verifyFunction(*metadata_getter, &llvm::errs()));

    return metadata_getter;
}

llvm::Type *CodeGen_LLVM::llvm_type_of(const Type &t) const {
    return Internal::llvm_type_of(context, t);
}

void CodeGen_LLVM::optimize_module() {
    debug(3) << "Optimizing module\n";

    auto time_start = std::chrono::high_resolution_clock::now();

    if (debug::debug_level() >= 3) {
        module->print(dbgs(), nullptr, false, true);
    }

    std::unique_ptr<TargetMachine> tm = make_target_machine(*module);

    // At present, we default to *enabling* LLVM loop optimization,
    // unless DisableLLVMLoopOpt is set; we're going to flip this to defaulting
    // to *not* enabling these optimizations (and removing the DisableLLVMLoopOpt feature).
    // See https://github.com/halide/Halide/issues/4113 for more info.
    // (Note that setting EnableLLVMLoopOpt always enables loop opt, regardless
    // of the setting of DisableLLVMLoopOpt.)
    const bool do_loop_opt = !get_target().has_feature(Target::DisableLLVMLoopOpt) ||
                             get_target().has_feature(Target::EnableLLVMLoopOpt);

    PipelineTuningOptions pto;
    pto.LoopInterleaving = do_loop_opt;
    pto.LoopVectorization = do_loop_opt;
    pto.SLPVectorization = true;  // Note: SLP vectorization has no analogue in the Halide scheduling model
    pto.LoopUnrolling = do_loop_opt;
    // Clear ScEv info for all loops. Certain Halide applications spend a very
    // long time compiling in forgetLoop, and prefer to forget everything
    // and rebuild SCEV (aka "Scalar Evolution") from scratch.
    // Sample difference in compile time reduction at the time of this change was
    // 21.04 -> 14.78 using current ToT release build. (See also https://reviews.llvm.org/rL358304)
    pto.ForgetAllSCEVInLoopUnroll = true;

#if LLVM_VERSION >= 130
    llvm::PassBuilder pb(tm.get(), pto);
#elif LLVM_VERSION >= 120
    llvm::PassBuilder pb(/*DebugLogging*/ false, tm.get(), pto);
#else
    llvm::PassBuilder pb(tm.get(), pto);
#endif

    bool debug_pass_manager = false;
    // These analysis managers have to be declared in this order.
#if LLVM_VERSION >= 130
    llvm::LoopAnalysisManager lam;
    llvm::FunctionAnalysisManager fam;
    llvm::CGSCCAnalysisManager cgam;
    llvm::ModuleAnalysisManager mam;
#else
    llvm::LoopAnalysisManager lam(debug_pass_manager);
    llvm::FunctionAnalysisManager fam(debug_pass_manager);
    llvm::CGSCCAnalysisManager cgam(debug_pass_manager);
    llvm::ModuleAnalysisManager mam(debug_pass_manager);
#endif

    llvm::AAManager aa = pb.buildDefaultAAPipeline();
    fam.registerPass([&] { return std::move(aa); });

    // Register all the basic analyses with the managers.
    pb.registerModuleAnalyses(mam);
    pb.registerCGSCCAnalyses(cgam);
    pb.registerFunctionAnalyses(fam);
    pb.registerLoopAnalyses(lam);
    pb.crossRegisterProxies(lam, fam, cgam, mam);
#if LLVM_VERSION >= 130
    ModulePassManager mpm;
#else
    ModulePassManager mpm(debug_pass_manager);
#endif

    PassBuilder::OptimizationLevel level = PassBuilder::OptimizationLevel::O3;

    if (get_target().has_feature(Target::ASAN)) {
#if LLVM_VERSION >= 120
        pb.registerPipelineStartEPCallback([&](ModulePassManager &mpm,
                                               PassBuilder::OptimizationLevel) {
            mpm.addPass(
                RequireAnalysisPass<ASanGlobalsMetadataAnalysis, llvm::Module>());
        });
#else
        pb.registerPipelineStartEPCallback([&](ModulePassManager &mpm) {
            mpm.addPass(
                RequireAnalysisPass<ASanGlobalsMetadataAnalysis, llvm::Module>());
        });
#endif
        pb.registerOptimizerLastEPCallback(
            [](ModulePassManager &mpm, PassBuilder::OptimizationLevel level) {
                constexpr bool compile_kernel = false;
                constexpr bool recover = false;
                constexpr bool use_after_scope = true;
                mpm.addPass(createModuleToFunctionPassAdaptor(AddressSanitizerPass(
                    compile_kernel, recover, use_after_scope)));
            });
#if LLVM_VERSION >= 120
        pb.registerPipelineStartEPCallback(
            [](ModulePassManager &mpm, PassBuilder::OptimizationLevel) {
                constexpr bool compile_kernel = false;
                constexpr bool recover = false;
                constexpr bool module_use_after_scope = false;
                constexpr bool use_odr_indicator = true;
                mpm.addPass(ModuleAddressSanitizerPass(
                    compile_kernel, recover, module_use_after_scope,
                    use_odr_indicator));
            });
#else
        pb.registerPipelineStartEPCallback(
            [](ModulePassManager &mpm) {
                constexpr bool compile_kernel = false;
                constexpr bool recover = false;
                constexpr bool module_use_after_scope = false;
                constexpr bool use_odr_indicator = true;
                mpm.addPass(ModuleAddressSanitizerPass(
                    compile_kernel, recover, module_use_after_scope,
                    use_odr_indicator));
            });
#endif
    }

    if (get_target().has_feature(Target::TSAN)) {
        pb.registerOptimizerLastEPCallback(
            [](ModulePassManager &mpm, PassBuilder::OptimizationLevel level) {
                mpm.addPass(
                    createModuleToFunctionPassAdaptor(ThreadSanitizerPass()));
            });
    }

    for (llvm::Module::iterator i = module->begin(); i != module->end(); i++) {
        if (get_target().has_feature(Target::ASAN)) {
            i->addFnAttr(Attribute::SanitizeAddress);
        }
        if (get_target().has_feature(Target::TSAN)) {
            // Do not annotate any of Halide's low-level synchronization code as it has
            // tsan interface calls to mark its behavior and is much faster if
            // it is not analyzed instruction by instruction.
            if (!(i->getName().startswith("_ZN6Halide7Runtime8Internal15Synchronization") ||
                  // TODO: this is a benign data race that re-initializes the detected features;
                  // we should really fix it properly inside the implementation, rather than disabling
                  // it here as a band-aid.
                  i->getName().startswith("halide_default_can_use_target_features") ||
                  i->getName().startswith("halide_mutex_") ||
                  i->getName().startswith("halide_cond_"))) {
                i->addFnAttr(Attribute::SanitizeThread);
            }
        }
    }

#if LLVM_VERSION >= 130
    if (tm) {
        tm->registerPassBuilderCallbacks(pb);
    }
#elif LLVM_VERSION >= 120
    if (tm) {
        tm->registerPassBuilderCallbacks(pb, debug_pass_manager);
    }
#endif

    mpm = pb.buildPerModuleDefaultPipeline(level, debug_pass_manager);
    mpm.run(*module, mam);

    if (llvm::verifyModule(*module, &errs())) {
        report_fatal_error("Transformation resulted in an invalid module\n");
    }

    debug(3) << "After LLVM optimizations:\n";
    if (debug::debug_level() >= 2) {
        module->print(dbgs(), nullptr, false, true);
    }

    auto *logger = get_compiler_logger();
    if (logger) {
        auto time_end = std::chrono::high_resolution_clock::now();
        std::chrono::duration<double> diff = time_end - time_start;
        logger->record_compilation_time(CompilerLogger::Phase::LLVM, diff.count());
    }
}

void CodeGen_LLVM::sym_push(const string &name, llvm::Value *value) {
    if (!value->getType()->isVoidTy()) {
        value->setName(name);
    }
    symbol_table.push(name, value);
}

void CodeGen_LLVM::sym_pop(const string &name) {
    symbol_table.pop(name);
}

llvm::Value *CodeGen_LLVM::sym_get(const string &name, bool must_succeed) const {
    // look in the symbol table
    if (!symbol_table.contains(name)) {
        if (must_succeed) {
            std::ostringstream err;
            err << "Symbol not found: " << name << "\n";

            if (debug::debug_level() > 0) {
                err << "The following names are in scope:\n"
                    << symbol_table << "\n";
            }

            internal_error << err.str();
        } else {
            return nullptr;
        }
    }
    return symbol_table.get(name);
}

bool CodeGen_LLVM::sym_exists(const string &name) const {
    return symbol_table.contains(name);
}

Value *CodeGen_LLVM::codegen(const Expr &e) {
    internal_assert(e.defined());
    debug(4) << "Codegen: " << e.type() << ", " << e << "\n";
    value = nullptr;
    e.accept(this);
    internal_assert(value) << "Codegen of an expr did not produce an llvm value\n"
                           << e;

    // Halide's type system doesn't distinguish between scalars and
    // vectors of size 1, so if a codegen method returned a vector of
    // size one, just extract it out as a scalar.
    if (e.type().is_scalar() &&
        value->getType()->isVectorTy()) {
        internal_assert(get_vector_num_elements(value->getType()) == 1);
        value = builder->CreateExtractElement(value, ConstantInt::get(i32_t, 0));
    }

    // TODO: skip this correctness check for bool vectors,
    // as eliminate_bool_vectors() will cause a discrepancy for some backends
    // (eg OpenCL, HVX, WASM); for now we're just ignoring the assert, but
    // in the long run we should improve the smarts. See https://github.com/halide/Halide/issues/4194.
    const bool is_bool_vector = e.type().is_bool() && e.type().lanes() > 1;
    // TODO: skip this correctness check for prefetch, because the return type
    // of prefetch indicates the type being prefetched, which does not match the
    // implementation of prefetch.
    // See https://github.com/halide/Halide/issues/4211.
    const bool is_prefetch = Call::as_intrinsic(e, {Call::prefetch});
    internal_assert(is_bool_vector || is_prefetch ||
                    e.type().is_handle() ||
                    value->getType()->isVoidTy() ||
                    value->getType() == llvm_type_of(e.type()))
        << "Codegen of Expr " << e
        << " of type " << e.type()
        << " did not produce llvm IR of the corresponding llvm type.\n";
    return value;
}

void CodeGen_LLVM::codegen(const Stmt &s) {
    internal_assert(s.defined());
    debug(4) << "Codegen: " << s << "\n";
    value = nullptr;
    s.accept(this);
}
namespace {

bool is_power_of_two(int x) {
    return (x & (x - 1)) == 0;
}

int next_power_of_two(int x) {
    return static_cast<int>(1) << static_cast<int>(std::ceil(std::log2(x)));
}

}  // namespace

Type CodeGen_LLVM::upgrade_type_for_arithmetic(const Type &t) const {
    if (t.is_bfloat() || (t.is_float() && t.bits() < 32)) {
        return Float(32, t.lanes());
    } else if (t.is_int_or_uint() && !is_power_of_two(t.bits())) {
        return t.with_bits(next_power_of_two(t.bits()));
    } else {
        return t;
    }
}

Type CodeGen_LLVM::upgrade_type_for_argument_passing(const Type &t) const {
    if (t.is_bfloat() || (t.is_float() && t.bits() < 32)) {
        return t.with_code(halide_type_uint);
    } else {
        return t;
    }
}

Type CodeGen_LLVM::upgrade_type_for_storage(const Type &t) const {
    if (t.is_bfloat() || (t.is_float() && t.bits() < 32)) {
        return t.with_code(halide_type_uint);
    } else if (t.is_bool()) {
        return t.with_bits(8);
    } else if (t.is_handle()) {
        return UInt(64, t.lanes());
    } else if (t.is_int_or_uint() && !is_power_of_two(t.bits())) {
        return t.with_bits(next_power_of_two(t.bits()));
    } else {
        return t;
    }
}

void CodeGen_LLVM::visit(const IntImm *op) {
    value = ConstantInt::getSigned(llvm_type_of(op->type), op->value);
}

void CodeGen_LLVM::visit(const UIntImm *op) {
    value = ConstantInt::get(llvm_type_of(op->type), op->value);
}

void CodeGen_LLVM::visit(const FloatImm *op) {
    if (op->type.is_bfloat()) {
        codegen(reinterpret(BFloat(16), make_const(UInt(16), bfloat16_t(op->value).to_bits())));
    } else if (op->type.bits() == 16) {
        codegen(reinterpret(Float(16), make_const(UInt(16), float16_t(op->value).to_bits())));
    } else {
        value = ConstantFP::get(llvm_type_of(op->type), op->value);
    }
}

void CodeGen_LLVM::visit(const StringImm *op) {
    value = create_string_constant(op->value);
}

void CodeGen_LLVM::visit(const Cast *op) {
    Halide::Type src = op->value.type();
    Halide::Type dst = op->type;

    if (upgrade_type_for_arithmetic(src) != src ||
        upgrade_type_for_arithmetic(dst) != dst) {
        // Handle casts to and from types for which we don't have native support.
        debug(4) << "Emulating cast from " << src << " to " << dst << "\n";
        if ((src.is_float() && src.bits() < 32) ||
            (dst.is_float() && dst.bits() < 32)) {
            Expr equiv = lower_float16_cast(op);
            internal_assert(equiv.type() == op->type);
            codegen(equiv);
        } else {
            internal_error << "Cast from type: " << src
                           << " to " << dst
                           << " unimplemented\n";
        }
        return;
    }

    value = codegen(op->value);
    llvm::Type *llvm_dst = llvm_type_of(dst);

    if (dst.is_handle() && src.is_handle()) {
        value = builder->CreateBitCast(value, llvm_dst);
    } else if (dst.is_handle() || src.is_handle()) {
        internal_error << "Can't cast from " << src << " to " << dst << "\n";
    } else if (!src.is_float() && !dst.is_float()) {
        // Widening integer casts either zero extend or sign extend,
        // depending on the source type. Narrowing integer casts
        // always truncate.
        value = builder->CreateIntCast(value, llvm_dst, src.is_int());
    } else if (src.is_float() && dst.is_int()) {
        value = builder->CreateFPToSI(value, llvm_dst);
    } else if (src.is_float() && dst.is_uint()) {
        // fptoui has undefined behavior on overflow. Seems reasonable
        // to get an unspecified uint on overflow, but because uint1s
        // are stored in uint8s for float->uint1 casts this undefined
        // behavior manifests itself as uint1 values greater than 1,
        // which could in turn break our bounds inference
        // guarantees. So go via uint8 in this case.
        if (dst.bits() < 8) {
            value = builder->CreateFPToUI(value, llvm_type_of(dst.with_bits(8)));
            value = builder->CreateIntCast(value, llvm_dst, false);
        } else {
            value = builder->CreateFPToUI(value, llvm_dst);
        }
    } else if (src.is_int() && dst.is_float()) {
        value = builder->CreateSIToFP(value, llvm_dst);
    } else if (src.is_uint() && dst.is_float()) {
        value = builder->CreateUIToFP(value, llvm_dst);
    } else {
        internal_assert(src.is_float() && dst.is_float());
        // Float widening or narrowing
        value = builder->CreateFPCast(value, llvm_dst);
    }
}

void CodeGen_LLVM::visit(const Variable *op) {
    value = sym_get(op->name);
}

template<typename Op>
bool CodeGen_LLVM::try_to_fold_vector_reduce(const Expr &a, Expr b) {
    const VectorReduce *red = a.as<VectorReduce>();
    if (!red) {
        red = b.as<VectorReduce>();
        b = a;
    }
    if (red &&
        ((std::is_same<Op, Add>::value && red->op == VectorReduce::Add) ||
         (std::is_same<Op, Min>::value && red->op == VectorReduce::Min) ||
         (std::is_same<Op, Max>::value && red->op == VectorReduce::Max) ||
         (std::is_same<Op, Mul>::value && red->op == VectorReduce::Mul) ||
         (std::is_same<Op, And>::value && red->op == VectorReduce::And) ||
         (std::is_same<Op, Or>::value && red->op == VectorReduce::Or) ||
         (std::is_same<Op, Call>::value && red->op == VectorReduce::SaturatingAdd))) {
        codegen_vector_reduce(red, b);
        return true;
    }
    return false;
}

void CodeGen_LLVM::visit(const Add *op) {
    Type t = upgrade_type_for_arithmetic(op->type);
    if (t != op->type) {
        codegen(cast(op->type, Add::make(cast(t, op->a), cast(t, op->b))));
        return;
    }

    // Some backends can fold the add into a vector reduce
    if (try_to_fold_vector_reduce<Add>(op->a, op->b)) {
        return;
    }

    Value *a = codegen(op->a);
    Value *b = codegen(op->b);
    if (op->type.is_float()) {
        value = builder->CreateFAdd(a, b);
    } else if (op->type.is_int() && op->type.bits() >= 32) {
        // We tell llvm integers don't wrap, so that it generates good
        // code for loop indices.
        value = builder->CreateNSWAdd(a, b);
    } else {
        value = builder->CreateAdd(a, b);
    }
}

void CodeGen_LLVM::visit(const Sub *op) {
    Type t = upgrade_type_for_arithmetic(op->type);
    if (t != op->type) {
        codegen(cast(op->type, Sub::make(cast(t, op->a), cast(t, op->b))));
        return;
    }

    Value *a = codegen(op->a);
    Value *b = codegen(op->b);
    if (op->type.is_float()) {
        value = builder->CreateFSub(a, b);
    } else if (op->type.is_int() && op->type.bits() >= 32) {
        // We tell llvm integers don't wrap, so that it generates good
        // code for loop indices.
        value = builder->CreateNSWSub(a, b);
    } else {
        value = builder->CreateSub(a, b);
    }
}

void CodeGen_LLVM::visit(const Mul *op) {
    Type t = upgrade_type_for_arithmetic(op->type);
    if (t != op->type) {
        codegen(cast(op->type, Mul::make(cast(t, op->a), cast(t, op->b))));
        return;
    }

    if (try_to_fold_vector_reduce<Mul>(op->a, op->b)) {
        return;
    }

    Value *a = codegen(op->a);
    Value *b = codegen(op->b);
    if (op->type.is_float()) {
        value = builder->CreateFMul(a, b);
    } else if (op->type.is_int() && op->type.bits() >= 32) {
        // We tell llvm integers don't wrap, so that it generates good
        // code for loop indices.
        value = builder->CreateNSWMul(a, b);
    } else {
        value = builder->CreateMul(a, b);
    }
}

void CodeGen_LLVM::visit(const Div *op) {
    user_assert(!is_const_zero(op->b)) << "Division by constant zero in expression: " << Expr(op) << "\n";

    Type t = upgrade_type_for_arithmetic(op->type);
    if (t != op->type) {
        codegen(cast(op->type, Div::make(cast(t, op->a), cast(t, op->b))));
        return;
    }

    if (op->type.is_float()) {
        // Don't call codegen() multiple times within an argument list:
        // order-of-evaluation isn't guaranteed and can vary by compiler,
        // leading to different LLVM IR ordering, which makes comparing
        // output hard.
        Value *a = codegen(op->a);
        Value *b = codegen(op->b);
        value = builder->CreateFDiv(a, b);
    } else {
        value = codegen(lower_int_uint_div(op->a, op->b));
    }
}

void CodeGen_LLVM::visit(const Mod *op) {
    Type t = upgrade_type_for_arithmetic(op->type);
    if (t != op->type) {
        codegen(cast(op->type, Mod::make(cast(t, op->a), cast(t, op->b))));
        return;
    }

    if (op->type.is_float()) {
        value = codegen(simplify(op->a - op->b * floor(op->a / op->b)));
    } else {
        value = codegen(lower_int_uint_mod(op->a, op->b));
    }
}

void CodeGen_LLVM::visit(const Min *op) {
    Type t = upgrade_type_for_arithmetic(op->type);
    if (t != op->type) {
        codegen(cast(op->type, Min::make(cast(t, op->a), cast(t, op->b))));
        return;
    }

    if (try_to_fold_vector_reduce<Min>(op->a, op->b)) {
        return;
    }

    string a_name = unique_name('a');
    string b_name = unique_name('b');
    Expr a = Variable::make(op->a.type(), a_name);
    Expr b = Variable::make(op->b.type(), b_name);
    value = codegen(Let::make(a_name, op->a,
                              Let::make(b_name, op->b,
                                        select(a < b, a, b))));
}

void CodeGen_LLVM::visit(const Max *op) {
    Type t = upgrade_type_for_arithmetic(op->type);
    if (t != op->type) {
        codegen(cast(op->type, Max::make(cast(t, op->a), cast(t, op->b))));
        return;
    }

    if (try_to_fold_vector_reduce<Max>(op->a, op->b)) {
        return;
    }

    string a_name = unique_name('a');
    string b_name = unique_name('b');
    Expr a = Variable::make(op->a.type(), a_name);
    Expr b = Variable::make(op->b.type(), b_name);
    value = codegen(Let::make(a_name, op->a,
                              Let::make(b_name, op->b,
                                        select(a > b, a, b))));
}

void CodeGen_LLVM::visit(const EQ *op) {
    Type t = upgrade_type_for_arithmetic(op->a.type());
    if (t != op->a.type()) {
        codegen(EQ::make(cast(t, op->a), cast(t, op->b)));
        return;
    }

    Value *a = codegen(op->a);
    Value *b = codegen(op->b);
    if (t.is_float()) {
        value = builder->CreateFCmpOEQ(a, b);
    } else {
        value = builder->CreateICmpEQ(a, b);
    }
}

void CodeGen_LLVM::visit(const NE *op) {
    Type t = upgrade_type_for_arithmetic(op->a.type());
    if (t != op->a.type()) {
        codegen(NE::make(cast(t, op->a), cast(t, op->b)));
        return;
    }

    Value *a = codegen(op->a);
    Value *b = codegen(op->b);
    if (t.is_float()) {
        value = builder->CreateFCmpONE(a, b);
    } else {
        value = builder->CreateICmpNE(a, b);
    }
}

void CodeGen_LLVM::visit(const LT *op) {
    Type t = upgrade_type_for_arithmetic(op->a.type());
    if (t != op->a.type()) {
        codegen(LT::make(cast(t, op->a), cast(t, op->b)));
        return;
    }

    Value *a = codegen(op->a);
    Value *b = codegen(op->b);
    if (t.is_float()) {
        value = builder->CreateFCmpOLT(a, b);
    } else if (t.is_int()) {
        value = builder->CreateICmpSLT(a, b);
    } else {
        value = builder->CreateICmpULT(a, b);
    }
}

void CodeGen_LLVM::visit(const LE *op) {
    Type t = upgrade_type_for_arithmetic(op->a.type());
    if (t != op->a.type()) {
        codegen(LE::make(cast(t, op->a), cast(t, op->b)));
        return;
    }

    Value *a = codegen(op->a);
    Value *b = codegen(op->b);
    if (t.is_float()) {
        value = builder->CreateFCmpOLE(a, b);
    } else if (t.is_int()) {
        value = builder->CreateICmpSLE(a, b);
    } else {
        value = builder->CreateICmpULE(a, b);
    }
}

void CodeGen_LLVM::visit(const GT *op) {
    Type t = upgrade_type_for_arithmetic(op->a.type());
    if (t != op->a.type()) {
        codegen(GT::make(cast(t, op->a), cast(t, op->b)));
        return;
    }

    Value *a = codegen(op->a);
    Value *b = codegen(op->b);

    if (t.is_float()) {
        value = builder->CreateFCmpOGT(a, b);
    } else if (t.is_int()) {
        value = builder->CreateICmpSGT(a, b);
    } else {
        value = builder->CreateICmpUGT(a, b);
    }
}

void CodeGen_LLVM::visit(const GE *op) {
    Type t = upgrade_type_for_arithmetic(op->a.type());
    if (t != op->a.type()) {
        codegen(GE::make(cast(t, op->a), cast(t, op->b)));
        return;
    }

    Value *a = codegen(op->a);
    Value *b = codegen(op->b);
    if (t.is_float()) {
        value = builder->CreateFCmpOGE(a, b);
    } else if (t.is_int()) {
        value = builder->CreateICmpSGE(a, b);
    } else {
        value = builder->CreateICmpUGE(a, b);
    }
}

void CodeGen_LLVM::visit(const And *op) {
    if (try_to_fold_vector_reduce<And>(op->a, op->b)) {
        return;
    }

    Value *a = codegen(op->a);
    Value *b = codegen(op->b);
    value = builder->CreateAnd(a, b);
}

void CodeGen_LLVM::visit(const Or *op) {
    if (try_to_fold_vector_reduce<Or>(op->a, op->b)) {
        return;
    }

    Value *a = codegen(op->a);
    Value *b = codegen(op->b);
    value = builder->CreateOr(a, b);
}

void CodeGen_LLVM::visit(const Not *op) {
    Value *a = codegen(op->a);
    value = builder->CreateNot(a);
}

void CodeGen_LLVM::visit(const Select *op) {
    Value *cmp = codegen(op->condition);
    Value *a = codegen(op->true_value);
    Value *b = codegen(op->false_value);
    value = builder->CreateSelect(cmp, a, b);
}

namespace {
Expr promote_64(const Expr &e) {
    if (const Add *a = e.as<Add>()) {
        return Add::make(promote_64(a->a), promote_64(a->b));
    } else if (const Sub *s = e.as<Sub>()) {
        return Sub::make(promote_64(s->a), promote_64(s->b));
    } else if (const Mul *m = e.as<Mul>()) {
        return Mul::make(promote_64(m->a), promote_64(m->b));
    } else if (const Min *m = e.as<Min>()) {
        return Min::make(promote_64(m->a), promote_64(m->b));
    } else if (const Max *m = e.as<Max>()) {
        return Max::make(promote_64(m->a), promote_64(m->b));
    } else {
        return cast(Int(64), e);
    }
}
}  // namespace

Value *CodeGen_LLVM::codegen_buffer_pointer(const string &buffer, Halide::Type type, Expr index) {
    // Find the base address from the symbol table
    Value *base_address = symbol_table.get(buffer);
    return codegen_buffer_pointer(base_address, type, std::move(index));
}

Value *CodeGen_LLVM::codegen_buffer_pointer(Value *base_address, Halide::Type type, Expr index) {
    // Promote index to 64-bit on targets that use 64-bit pointers.
    llvm::DataLayout d(module.get());
    if (promote_indices() && d.getPointerSize() == 8) {
        index = promote_64(index);
    }

    // Peel off a constant offset as a second GEP. This helps LLVM's
    // aliasing analysis, especially for backends that do address
    // computation in 32 bits but use 64-bit pointers.
    if (const Add *add = index.as<Add>()) {
        if (const int64_t *offset = as_const_int(add->b)) {
            Value *base = codegen_buffer_pointer(base_address, type, add->a);
            Value *off = codegen(make_const(Int(8 * d.getPointerSize()), *offset));
            return builder->CreateInBoundsGEP(base, off);
        }
    }

    return codegen_buffer_pointer(base_address, type, codegen(index));
}

Value *CodeGen_LLVM::codegen_buffer_pointer(const string &buffer, Halide::Type type, Value *index) {
    // Find the base address from the symbol table
    Value *base_address = symbol_table.get(buffer);
    return codegen_buffer_pointer(base_address, type, index);
}

Value *CodeGen_LLVM::codegen_buffer_pointer(Value *base_address, Halide::Type type, Value *index) {
    llvm::Type *base_address_type = base_address->getType();
    unsigned address_space = base_address_type->getPointerAddressSpace();

    type = upgrade_type_for_storage(type);

    llvm::Type *load_type = llvm_type_of(type)->getPointerTo(address_space);

    // If the type doesn't match the expected type, we need to pointer cast
    if (load_type != base_address_type) {
        base_address = builder->CreatePointerCast(base_address, load_type);
    }

    llvm::Constant *constant_index = dyn_cast<llvm::Constant>(index);
    if (constant_index && constant_index->isZeroValue()) {
        return base_address;
    }

    // Promote index to 64-bit on targets that use 64-bit pointers.
    llvm::DataLayout d(module.get());
    if (d.getPointerSize() == 8) {
        index = builder->CreateIntCast(index, i64_t, true);
    }

    return builder->CreateInBoundsGEP(base_address, index);
}

void CodeGen_LLVM::add_tbaa_metadata(llvm::Instruction *inst, string buffer, const Expr &index) {

    // Get the unique name for the block of memory this allocate node
    // is using.
    buffer = get_allocation_name(buffer);

    // If the index is constant, we generate some TBAA info that helps
    // LLVM understand our loads/stores aren't aliased.
    bool constant_index = false;
    int64_t base = 0;
    int64_t width = 1;

    if (index.defined()) {
        if (const Ramp *ramp = index.as<Ramp>()) {
            const int64_t *pstride = as_const_int(ramp->stride);
            const int64_t *pbase = as_const_int(ramp->base);
            if (pstride && pbase) {
                // We want to find the smallest aligned width and offset
                // that contains this ramp.
                int64_t stride = *pstride;
                base = *pbase;
                internal_assert(base >= 0);
                width = next_power_of_two(ramp->lanes * stride);

                while (base % width) {
                    base -= base % width;
                    width *= 2;
                }
                constant_index = true;
            }
        } else {
            const int64_t *pbase = as_const_int(index);
            if (pbase) {
                base = *pbase;
                constant_index = true;
            }
        }
    }

    llvm::MDBuilder builder(*context);

    // Add type-based-alias-analysis metadata to the pointer, so that
    // loads and stores to different buffers can get reordered.
    MDNode *tbaa = builder.createTBAARoot("Halide buffer");

    tbaa = builder.createTBAAScalarTypeNode(buffer, tbaa);

    // We also add metadata for constant indices to allow loads and
    // stores to the same buffer to get reordered.
    if (constant_index) {
        for (int w = 1024; w >= width; w /= 2) {
            int64_t b = (base / w) * w;

            std::stringstream level;
            level << buffer << ".width" << w << ".base" << b;
            tbaa = builder.createTBAAScalarTypeNode(level.str(), tbaa);
        }
    }

    tbaa = builder.createTBAAStructTagNode(tbaa, tbaa, 0);

    inst->setMetadata("tbaa", tbaa);
}

void CodeGen_LLVM::visit(const Load *op) {
    // If the type should be stored as some other type, insert a reinterpret cast.
    Type storage_type = upgrade_type_for_storage(op->type);
    if (op->type != storage_type) {
        codegen(reinterpret(op->type, Load::make(storage_type, op->name,
                                                 op->index, op->image,
                                                 op->param, op->predicate, op->alignment)));
        return;
    }

    // Predicated load
    if (!is_const_one(op->predicate)) {
        codegen_predicated_load(op);
        return;
    }

    // There are several cases. Different architectures may wish to override some.
    if (op->type.is_scalar()) {
        // Scalar loads
        Value *ptr = codegen_buffer_pointer(op->name, op->type, op->index);
        LoadInst *load = builder->CreateAlignedLoad(ptr->getType()->getPointerElementType(), ptr, llvm::Align(op->type.bytes()));
        add_tbaa_metadata(load, op->name, op->index);
        value = load;
    } else {
        const Ramp *ramp = op->index.as<Ramp>();
        const IntImm *stride = ramp ? ramp->stride.as<IntImm>() : nullptr;

        if (ramp && stride && stride->value == 1) {
            value = codegen_dense_vector_load(op);
        } else if (ramp && stride && 2 <= stride->value && stride->value <= 4) {
            // Try to rewrite strided loads as shuffles of dense loads,
            // aligned to the stride. This makes adjacent strided loads
            // share the same underlying dense loads.
            Expr base = ramp->base;
            // The variable align will track the alignment of the
            // base. Every time we change base, we also need to update
            // align.
            ModulusRemainder align = op->alignment;

            int aligned_stride = gcd(stride->value, align.modulus);
            int offset = 0;
            if (aligned_stride == stride->value) {
                offset = mod_imp((int)align.remainder, aligned_stride);
            } else {
                const Add *add = base.as<Add>();
                if (const IntImm *add_c = add ? add->b.as<IntImm>() : base.as<IntImm>()) {
                    offset = mod_imp(add_c->value, stride->value);
                }
            }

            if (offset) {
                base = simplify(base - offset);
                align.remainder = mod_imp(align.remainder - offset, align.modulus);
            }

            // We want to load a few more bytes than the original load did.
            // We know this is safe for internal buffers because we allocate
            // padding.
            // (In ASAN mode, don't read beyond the end of internal buffers either,
            // as ASAN will complain even about harmless stack overreads.)
            // The min moves lower by offset.
            int load_lanes = ramp->lanes * stride->value;
            bool external = op->param.defined() || op->image.defined();
            if (external || target.has_feature(Target::ASAN)) {
                load_lanes -= (stride->value - 1 - offset);
            }

            int slice_lanes = native_vector_bits() / op->type.bits();

            // We're going to add multiples of slice_lanes to base in
            // the loop below, so reduce alignment modulo slice_lanes.
            align.modulus = gcd(align.modulus, slice_lanes);
            align.remainder = mod_imp(align.remainder, align.modulus);

            // We need to slice the result in to native vector lanes, otherwise
            // LLVM misses optimizations like using ldN on ARM.
            vector<Value *> results;
            for (int i = 0; i < op->type.lanes(); i += slice_lanes) {
                int load_base_i = i * stride->value;
                int load_lanes_i = std::min<int>(slice_lanes * stride->value, load_lanes - load_base_i);
                int lanes_i = std::min<int>(slice_lanes, op->type.lanes() - i);
                Expr slice_base = simplify(base + load_base_i);

                Value *load_i = codegen_dense_vector_load(op->type.with_lanes(load_lanes_i), op->name, slice_base,
                                                          op->image, op->param, align, nullptr, false);

                SmallVector<Constant *, 256> constants;
                for (int j = 0; j < lanes_i; j++) {
                    Constant *constant = ConstantInt::get(i32_t, j * stride->value + offset);
                    constants.push_back(constant);
                }
                Constant *constantsV = ConstantVector::get(constants);
                Value *undef = UndefValue::get(load_i->getType());
                Value *shuffleInstr = builder->CreateShuffleVector(load_i, undef, constantsV);
                results.push_back(shuffleInstr);
            }

            // Concat the results
            value = concat_vectors(results);
        } else if (ramp && stride && stride->value == -1) {
            // Load the vector and then flip it in-place
            Expr flipped_base = ramp->base - ramp->lanes + 1;
            Expr flipped_stride = make_one(flipped_base.type());
            Expr flipped_index = Ramp::make(flipped_base, flipped_stride, ramp->lanes);
            ModulusRemainder align = op->alignment;
            // Switch to the alignment of the last lane
            align = align - (ramp->lanes - 1);
            Expr flipped_load = Load::make(op->type, op->name, flipped_index, op->image, op->param, op->predicate, align);

            Value *flipped = codegen(flipped_load);

            vector<int> indices(ramp->lanes);
            for (int i = 0; i < ramp->lanes; i++) {
                indices[i] = ramp->lanes - 1 - i;
            }

            value = shuffle_vectors(flipped, indices);
        } else if (ramp) {
            // Gather without generating the indices as a vector
            Value *ptr = codegen_buffer_pointer(op->name, op->type.element_of(), ramp->base);
            Value *stride = codegen(ramp->stride);
            value = UndefValue::get(llvm_type_of(op->type));
            for (int i = 0; i < ramp->lanes; i++) {
                Value *lane = ConstantInt::get(i32_t, i);
                LoadInst *val = builder->CreateLoad(ptr->getType()->getPointerElementType(), ptr);
                add_tbaa_metadata(val, op->name, op->index);
                value = builder->CreateInsertElement(value, val, lane);
                ptr = builder->CreateInBoundsGEP(ptr, stride);
            }
        } else if ((false)) { /* should_scalarize(op->index) */
            // TODO: put something sensible in for
            // should_scalarize. Probably a good idea if there are no
            // loads in it, and it's all int32.

            // Compute the index as scalars, and then do a gather
            Value *vec = UndefValue::get(llvm_type_of(op->type));
            for (int i = 0; i < op->type.lanes(); i++) {
                Expr idx = extract_lane(op->index, i);
                Value *ptr = codegen_buffer_pointer(op->name, op->type.element_of(), idx);
                LoadInst *val = builder->CreateLoad(ptr->getType()->getPointerElementType(), ptr);
                add_tbaa_metadata(val, op->name, op->index);
                vec = builder->CreateInsertElement(vec, val, ConstantInt::get(i32_t, i));
            }
            value = vec;
        } else {
            // General gathers
            Value *index = codegen(op->index);
            Value *vec = UndefValue::get(llvm_type_of(op->type));
            for (int i = 0; i < op->type.lanes(); i++) {
                Value *idx = builder->CreateExtractElement(index, ConstantInt::get(i32_t, i));
                Value *ptr = codegen_buffer_pointer(op->name, op->type.element_of(), idx);
                LoadInst *val = builder->CreateLoad(ptr->getType()->getPointerElementType(), ptr);
                add_tbaa_metadata(val, op->name, op->index);
                vec = builder->CreateInsertElement(vec, val, ConstantInt::get(i32_t, i));
            }
            value = vec;
        }
    }
}

void CodeGen_LLVM::visit(const Ramp *op) {
    if (is_const(op->stride) && !is_const(op->base)) {
        // If the stride is const and the base is not (e.g. ramp(x, 1,
        // 4)), we can lift out the stride and broadcast the base so
        // we can do a single vector broadcast and add instead of
        // repeated insertion
        Expr broadcast = Broadcast::make(op->base, op->lanes);
        Expr ramp = Ramp::make(make_zero(op->base.type()), op->stride, op->lanes);
        value = codegen(broadcast + ramp);
    } else if (!is_const(op->stride)) {
        Expr broadcast_base = Broadcast::make(op->base, op->lanes);
        Expr broadcast_stride = Broadcast::make(op->stride, op->lanes);
        Expr ramp = Ramp::make(make_zero(op->base.type()), make_one(op->base.type()), op->lanes);
        value = codegen(broadcast_base + broadcast_stride * ramp);
    } else {
        internal_assert(is_const(op->base) && is_const(op->stride));
        // At this point base and stride should be constant. Generate
        // an insert element sequence. The code will be lifted to a
        // constant vector stored in .rodata or similar.
        Value *base = codegen(op->base);
        Value *stride = codegen(op->stride);

        value = UndefValue::get(llvm_type_of(op->type));
        for (int i = 0; i < op->type.lanes(); i++) {
            if (i > 0) {
                if (op->type.is_float()) {
                    base = builder->CreateFAdd(base, stride);
                } else if (op->type.is_int() && op->type.bits() >= 32) {
                    base = builder->CreateNSWAdd(base, stride);
                } else {
                    base = builder->CreateAdd(base, stride);
                }
            }
            value = builder->CreateInsertElement(value, base, ConstantInt::get(i32_t, i));
        }
    }
}

llvm::Value *CodeGen_LLVM::create_broadcast(llvm::Value *v, int lanes) {
    Constant *undef = UndefValue::get(get_vector_type(v->getType(), lanes));
    Constant *zero = ConstantInt::get(i32_t, 0);
    v = builder->CreateInsertElement(undef, v, zero);
    Constant *zeros = ConstantVector::getSplat(element_count(lanes), zero);
    return builder->CreateShuffleVector(v, undef, zeros);
}

void CodeGen_LLVM::visit(const Broadcast *op) {
    Value *v = codegen(op->value);
    value = create_broadcast(v, op->lanes);
}

Value *CodeGen_LLVM::interleave_vectors(const std::vector<Value *> &vecs) {
    internal_assert(!vecs.empty());
    for (size_t i = 1; i < vecs.size(); i++) {
        internal_assert(vecs[0]->getType() == vecs[i]->getType());
    }
    int vec_elements = get_vector_num_elements(vecs[0]->getType());

    if (vecs.size() == 1) {
        return vecs[0];
    } else if (vecs.size() == 2) {
        Value *a = vecs[0];
        Value *b = vecs[1];
        vector<int> indices(vec_elements * 2);
        for (int i = 0; i < vec_elements * 2; i++) {
            indices[i] = i % 2 == 0 ? i / 2 : i / 2 + vec_elements;
        }
        return shuffle_vectors(a, b, indices);
    } else {
        // Grab the even and odd elements of vecs.
        vector<Value *> even_vecs;
        vector<Value *> odd_vecs;
        for (size_t i = 0; i < vecs.size(); i++) {
            if (i % 2 == 0) {
                even_vecs.push_back(vecs[i]);
            } else {
                odd_vecs.push_back(vecs[i]);
            }
        }

        // If the number of vecs is odd, save the last one for later.
        Value *last = nullptr;
        if (even_vecs.size() > odd_vecs.size()) {
            last = even_vecs.back();
            even_vecs.pop_back();
        }
        internal_assert(even_vecs.size() == odd_vecs.size());

        // Interleave the even and odd parts.
        Value *even = interleave_vectors(even_vecs);
        Value *odd = interleave_vectors(odd_vecs);

        if (last) {
            int result_elements = vec_elements * vecs.size();

            // Interleave even and odd, leaving a space for the last element.
            vector<int> indices(result_elements, -1);
            for (int i = 0, idx = 0; i < result_elements; i++) {
                if (i % vecs.size() < vecs.size() - 1) {
                    indices[i] = idx % 2 == 0 ? idx / 2 : idx / 2 + vec_elements * even_vecs.size();
                    idx++;
                }
            }
            Value *even_odd = shuffle_vectors(even, odd, indices);

            // Interleave the last vector into the result.
            last = slice_vector(last, 0, result_elements);
            for (int i = 0; i < result_elements; i++) {
                if (i % vecs.size() < vecs.size() - 1) {
                    indices[i] = i;
                } else {
                    indices[i] = i / vecs.size() + result_elements;
                }
            }

            return shuffle_vectors(even_odd, last, indices);
        } else {
            return interleave_vectors({even, odd});
        }
    }
}

void CodeGen_LLVM::scalarize(const Expr &e) {
    llvm::Type *result_type = llvm_type_of(e.type());

    Value *result = UndefValue::get(result_type);

    for (int i = 0; i < e.type().lanes(); i++) {
        Value *v = codegen(extract_lane(e, i));
        result = builder->CreateInsertElement(result, v, ConstantInt::get(i32_t, i));
    }
    value = result;
}

void CodeGen_LLVM::codegen_predicated_store(const Store *op) {
    const Ramp *ramp = op->index.as<Ramp>();
    if (ramp && is_const_one(ramp->stride) && !emit_atomic_stores) {  // Dense vector store
        debug(4) << "Predicated dense vector store\n\t" << Stmt(op) << "\n";
        Value *vpred = codegen(op->predicate);
        Halide::Type value_type = op->value.type();
        Value *val = codegen(op->value);
        bool is_external = (external_buffer.find(op->name) != external_buffer.end());
        int alignment = value_type.bytes();
        int native_bits = native_vector_bits();
        int native_bytes = native_bits / 8;

        // Boost the alignment if possible, up to the native vector width.
        ModulusRemainder mod_rem = op->alignment;
        while ((mod_rem.remainder & 1) == 0 &&
               (mod_rem.modulus & 1) == 0 &&
               alignment < native_bytes) {
            mod_rem.modulus /= 2;
            mod_rem.remainder /= 2;
            alignment *= 2;
        }

        // If it is an external buffer, then we cannot assume that the host pointer
        // is aligned to at least the native vector width. However, we may be able to do
        // better than just assuming that it is unaligned.
        if (is_external && op->param.defined()) {
            int host_alignment = op->param.host_alignment();
            alignment = gcd(alignment, host_alignment);
        }

        // For dense vector stores wider than the native vector
        // width, bust them up into native vectors.
        int store_lanes = value_type.lanes();
        int native_lanes = native_bits / value_type.bits();

        for (int i = 0; i < store_lanes; i += native_lanes) {
            int slice_lanes = std::min(native_lanes, store_lanes - i);
            Expr slice_base = simplify(ramp->base + i);
            Expr slice_stride = make_one(slice_base.type());
            Expr slice_index = slice_lanes == 1 ? slice_base : Ramp::make(slice_base, slice_stride, slice_lanes);
            Value *slice_val = slice_vector(val, i, slice_lanes);
            Value *elt_ptr = codegen_buffer_pointer(op->name, value_type.element_of(), slice_base);
            Value *vec_ptr = builder->CreatePointerCast(elt_ptr, slice_val->getType()->getPointerTo());

            Value *slice_mask = slice_vector(vpred, i, slice_lanes);
            Instruction *store =
                builder->CreateMaskedStore(slice_val, vec_ptr, llvm::Align(alignment), slice_mask);
            add_tbaa_metadata(store, op->name, slice_index);
        }
    } else {  // It's not dense vector store, we need to scalarize it
        debug(4) << "Scalarize predicated vector store\n";
        Type value_type = op->value.type().element_of();
        Value *vpred = codegen(op->predicate);
        Value *vval = codegen(op->value);
        Value *vindex = codegen(op->index);
        for (int i = 0; i < op->index.type().lanes(); i++) {
            Constant *lane = ConstantInt::get(i32_t, i);
            Value *p = vpred;
            Value *v = vval;
            Value *idx = vindex;
            if (op->index.type().lanes() > 1) {
                p = builder->CreateExtractElement(p, lane);
                v = builder->CreateExtractElement(v, lane);
                idx = builder->CreateExtractElement(idx, lane);
            }
            internal_assert(p && v && idx);

            if (p->getType() != i1_t) {
                p = builder->CreateIsNotNull(p);
            }

            BasicBlock *true_bb = BasicBlock::Create(*context, "true_bb", function);
            BasicBlock *after_bb = BasicBlock::Create(*context, "after_bb", function);
            builder->CreateCondBr(p, true_bb, after_bb);

            builder->SetInsertPoint(true_bb);

            // Scalar
            Value *ptr = codegen_buffer_pointer(op->name, value_type, idx);
            StoreInst *store = builder->CreateAlignedStore(v, ptr, llvm::Align(value_type.bytes()));
            if (emit_atomic_stores) {
                store->setAtomic(AtomicOrdering::Monotonic);
            }

            builder->CreateBr(after_bb);
            builder->SetInsertPoint(after_bb);
        }
    }
}

llvm::Value *CodeGen_LLVM::codegen_dense_vector_load(const Type &type, const std::string &name, const Expr &base,
                                                     const Buffer<> &image, const Parameter &param, const ModulusRemainder &alignment,
                                                     llvm::Value *vpred, bool slice_to_native) {
    debug(4) << "Vectorize predicated dense vector load:\n\t"
             << "(" << type << ")" << name << "[ramp(base, 1, " << type.lanes() << ")]\n";

    bool is_external = (external_buffer.find(name) != external_buffer.end());
    int align_bytes = type.bytes();  // The size of a single element

    int native_bits = native_vector_bits();
    int native_bytes = native_bits / 8;

    // We assume halide_malloc for the platform returns buffers
    // aligned to at least the native vector width. So this is the
    // maximum alignment we can infer based on the index alone.

    // Boost the alignment if possible, up to the native vector width.
    ModulusRemainder mod_rem = alignment;
    while ((mod_rem.remainder & 1) == 0 &&
           (mod_rem.modulus & 1) == 0 &&
           align_bytes < native_bytes) {
        mod_rem.modulus /= 2;
        mod_rem.remainder /= 2;
        align_bytes *= 2;
    }

    // If it is an external buffer, then we cannot assume that the host pointer
    // is aligned to at least native vector width. However, we may be able to do
    // better than just assuming that it is unaligned.
    if (is_external) {
        if (param.defined()) {
            int host_alignment = param.host_alignment();
            align_bytes = gcd(align_bytes, host_alignment);
        } else if (get_target().has_feature(Target::JIT) && image.defined()) {
            // If we're JITting, use the actual pointer value to determine alignment for embedded buffers.
            align_bytes = gcd(align_bytes, (int)(((uintptr_t)image.data()) & std::numeric_limits<int>::max()));
        }
    }

    // For dense vector loads wider than the native vector
    // width, bust them up into native vectors
    int load_lanes = type.lanes();
    int native_lanes = slice_to_native ? std::max(1, native_bits / type.bits()) : load_lanes;
    vector<Value *> slices;
    for (int i = 0; i < load_lanes; i += native_lanes) {
        int slice_lanes = std::min(native_lanes, load_lanes - i);
        Expr slice_base = simplify(base + i);
        Expr slice_stride = make_one(slice_base.type());
        Expr slice_index = slice_lanes == 1 ? slice_base : Ramp::make(slice_base, slice_stride, slice_lanes);
        llvm::Type *slice_type = get_vector_type(llvm_type_of(type.element_of()), slice_lanes);
        Value *elt_ptr = codegen_buffer_pointer(name, type.element_of(), slice_base);
        Value *vec_ptr = builder->CreatePointerCast(elt_ptr, slice_type->getPointerTo());

        Instruction *load_inst;
        if (vpred != nullptr) {
            Value *slice_mask = slice_vector(vpred, i, slice_lanes);
            load_inst = builder->CreateMaskedLoad(vec_ptr, llvm::Align(align_bytes), slice_mask);
        } else {
            load_inst = builder->CreateAlignedLoad(vec_ptr->getType()->getPointerElementType(), vec_ptr, llvm::Align(align_bytes));
        }
        add_tbaa_metadata(load_inst, name, slice_index);
        slices.push_back(load_inst);
    }
    value = concat_vectors(slices);
    return value;
}

Value *CodeGen_LLVM::codegen_dense_vector_load(const Load *load, Value *vpred, bool slice_to_native) {
    const Ramp *ramp = load->index.as<Ramp>();
    internal_assert(ramp && is_const_one(ramp->stride)) << "Should be dense vector load\n";

    return codegen_dense_vector_load(load->type, load->name, ramp->base, load->image, load->param,
                                     load->alignment, vpred, slice_to_native);
}

void CodeGen_LLVM::codegen_predicated_load(const Load *op) {
    const Ramp *ramp = op->index.as<Ramp>();
    const IntImm *stride = ramp ? ramp->stride.as<IntImm>() : nullptr;

    if (ramp && is_const_one(ramp->stride)) {  // Dense vector load
        Value *vpred = codegen(op->predicate);
        value = codegen_dense_vector_load(op, vpred);
    } else if (ramp && stride && stride->value == -1) {
        debug(4) << "Predicated dense vector load with stride -1\n\t" << Expr(op) << "\n";
        vector<int> indices(ramp->lanes);
        for (int i = 0; i < ramp->lanes; i++) {
            indices[i] = ramp->lanes - 1 - i;
        }

        // Flip the predicate
        Value *vpred = codegen(op->predicate);
        vpred = shuffle_vectors(vpred, indices);

        // Load the vector and then flip it in-place
        Expr flipped_base = ramp->base - ramp->lanes + 1;
        Expr flipped_stride = make_one(flipped_base.type());
        Expr flipped_index = Ramp::make(flipped_base, flipped_stride, ramp->lanes);
        ModulusRemainder align = op->alignment;
        align = align - (ramp->lanes - 1);

        Expr flipped_load = Load::make(op->type, op->name, flipped_index, op->image,
                                       op->param, const_true(op->type.lanes()), align);

        Value *flipped = codegen_dense_vector_load(flipped_load.as<Load>(), vpred);
        value = shuffle_vectors(flipped, indices);
    } else {  // It's not dense vector load, we need to scalarize it
        Expr load_expr = Load::make(op->type, op->name, op->index, op->image,
                                    op->param, const_true(op->type.lanes()), op->alignment);
        debug(4) << "Scalarize predicated vector load\n\t" << load_expr << "\n";
        Expr pred_load = Call::make(load_expr.type(),
                                    Call::if_then_else,
<<<<<<< HEAD
                                    {op->predicate, load_expr},
                                    Internal::Call::Intrinsic);
=======
                                    {op->predicate, load_expr, make_zero(load_expr.type())},
                                    Internal::Call::PureIntrinsic);
>>>>>>> cdac77bd
        value = codegen(pred_load);
    }
}

void CodeGen_LLVM::codegen_atomic_rmw(const Store *op) {
    // TODO: predicated store (see https://github.com/halide/Halide/issues/4298).
    user_assert(is_const_one(op->predicate)) << "Atomic predicated store is not supported.\n";

    // Detect whether we can describe this as an atomic-read-modify-write,
    // otherwise fallback to a compare-and-swap loop.
    // Currently we only test for atomicAdd.
    Expr val_expr = op->value;
    Halide::Type value_type = op->value.type();

    // For atomicAdd, we check if op->value - store[index] is independent of store.
    // For llvm version < 9, the atomicRMW operations only support integers so we also check that.
    Expr equiv_load = Load::make(value_type, op->name,
                                 op->index,
                                 Buffer<>(),
                                 op->param,
                                 op->predicate,
                                 op->alignment);
    Expr delta = simplify(common_subexpression_elimination(op->value - equiv_load));
    bool is_atomic_add = supports_atomic_add(value_type) && !expr_uses_var(delta, op->name);
    if (is_atomic_add) {
        Value *val = codegen(delta);
        if (value_type.is_scalar()) {
            Value *ptr = codegen_buffer_pointer(op->name,
                                                op->value.type(),
                                                op->index);
#if LLVM_VERSION >= 130
            if (value_type.is_float()) {
                builder->CreateAtomicRMW(AtomicRMWInst::FAdd, ptr, val, llvm::MaybeAlign(), AtomicOrdering::Monotonic);
            } else {
                builder->CreateAtomicRMW(AtomicRMWInst::Add, ptr, val, llvm::MaybeAlign(), AtomicOrdering::Monotonic);
            }
#else
            // llvm 9 has FAdd which can be used for atomic floats.
            if (value_type.is_float()) {
                builder->CreateAtomicRMW(AtomicRMWInst::FAdd, ptr, val, AtomicOrdering::Monotonic);
            } else {
                builder->CreateAtomicRMW(AtomicRMWInst::Add, ptr, val, AtomicOrdering::Monotonic);
            }
#endif
        } else {
            Value *index = codegen(op->index);
            // Scalarize vector store.
            for (int i = 0; i < value_type.lanes(); i++) {
                Value *lane = ConstantInt::get(i32_t, i);
                Value *idx = builder->CreateExtractElement(index, lane);
                Value *v = builder->CreateExtractElement(val, lane);
                Value *ptr = codegen_buffer_pointer(op->name, value_type.element_of(), idx);
#if LLVM_VERSION >= 130
                if (value_type.is_float()) {
                    builder->CreateAtomicRMW(AtomicRMWInst::FAdd, ptr, v, llvm::MaybeAlign(), AtomicOrdering::Monotonic);
                } else {
                    builder->CreateAtomicRMW(AtomicRMWInst::Add, ptr, v, llvm::MaybeAlign(), AtomicOrdering::Monotonic);
                }
#else
                if (value_type.is_float()) {
                    builder->CreateAtomicRMW(AtomicRMWInst::FAdd, ptr, v, AtomicOrdering::Monotonic);
                } else {
                    builder->CreateAtomicRMW(AtomicRMWInst::Add, ptr, v, AtomicOrdering::Monotonic);
                }
#endif
            }
        }
    } else {
        // We want to create the following CAS loop:
        // entry:
        //   %orig = load atomic op->name[op->index]
        //   br label %casloop.start
        // casloop.start:
        //   %cmp = phi [%orig, %entry], [%value_loaded %casloop.start]
        //   %val = ...
        //   %val_success = cmpxchg %ptr, %cmp, %val, monotonic
        //   %val_loaded = extractvalue %val_success, 0
        //   %success = extractvalue %val_success, 1
        //   br %success, label %casloop.end, label %casloop.start
        // casloop.end:
        Value *vec_index = nullptr;
        if (!value_type.is_scalar()) {
            // Precompute index for vector store.
            vec_index = codegen(op->index);
        }
        // Scalarize vector store.
        for (int lane_id = 0; lane_id < value_type.lanes(); lane_id++) {
            LLVMContext &ctx = builder->getContext();
            BasicBlock *bb = builder->GetInsertBlock();
            llvm::Function *f = bb->getParent();
            BasicBlock *loop_bb =
                BasicBlock::Create(ctx, "casloop.start", f);
            // Load the old value for compare and swap test.
            Value *ptr = nullptr;
            if (value_type.is_scalar()) {
                ptr = codegen_buffer_pointer(op->name, value_type, op->index);
            } else {
                Value *idx = builder->CreateExtractElement(vec_index, ConstantInt::get(i32_t, lane_id));
                ptr = codegen_buffer_pointer(op->name, value_type.element_of(), idx);
            }
            LoadInst *orig = builder->CreateAlignedLoad(ptr->getType()->getPointerElementType(), ptr, llvm::Align(value_type.bytes()));
            orig->setOrdering(AtomicOrdering::Monotonic);
            add_tbaa_metadata(orig, op->name, op->index);
            // Explicit fall through from the current block to the cas loop body.
            builder->CreateBr(loop_bb);

            // CAS loop body:
            builder->SetInsertPoint(loop_bb);
            llvm::Type *ptr_type = ptr->getType();
            PHINode *cmp = builder->CreatePHI(ptr_type->getPointerElementType(), 2, "loaded");
            Value *cmp_val = cmp;
            cmp->addIncoming(orig, bb);
            Value *val = nullptr;
            if (value_type.is_scalar()) {
                val = codegen(op->value);
            } else {
                val = codegen(extract_lane(op->value, lane_id));
            }
            llvm::Type *val_type = val->getType();
            bool need_bit_cast = val_type->isFloatingPointTy();
            if (need_bit_cast) {
                IntegerType *int_type = builder->getIntNTy(val_type->getPrimitiveSizeInBits());
                unsigned int addr_space = ptr_type->getPointerAddressSpace();
                ptr = builder->CreateBitCast(ptr, int_type->getPointerTo(addr_space));
                val = builder->CreateBitCast(val, int_type);
                cmp_val = builder->CreateBitCast(cmp_val, int_type);
            }
#if LLVM_VERSION >= 130
            Value *cmpxchg_pair = builder->CreateAtomicCmpXchg(
                ptr, cmp_val, val, llvm::MaybeAlign(), AtomicOrdering::Monotonic, AtomicOrdering::Monotonic);
#else
            Value *cmpxchg_pair = builder->CreateAtomicCmpXchg(
                ptr, cmp_val, val, AtomicOrdering::Monotonic, AtomicOrdering::Monotonic);
#endif
            Value *val_loaded = builder->CreateExtractValue(cmpxchg_pair, 0, "val_loaded");
            Value *success = builder->CreateExtractValue(cmpxchg_pair, 1, "success");
            if (need_bit_cast) {
                val_loaded = builder->CreateBitCast(val_loaded, val_type);
            }
            cmp->addIncoming(val_loaded, loop_bb);
            BasicBlock *exit_bb =
                BasicBlock::Create(ctx, "casloop.end", f);
            builder->CreateCondBr(success, exit_bb, loop_bb);
            builder->SetInsertPoint(exit_bb);
        }
    }
}

void CodeGen_LLVM::visit(const Call *op) {
    internal_assert(op->is_extern() || op->is_intrinsic())
        << "Can only codegen extern calls and intrinsics\n";

    if (op->type.is_vector()) {
        value = call_overloaded_intrin(op->type, op->name, op->args);
        if (value) {
            return;
        }
    }

    // Some call nodes are actually injected at various stages as a
    // cue for llvm to generate particular ops. In general these are
    // handled in the standard library, but ones with e.g. varying
    // types are handled here.
    if (op->is_intrinsic(Call::debug_to_file)) {
        internal_assert(op->args.size() == 3);
        const StringImm *filename = op->args[0].as<StringImm>();
        internal_assert(filename) << "Malformed debug_to_file node\n";
        // Grab the function from the initial module
        llvm::Function *debug_to_file = module->getFunction("halide_debug_to_file");
        internal_assert(debug_to_file) << "Could not find halide_debug_to_file function in initial module\n";

        // Make the filename a global string constant
        Value *user_context = get_user_context();
        Value *char_ptr = codegen(Expr(filename));
        vector<Value *> args = {user_context, char_ptr, codegen(op->args[1])};

        Value *buffer = codegen(op->args[2]);
        buffer = builder->CreatePointerCast(buffer, debug_to_file->getFunctionType()->getParamType(3));
        args.push_back(buffer);

        value = builder->CreateCall(debug_to_file, args);

    } else if (op->is_intrinsic(Call::bitwise_and)) {
        internal_assert(op->args.size() == 2);
        Value *a = codegen(op->args[0]);
        Value *b = codegen(op->args[1]);
        value = builder->CreateAnd(a, b);
    } else if (op->is_intrinsic(Call::bitwise_xor)) {
        internal_assert(op->args.size() == 2);
        Value *a = codegen(op->args[0]);
        Value *b = codegen(op->args[1]);
        value = builder->CreateXor(a, b);
    } else if (op->is_intrinsic(Call::bitwise_or)) {
        internal_assert(op->args.size() == 2);
        Value *a = codegen(op->args[0]);
        Value *b = codegen(op->args[1]);
        value = builder->CreateOr(a, b);
    } else if (op->is_intrinsic(Call::bitwise_not)) {
        internal_assert(op->args.size() == 1);
        Value *a = codegen(op->args[0]);
        value = builder->CreateNot(a);
    } else if (op->is_intrinsic(Call::reinterpret)) {
        internal_assert(op->args.size() == 1);
        Type dst = op->type;
        Type src = op->args[0].type();
        llvm::Type *llvm_dst = llvm_type_of(dst);
        value = codegen(op->args[0]);
        if (src.is_handle() && !dst.is_handle()) {
            internal_assert(dst.is_uint() && dst.bits() == 64);

            // Handle -> UInt64
            llvm::DataLayout d(module.get());
            if (d.getPointerSize() == 4) {
                llvm::Type *intermediate = llvm_type_of(UInt(32, dst.lanes()));
                value = builder->CreatePtrToInt(value, intermediate);
                value = builder->CreateZExt(value, llvm_dst);
            } else if (d.getPointerSize() == 8) {
                value = builder->CreatePtrToInt(value, llvm_dst);
            } else {
                internal_error << "Pointer size is neither 4 nor 8 bytes\n";
            }

        } else if (dst.is_handle() && !src.is_handle()) {
            internal_assert(src.is_uint() && src.bits() == 64);

            // UInt64 -> Handle
            llvm::DataLayout d(module.get());
            if (d.getPointerSize() == 4) {
                llvm::Type *intermediate = llvm_type_of(UInt(32, src.lanes()));
                value = builder->CreateTrunc(value, intermediate);
                value = builder->CreateIntToPtr(value, llvm_dst);
            } else if (d.getPointerSize() == 8) {
                value = builder->CreateIntToPtr(value, llvm_dst);
            } else {
                internal_error << "Pointer size is neither 4 nor 8 bytes\n";
            }

        } else {
            if (src.is_scalar() && dst.is_vector()) {
                // If the source type is a scalar, we promote it to an
                // equivalent vector of width one before doing the
                // bitcast, because llvm's bitcast operator doesn't
                // want to convert between scalars and vectors.
                value = create_broadcast(value, 1);
            }
            if (src.is_vector() && dst.is_scalar()) {
                // Similarly, if we're converting from a vector to a
                // scalar, convert to a vector of width 1 first, and
                // then extract the first lane.
                llvm_dst = get_vector_type(llvm_dst, 1);
            }
            value = builder->CreateBitCast(value, llvm_dst);
            if (src.is_vector() && dst.is_scalar()) {
                value = builder->CreateExtractElement(value, (uint64_t)0);
            }
        }
    } else if (op->is_intrinsic(Call::shift_left)) {
        internal_assert(op->args.size() == 2);
        if (op->args[1].type().is_uint()) {
            Value *a = codegen(op->args[0]);
            Value *b = codegen(op->args[1]);
            value = builder->CreateShl(a, b);
        } else {
            value = codegen(lower_signed_shift_left(op->args[0], op->args[1]));
        }
    } else if (op->is_intrinsic(Call::shift_right)) {
        internal_assert(op->args.size() == 2);
        if (op->args[1].type().is_uint()) {
            Value *a = codegen(op->args[0]);
            Value *b = codegen(op->args[1]);
            if (op->type.is_int()) {
                value = builder->CreateAShr(a, b);
            } else {
                value = builder->CreateLShr(a, b);
            }
        } else {
            value = codegen(lower_signed_shift_right(op->args[0], op->args[1]));
        }
    } else if (op->is_intrinsic(Call::abs)) {
        internal_assert(op->args.size() == 1);
        // Generate select(x >= 0, x, -x) instead
        string x_name = unique_name('x');
        Expr x = Variable::make(op->args[0].type(), x_name);
        value = codegen(Let::make(x_name, op->args[0], select(x >= 0, x, -x)));
    } else if (op->is_intrinsic(Call::absd)) {
        internal_assert(op->args.size() == 2);
        Expr a = op->args[0];
        Expr b = op->args[1];
        string a_name = unique_name('a');
        string b_name = unique_name('b');
        Expr a_var = Variable::make(op->args[0].type(), a_name);
        Expr b_var = Variable::make(op->args[1].type(), b_name);
        codegen(Let::make(a_name, op->args[0],
                          Let::make(b_name, op->args[1],
                                    Select::make(a_var < b_var, b_var - a_var, a_var - b_var))));
    } else if (op->is_intrinsic(Call::div_round_to_zero)) {
        internal_assert(op->args.size() == 2);
        Value *a = codegen(op->args[0]);
        Value *b = codegen(op->args[1]);
        if (op->type.is_int()) {
            value = builder->CreateSDiv(a, b);
        } else if (op->type.is_uint()) {
            value = builder->CreateUDiv(a, b);
        } else {
            internal_error << "div_round_to_zero of non-integer type.\n";
        }
    } else if (op->is_intrinsic(Call::mod_round_to_zero)) {
        internal_assert(op->args.size() == 2);
        Value *a = codegen(op->args[0]);
        Value *b = codegen(op->args[1]);
        if (op->type.is_int()) {
            value = builder->CreateSRem(a, b);
        } else if (op->type.is_uint()) {
            value = builder->CreateURem(a, b);
        } else {
            internal_error << "mod_round_to_zero of non-integer type.\n";
        }
    } else if (op->is_intrinsic(Call::lerp)) {
        internal_assert(op->args.size() == 3);
        // If we need to upgrade the type, do the entire lerp in the
        // upgraded type for better precision.
        // TODO: This might be surprising behavior?
        Type t = upgrade_type_for_arithmetic(op->type);
        Type wt = upgrade_type_for_arithmetic(op->args[2].type());
        Expr e = lower_lerp(cast(t, op->args[0]),
                            cast(t, op->args[1]),
                            cast(wt, op->args[2]));
        e = cast(op->type, e);
        codegen(e);
    } else if (op->is_intrinsic(Call::popcount)) {
        internal_assert(op->args.size() == 1);
        std::vector<llvm::Type *> arg_type(1);
        arg_type[0] = llvm_type_of(op->args[0].type());
        llvm::Function *fn = llvm::Intrinsic::getDeclaration(module.get(), llvm::Intrinsic::ctpop, arg_type);
        Value *a = codegen(op->args[0]);
        CallInst *call = builder->CreateCall(fn, a);
        value = call;
    } else if (op->is_intrinsic(Call::count_leading_zeros) ||
               op->is_intrinsic(Call::count_trailing_zeros)) {
        internal_assert(op->args.size() == 1);
        std::vector<llvm::Type *> arg_type(1);
        arg_type[0] = llvm_type_of(op->args[0].type());
        llvm::Function *fn = llvm::Intrinsic::getDeclaration(module.get(),
                                                             (op->is_intrinsic(Call::count_leading_zeros)) ? llvm::Intrinsic::ctlz : llvm::Intrinsic::cttz,
                                                             arg_type);
        llvm::Value *is_const_zero_undef = llvm::ConstantInt::getFalse(*context);
        llvm::Value *args[2] = {codegen(op->args[0]), is_const_zero_undef};
        CallInst *call = builder->CreateCall(fn, args);
        value = call;
    } else if (op->is_intrinsic(Call::return_second)) {
        internal_assert(op->args.size() == 2);
        codegen(op->args[0]);
        value = codegen(op->args[1]);
    } else if (op->is_intrinsic(Call::if_then_else)) {
        Expr cond = op->args[0];
        if (const Broadcast *b = cond.as<Broadcast>()) {
            cond = b->value;
        }
        if (cond.type().is_vector()) {
            scalarize(op);
        } else {

            internal_assert(op->args.size() == 2 || op->args.size() == 3);

            BasicBlock *true_bb = BasicBlock::Create(*context, "true_bb", function);
            BasicBlock *false_bb = BasicBlock::Create(*context, "false_bb", function);
            BasicBlock *after_bb = BasicBlock::Create(*context, "after_bb", function);
            Value *c = codegen(cond);
            if (c->getType() != i1_t) {
                c = builder->CreateIsNotNull(c);
            }
            builder->CreateCondBr(c, true_bb, false_bb);
            builder->SetInsertPoint(true_bb);
            Value *true_value = codegen(op->args[1]);
            builder->CreateBr(after_bb);
            BasicBlock *true_pred = builder->GetInsertBlock();

            builder->SetInsertPoint(false_bb);
            Value *false_value = codegen(op->args.size() == 3 ? op->args[2] : make_zero(op->type));
            builder->CreateBr(after_bb);
            BasicBlock *false_pred = builder->GetInsertBlock();

            builder->SetInsertPoint(after_bb);
            PHINode *phi = builder->CreatePHI(true_value->getType(), 2);
            phi->addIncoming(true_value, true_pred);
            phi->addIncoming(false_value, false_pred);

            value = phi;
        }
    } else if (op->is_intrinsic(Call::require)) {
        internal_assert(op->args.size() == 3);
        Expr cond = op->args[0];
        if (cond.type().is_vector()) {
            scalarize(op);
        } else {
            Value *c = codegen(cond);
            create_assertion(c, op->args[2]);
            value = codegen(op->args[1]);
        }
    } else if (op->is_intrinsic(Call::make_struct)) {
        if (op->type.is_vector()) {
            // Make a vector of pointers to distinct structs
            scalarize(op);
        } else if (op->args.empty()) {
            // Empty structs can be emitted for arrays of size zero
            // (e.g. the shape of a zero-dimensional buffer). We
            // generate a null in this situation. */
            value = ConstantPointerNull::get(dyn_cast<PointerType>(llvm_type_of(op->type)));
        } else {
            // Codegen each element.
            bool all_same_type = true;
            vector<llvm::Value *> args(op->args.size());
            vector<llvm::Type *> types(op->args.size());
            for (size_t i = 0; i < op->args.size(); i++) {
                args[i] = codegen(op->args[i]);
                types[i] = args[i]->getType();
                all_same_type &= (types[0] == types[i]);
            }

            // Use either a single scalar, a fixed-size array, or a
            // struct. The struct type would always be correct, but
            // the array or scalar type produce slightly simpler IR.
            if (args.size() == 1) {
                value = create_alloca_at_entry(types[0], 1);
                builder->CreateStore(args[0], value);
            } else {
                llvm::Type *aggregate_t = (all_same_type ? (llvm::Type *)ArrayType::get(types[0], types.size()) : (llvm::Type *)StructType::get(*context, types));

                value = create_alloca_at_entry(aggregate_t, 1);
                for (size_t i = 0; i < args.size(); i++) {
                    Value *elem_ptr = builder->CreateConstInBoundsGEP2_32(aggregate_t, value, 0, i);
                    builder->CreateStore(args[i], elem_ptr);
                }
            }
        }
    } else if (op->is_intrinsic(Call::saturating_add) || op->is_intrinsic(Call::saturating_sub)) {
        internal_assert(op->args.size() == 2);

        // Try to fold the vector reduce for a call to saturating_add
        const bool folded = try_to_fold_vector_reduce<Call>(op->args[0], op->args[1]);

        if (!folded) {
            std::string intrin;
            if (op->type.is_int()) {
                intrin = "llvm.s";
            } else {
                internal_assert(op->type.is_uint());
                intrin = "llvm.u";
            }
            if (op->is_intrinsic(Call::saturating_add)) {
                intrin += "add.sat.";
            } else {
                internal_assert(op->is_intrinsic(Call::saturating_sub));
                intrin += "sub.sat.";
            }
            if (op->type.lanes() > 1) {
                intrin += "v" + std::to_string(op->type.lanes());
            }
            intrin += "i" + std::to_string(op->type.bits());
            value = call_intrin(op->type, op->type.lanes(), intrin, op->args);
        }
    } else if (op->is_intrinsic(Call::stringify)) {
        internal_assert(!op->args.empty());

        if (op->type.is_vector()) {
            scalarize(op);
        } else {

            // Compute the maximum possible size of the message.
            int buf_size = 1;  // One for the terminating zero.
            for (size_t i = 0; i < op->args.size(); i++) {
                Type t = op->args[i].type();
                if (op->args[i].as<StringImm>()) {
                    buf_size += op->args[i].as<StringImm>()->value.size();
                } else if (t.is_int() || t.is_uint()) {
                    buf_size += 19;  // 2^64 = 18446744073709551616
                } else if (t.is_float()) {
                    if (t.bits() == 32) {
                        buf_size += 47;  // %f format of max negative float
                    } else {
                        buf_size += 14;  // Scientific notation with 6 decimal places.
                    }
                } else if (t == type_of<halide_buffer_t *>()) {
                    // Not a strict upper bound (there isn't one), but ought to be enough for most buffers.
                    buf_size += 512;
                } else {
                    internal_assert(t.is_handle());
                    buf_size += 18;  // 0x0123456789abcdef
                }
            }
            // Round up to a multiple of 16 bytes.
            buf_size = ((buf_size + 15) / 16) * 16;

            // Clamp to at most 8k.
            buf_size = std::min(8 * 1024, buf_size);

            // Allocate a stack array to hold the message.
            llvm::Value *buf = create_alloca_at_entry(i8_t, buf_size);

            llvm::Value *dst = buf;
            llvm::Value *buf_end = builder->CreateConstGEP1_32(buf, buf_size);

            llvm::Function *append_string = module->getFunction("halide_string_to_string");
            llvm::Function *append_int64 = module->getFunction("halide_int64_to_string");
            llvm::Function *append_uint64 = module->getFunction("halide_uint64_to_string");
            llvm::Function *append_double = module->getFunction("halide_double_to_string");
            llvm::Function *append_pointer = module->getFunction("halide_pointer_to_string");
            llvm::Function *append_buffer = module->getFunction("halide_buffer_to_string");

            internal_assert(append_string);
            internal_assert(append_int64);
            internal_assert(append_uint64);
            internal_assert(append_double);
            internal_assert(append_pointer);
            internal_assert(append_buffer);

            for (size_t i = 0; i < op->args.size(); i++) {
                const StringImm *s = op->args[i].as<StringImm>();
                Type t = op->args[i].type();
                internal_assert(t.lanes() == 1);
                vector<Value *> call_args(2);
                call_args[0] = dst;
                call_args[1] = buf_end;

                if (s) {
                    call_args.push_back(codegen(op->args[i]));
                    dst = builder->CreateCall(append_string, call_args);
                } else if (t.is_bool()) {
                    Value *a = codegen(op->args[i]);
                    Value *t = codegen(StringImm::make("true"));
                    Value *f = codegen(StringImm::make("false"));
                    call_args.push_back(builder->CreateSelect(a, t, f));
                    dst = builder->CreateCall(append_string, call_args);
                } else if (t.is_int()) {
                    call_args.push_back(codegen(Cast::make(Int(64), op->args[i])));
                    call_args.push_back(ConstantInt::get(i32_t, 1));
                    dst = builder->CreateCall(append_int64, call_args);
                } else if (t.is_uint()) {
                    call_args.push_back(codegen(Cast::make(UInt(64), op->args[i])));
                    call_args.push_back(ConstantInt::get(i32_t, 1));
                    dst = builder->CreateCall(append_uint64, call_args);
                } else if (t.is_float()) {
                    call_args.push_back(codegen(Cast::make(Float(64), op->args[i])));
                    // Use scientific notation for doubles
                    call_args.push_back(ConstantInt::get(i32_t, t.bits() == 64 ? 1 : 0));
                    dst = builder->CreateCall(append_double, call_args);
                } else if (t == type_of<halide_buffer_t *>()) {
                    Value *buf = codegen(op->args[i]);
                    buf = builder->CreatePointerCast(buf, append_buffer->getFunctionType()->getParamType(2));
                    call_args.push_back(buf);
                    dst = builder->CreateCall(append_buffer, call_args);
                } else {
                    internal_assert(t.is_handle());
                    call_args.push_back(codegen(op->args[i]));
                    dst = builder->CreateCall(append_pointer, call_args);
                }
            }
            if (get_target().has_feature(Target::MSAN)) {
                // Note that we mark the entire buffer as initialized;
                // it would be more accurate to just mark (dst - buf)
                llvm::Function *annotate = module->getFunction("halide_msan_annotate_memory_is_initialized");
                vector<Value *> annotate_args(3);
                annotate_args[0] = get_user_context();
                annotate_args[1] = buf;
                annotate_args[2] = codegen(Cast::make(Int(64), buf_size));
                builder->CreateCall(annotate, annotate_args);
            }
            value = buf;
        }
    } else if (op->is_intrinsic(Call::memoize_expr)) {
        // Used as an annotation for caching, should be invisible to
        // codegen. Ignore arguments beyond the first as they are only
        // used in the cache key.
        internal_assert(!op->args.empty());
        value = codegen(op->args[0]);
    } else if (op->is_intrinsic(Call::alloca)) {
        // The argument is the number of bytes. For now it must be
        // const, or a call to size_of_halide_buffer_t.
        internal_assert(op->args.size() == 1);

        // We can generate slightly cleaner IR with fewer alignment
        // restrictions if we recognize the most common types we
        // expect to get alloca'd.
        const Call *call = op->args[0].as<Call>();
        if (op->type == type_of<struct halide_buffer_t *>() &&
            call && call->is_intrinsic(Call::size_of_halide_buffer_t)) {
            value = create_alloca_at_entry(halide_buffer_t_type, 1);
        } else {
            const int64_t *sz = as_const_int(op->args[0]);
            internal_assert(sz != nullptr);
            if (op->type == type_of<struct halide_dimension_t *>()) {
                value = create_alloca_at_entry(dimension_t_type, *sz / sizeof(halide_dimension_t));
            } else {
                // Just use an i8* and make the users bitcast it.
                value = create_alloca_at_entry(i8_t, *sz);
            }
        }
    } else if (op->is_intrinsic(Call::register_destructor)) {
        internal_assert(op->args.size() == 2);
        const StringImm *fn = op->args[0].as<StringImm>();
        internal_assert(fn);
        llvm::Function *f = module->getFunction(fn->value);
        if (!f) {
            llvm::Type *arg_types[] = {i8_t->getPointerTo(), i8_t->getPointerTo()};
            FunctionType *func_t = FunctionType::get(void_t, arg_types, false);
            f = llvm::Function::Create(func_t, llvm::Function::ExternalLinkage, fn->value, module.get());
            f->setCallingConv(CallingConv::C);
        }
        internal_assert(op->args[1].type().is_handle());
        Value *arg = codegen(op->args[1]);
        value = register_destructor(f, arg, Always);
    } else if (op->is_intrinsic(Call::call_cached_indirect_function)) {
        // Arguments to call_cached_indirect_function are of the form
        //
        //    cond_1, "sub_function_name_1",
        //    cond_2, "sub_function_name_2",
        //    ...
        //    cond_N, "sub_function_name_N"
        //
        // This will generate code that corresponds (roughly) to
        //
        //    static FunctionPtr f = []{
        //      if (cond_1) return sub_function_name_1;
        //      if (cond_2) return sub_function_name_2;
        //      ...
        //      if (cond_N) return sub_function_name_N;
        //    }
        //    return f(args)
        //
        // i.e.: the conditions will be evaluated *in order*; the first one
        // evaluating to true will have its corresponding function cached,
        // which will be used to complete this (and all subsequent) calls.
        //
        // The final condition (cond_N) must evaluate to a constant TRUE
        // value (so that the final function will be selected if all others
        // fail); failure to do so will cause unpredictable results.
        //
        // There is currently no way to clear the cached function pointer.
        //
        // It is assumed/required that all of the conditions are "pure"; each
        // must evaluate to the same value (within a given runtime environment)
        // across multiple evaluations.
        //
        // It is assumed/required that all of the sub-functions have arguments
        // (and return values) that are identical to those of this->function.
        //
        // Note that we require >= 4 arguments: fewer would imply
        // only one condition+function pair, which is pointless to use
        // (the function should always be called directly).
        //
        internal_assert(op->args.size() >= 4);
        internal_assert(!(op->args.size() & 1));

        // Gather information we need about each function.
        struct SubFn {
            llvm::Function *fn;
            llvm::GlobalValue *fn_ptr;
            Expr cond;
        };
        vector<SubFn> sub_fns;
        for (size_t i = 0; i < op->args.size(); i += 2) {
            const string sub_fn_name = op->args[i + 1].as<StringImm>()->value;
            string extern_sub_fn_name = sub_fn_name;
            llvm::Function *sub_fn = module->getFunction(sub_fn_name);
            if (!sub_fn) {
                extern_sub_fn_name = get_mangled_names(sub_fn_name,
                                                       LinkageType::External,
                                                       NameMangling::Default,
                                                       current_function_args,
                                                       get_target())
                                         .extern_name;
                debug(1) << "Did not find function " << sub_fn_name
                         << ", assuming extern \"C\" " << extern_sub_fn_name << "\n";
                vector<llvm::Type *> arg_types;
                for (const auto &arg : function->args()) {
                    arg_types.push_back(arg.getType());
                }
                llvm::Type *result_type = llvm_type_of(upgrade_type_for_argument_passing(op->type));
                FunctionType *func_t = FunctionType::get(result_type, arg_types, false);
                sub_fn = llvm::Function::Create(func_t, llvm::Function::ExternalLinkage,
                                                extern_sub_fn_name, module.get());
                sub_fn->setCallingConv(CallingConv::C);
            }

            llvm::GlobalValue *sub_fn_ptr = module->getNamedValue(extern_sub_fn_name);
            if (!sub_fn_ptr) {
                debug(1) << "Did not find function ptr " << extern_sub_fn_name << ", assuming extern \"C\".\n";
                sub_fn_ptr = new GlobalVariable(*module, sub_fn->getType(),
                                                /*isConstant*/ true, GlobalValue::ExternalLinkage,
                                                /*initializer*/ nullptr, extern_sub_fn_name);
            }
            auto cond = op->args[i];
            sub_fns.push_back({sub_fn, sub_fn_ptr, cond});
        }

        // Create a null-initialized global to track this object.
        auto *const base_fn = sub_fns.back().fn;
        const string global_name = unique_name(base_fn->getName().str() + "_indirect_fn_ptr");
        GlobalVariable *global = new GlobalVariable(
            *module,
            base_fn->getType(),
            /*isConstant*/ false,
            GlobalValue::PrivateLinkage,
            ConstantPointerNull::get(base_fn->getType()),
            global_name);
        LoadInst *loaded_value = builder->CreateLoad(global->getType()->getPointerElementType(), global);

        BasicBlock *global_inited_bb = BasicBlock::Create(*context, "global_inited_bb", function);
        BasicBlock *global_not_inited_bb = BasicBlock::Create(*context, "global_not_inited_bb", function);
        BasicBlock *call_fn_bb = BasicBlock::Create(*context, "call_fn_bb", function);

        // Only init the global if not already inited.
        //
        // Note that we deliberately do not attempt to make this threadsafe via (e.g.) mutexes;
        // the requirements of the conditions above mean that multiple writes *should* only
        // be able to re-write the same value, which is harmless for our purposes, and
        // avoiding such code simplifies and speeds the resulting code.
        //
        // (Note that if we ever need to add a way to clear the cached function pointer,
        // we may need to reconsider this, to avoid amusingly horrible race conditions.)
        builder->CreateCondBr(builder->CreateIsNotNull(loaded_value),
                              global_inited_bb, global_not_inited_bb, very_likely_branch);

        // Build the not-already-inited case
        builder->SetInsertPoint(global_not_inited_bb);
        llvm::Value *selected_value = nullptr;
        for (int i = sub_fns.size() - 1; i >= 0; i--) {
            const auto sub_fn = sub_fns[i];
            if (!selected_value) {
                selected_value = sub_fn.fn_ptr;
            } else {
                Value *c = codegen(sub_fn.cond);
                selected_value = builder->CreateSelect(c, sub_fn.fn_ptr, selected_value);
            }
        }
        builder->CreateStore(selected_value, global);
        builder->CreateBr(call_fn_bb);

        // Just an incoming edge for the Phi node
        builder->SetInsertPoint(global_inited_bb);
        builder->CreateBr(call_fn_bb);

        builder->SetInsertPoint(call_fn_bb);
        PHINode *phi = builder->CreatePHI(selected_value->getType(), 2);
        phi->addIncoming(selected_value, global_not_inited_bb);
        phi->addIncoming(loaded_value, global_inited_bb);

        std::vector<llvm::Value *> call_args;
        for (auto &arg : function->args()) {
            call_args.push_back(&arg);
        }

        llvm::CallInst *call = builder->CreateCall(base_fn->getFunctionType(), phi, call_args);
        value = call;
    } else if (op->is_intrinsic(Call::prefetch)) {
        user_assert((op->args.size() == 4) && is_const_one(op->args[2]))
            << "Only prefetch of 1 cache line is supported.\n";

        llvm::Function *prefetch_fn = module->getFunction("_halide_prefetch");
        internal_assert(prefetch_fn);

        vector<llvm::Value *> args;
        args.push_back(codegen_buffer_pointer(codegen(op->args[0]), op->type, op->args[1]));
        // The first argument is a pointer, which has type i8*. We
        // need to cast the argument, which might be a pointer to a
        // different type.
        llvm::Type *ptr_type = prefetch_fn->getFunctionType()->params()[0];
        args[0] = builder->CreateBitCast(args[0], ptr_type);

        value = builder->CreateCall(prefetch_fn, args);

    } else if (op->is_intrinsic(Call::signed_integer_overflow)) {
        user_error << "Signed integer overflow occurred during constant-folding. Signed"
                      " integer overflow for int32 and int64 is undefined behavior in"
                      " Halide.\n";
    } else if (op->is_intrinsic(Call::undef)) {
        value = UndefValue::get(llvm_type_of(op->type));
    } else if (op->is_intrinsic(Call::size_of_halide_buffer_t)) {
        llvm::DataLayout d(module.get());
        value = ConstantInt::get(i32_t, (int)d.getTypeAllocSize(halide_buffer_t_type));
    } else if (op->is_intrinsic(Call::strict_float)) {
        IRBuilder<llvm::ConstantFolder, llvm::IRBuilderDefaultInserter>::FastMathFlagGuard guard(*builder);
        llvm::FastMathFlags safe_flags;
        safe_flags.clear();
        builder->setFastMathFlags(safe_flags);
        builder->setDefaultFPMathTag(strict_fp_math_md);
        value = codegen(op->args[0]);
    } else if (is_float16_transcendental(op)) {
        value = codegen(lower_float16_transcendental_to_float32_equivalent(op));
    } else if (op->is_intrinsic(Call::mux)) {
        value = codegen(lower_mux(op));
    } else if (op->is_intrinsic()) {
        Expr lowered = lower_intrinsic(op);
        if (!lowered.defined()) {
            internal_error << "Unknown intrinsic " << op->name;
        }
        value = codegen(lowered);
    } else if (op->call_type == Call::PureExtern && op->name == "pow_f32") {
        internal_assert(op->args.size() == 2);
        Expr x = op->args[0];
        Expr y = op->args[1];
        Halide::Expr abs_x_pow_y = Internal::halide_exp(Internal::halide_log(abs(x)) * y);
        Halide::Expr nan_expr = Call::make(x.type(), "nan_f32", {}, Call::PureExtern);
        Expr iy = floor(y);
        Expr one = make_one(x.type());
        Expr zero = make_zero(x.type());
        Expr e = select(x > 0, abs_x_pow_y,        // Strictly positive x
                        y == 0.0f, one,            // x^0 == 1
                        x == 0.0f, zero,           // 0^y == 0
                        y != iy, nan_expr,         // negative x to a non-integer power
                        iy % 2 == 0, abs_x_pow_y,  // negative x to an even power
                        -abs_x_pow_y);             // negative x to an odd power
        e = common_subexpression_elimination(e);
        e.accept(this);
    } else if (op->call_type == Call::PureExtern && op->name == "log_f32") {
        internal_assert(op->args.size() == 1);
        Expr e = Internal::halide_log(op->args[0]);
        e.accept(this);
    } else if (op->call_type == Call::PureExtern && op->name == "exp_f32") {
        internal_assert(op->args.size() == 1);
        Expr e = Internal::halide_exp(op->args[0]);
        e.accept(this);
    } else if (op->call_type == Call::PureExtern &&
               (op->name == "is_nan_f32" || op->name == "is_nan_f64")) {
        internal_assert(op->args.size() == 1);
        Value *a = codegen(op->args[0]);

        /* NaNs are not supposed to exist in "no NaNs" compilation
         * mode, but it appears llvm special cases the unordered
         * compare instruction when the global NoNaNsFPMath option is
         * set and still checks for a NaN. However if the nnan flag is
         * set on the instruction itself, llvm treats the comparison
         * as always false. Thus we always turn off the per-instruction
         * fast-math flags for this instruction. I.e. it is always
         * treated as strict. Note that compilation may still be in
         * fast-math mode due to global options, but that's ok due to
         * the aforementioned special casing. */
        IRBuilder<llvm::ConstantFolder, llvm::IRBuilderDefaultInserter>::FastMathFlagGuard guard(*builder);
        llvm::FastMathFlags safe_flags;
        safe_flags.clear();
        builder->setFastMathFlags(safe_flags);
        builder->setDefaultFPMathTag(strict_fp_math_md);

        value = builder->CreateFCmpUNO(a, a);
    } else if (op->call_type == Call::PureExtern &&
               (op->name == "is_inf_f32" || op->name == "is_inf_f64")) {
        internal_assert(op->args.size() == 1);

        IRBuilder<llvm::ConstantFolder, llvm::IRBuilderDefaultInserter>::FastMathFlagGuard guard(*builder);
        llvm::FastMathFlags safe_flags;
        safe_flags.clear();
        builder->setFastMathFlags(safe_flags);
        builder->setDefaultFPMathTag(strict_fp_math_md);

        // isinf(e) -> (fabs(e) == infinity)
        Expr e = op->args[0];
        internal_assert(e.type().is_float());
        Expr inf = e.type().max();
        codegen(abs(e) == inf);
    } else if (op->call_type == Call::PureExtern &&
               (op->name == "is_finite_f32" || op->name == "is_finite_f64")) {
        internal_assert(op->args.size() == 1);
        internal_assert(op->args[0].type().is_float());

        IRBuilder<llvm::ConstantFolder, llvm::IRBuilderDefaultInserter>::FastMathFlagGuard guard(*builder);
        llvm::FastMathFlags safe_flags;
        safe_flags.clear();
        builder->setFastMathFlags(safe_flags);
        builder->setDefaultFPMathTag(strict_fp_math_md);

        // isfinite(e) -> (fabs(e) != infinity && !isnan(e)) -> (fabs(e) != infinity && e == e)
        Expr e = op->args[0];
        internal_assert(e.type().is_float());
        Expr inf = e.type().max();
        codegen(abs(e) != inf && e == e);
    } else {
        // It's an extern call.

        std::string name;
        if (op->call_type == Call::ExternCPlusPlus) {
            user_assert(get_target().has_feature(Target::CPlusPlusMangling)) << "Target must specify C++ name mangling (\"c_plus_plus_name_mangling\") in order to call C++ externs. (" << op->name << ")\n";

            std::vector<std::string> namespaces;
            name = extract_namespaces(op->name, namespaces);
            std::vector<ExternFuncArgument> mangle_args;
            for (const auto &arg : op->args) {
                mangle_args.emplace_back(arg);
            }
            name = cplusplus_function_mangled_name(name, namespaces, op->type, mangle_args, get_target());
        } else {
            name = op->name;
        }

        // Codegen the args
        vector<Value *> args(op->args.size());
        for (size_t i = 0; i < op->args.size(); i++) {
            args[i] = codegen(op->args[i]);
        }

        llvm::Function *fn = module->getFunction(name);

        llvm::Type *result_type = llvm_type_of(upgrade_type_for_argument_passing(op->type));

        // Add a user context arg as needed. It's never a vector.
        bool takes_user_context = function_takes_user_context(op->name);
        if (takes_user_context) {
            internal_assert(fn) << "External function " << op->name << " is marked as taking user_context, but is not in the runtime module. Check if runtime_api.cpp needs to be rebuilt.\n";
            debug(4) << "Adding user_context to " << op->name << " args\n";
            args.insert(args.begin(), get_user_context());
        }

        // If we can't find it, declare it extern "C"
        if (!fn) {
            vector<llvm::Type *> arg_types(args.size());
            for (size_t i = 0; i < args.size(); i++) {
                arg_types[i] = args[i]->getType();
                if (arg_types[i]->isVectorTy()) {
                    VectorType *vt = dyn_cast<VectorType>(arg_types[i]);
                    arg_types[i] = vt->getElementType();
                }
            }

            llvm::Type *scalar_result_type = result_type;
            if (result_type->isVectorTy()) {
                VectorType *vt = dyn_cast<VectorType>(result_type);
                scalar_result_type = vt->getElementType();
            }

            FunctionType *func_t = FunctionType::get(scalar_result_type, arg_types, false);

            fn = llvm::Function::Create(func_t, llvm::Function::ExternalLinkage, name, module.get());
            fn->setCallingConv(CallingConv::C);
            debug(4) << "Did not find " << op->name << ". Declared it extern \"C\".\n";
        } else {
            debug(4) << "Found " << op->name << "\n";

            // TODO: Say something more accurate here as there is now
            // partial information in the handle_type field, but it is
            // not clear it can be matched to the LLVM types and it is
            // not always there.
            // Halide's type system doesn't preserve pointer types
            // correctly (they just get called "Handle()"), so we may
            // need to pointer cast to the appropriate type. Only look at
            // fixed params (not varags) in llvm function.
            FunctionType *func_t = fn->getFunctionType();
            for (size_t i = takes_user_context ? 1 : 0;
                 i < std::min(args.size(), (size_t)(func_t->getNumParams()));
                 i++) {
                Expr halide_arg = takes_user_context ? op->args[i - 1] : op->args[i];
                if (halide_arg.type().is_handle()) {
                    llvm::Type *t = func_t->getParamType(i);

                    // Widen to vector-width as needed. If the
                    // function doesn't actually take a vector,
                    // individual lanes will be extracted below.
                    if (halide_arg.type().is_vector() &&
                        !t->isVectorTy()) {
                        t = get_vector_type(t, halide_arg.type().lanes());
                    }

                    if (t != args[i]->getType()) {
                        debug(4) << "Pointer casting argument to extern call: "
                                 << halide_arg << "\n";
                        args[i] = builder->CreatePointerCast(args[i], t);
                    }
                }
            }
        }

        if (op->type.is_scalar()) {
            CallInst *call = builder->CreateCall(fn, args);
            if (op->is_pure()) {
                call->setDoesNotAccessMemory();
            }
            call->setDoesNotThrow();
            value = call;
        } else {

            // Check if a vector version of the function already
            // exists at some useful width.
            pair<llvm::Function *, int> vec =
                find_vector_runtime_function(name, op->type.lanes());
            llvm::Function *vec_fn = vec.first;
            int w = vec.second;

            if (vec_fn) {
                value = call_intrin(llvm_type_of(op->type), w,
                                    get_llvm_function_name(vec_fn), args);
            } else {

                // No vector version found. Scalarize. Extract each simd
                // lane in turn and do one scalar call to the function.
                value = UndefValue::get(result_type);
                for (int i = 0; i < op->type.lanes(); i++) {
                    Value *idx = ConstantInt::get(i32_t, i);
                    vector<Value *> arg_lane(args.size());
                    for (size_t j = 0; j < args.size(); j++) {
                        if (args[j]->getType()->isVectorTy()) {
                            arg_lane[j] = builder->CreateExtractElement(args[j], idx);
                        } else {
                            arg_lane[j] = args[j];
                        }
                    }
                    CallInst *call = builder->CreateCall(fn, arg_lane);
                    if (op->is_pure()) {
                        call->setDoesNotAccessMemory();
                    }
                    call->setDoesNotThrow();
                    if (!call->getType()->isVoidTy()) {
                        value = builder->CreateInsertElement(value, call, idx);
                    }  // otherwise leave it as undef.
                }
            }
        }
    }
}

void CodeGen_LLVM::visit(const Prefetch *op) {
    internal_error << "Prefetch encountered during codegen\n";
}

void CodeGen_LLVM::visit(const Let *op) {
    sym_push(op->name, codegen(op->value));
    value = codegen(op->body);
    sym_pop(op->name);
}

void CodeGen_LLVM::visit(const LetStmt *op) {
    sym_push(op->name, codegen(op->value));
    codegen(op->body);
    sym_pop(op->name);
}

void CodeGen_LLVM::visit(const AssertStmt *op) {
    create_assertion(codegen(op->condition), op->message);
}

Constant *CodeGen_LLVM::create_string_constant(const string &s) {
    map<string, Constant *>::iterator iter = string_constants.find(s);
    if (iter == string_constants.end()) {
        vector<char> data;
        data.reserve(s.size() + 1);
        data.insert(data.end(), s.begin(), s.end());
        data.push_back(0);
        Constant *val = create_binary_blob(data, "str");
        string_constants[s] = val;
        return val;
    } else {
        return iter->second;
    }
}

Constant *CodeGen_LLVM::create_binary_blob(const vector<char> &data, const string &name, bool constant) {
    internal_assert(!data.empty());
    llvm::Type *type = ArrayType::get(i8_t, data.size());
    GlobalVariable *global = new GlobalVariable(*module, type,
                                                constant, GlobalValue::PrivateLinkage,
                                                nullptr, name);
    ArrayRef<unsigned char> data_array((const unsigned char *)&data[0], data.size());
    global->setInitializer(ConstantDataArray::get(*context, data_array));
    size_t alignment = 32;
    size_t native_vector_bytes = (size_t)(native_vector_bits() / 8);
    if (data.size() > alignment && native_vector_bytes > alignment) {
        alignment = native_vector_bytes;
    }
    global->setAlignment(llvm::Align(alignment));

    Constant *zero = ConstantInt::get(i32_t, 0);
    Constant *zeros[] = {zero, zero};
    Constant *ptr = ConstantExpr::getInBoundsGetElementPtr(type, global, zeros);
    return ptr;
}

void CodeGen_LLVM::create_assertion(Value *cond, const Expr &message, llvm::Value *error_code) {

    internal_assert(!message.defined() || message.type() == Int(32))
        << "Assertion result is not an int: " << message;

    if (target.has_feature(Target::NoAsserts)) {
        return;
    }

    // If the condition is a vector, fold it down to a scalar
    VectorType *vt = dyn_cast<VectorType>(cond->getType());
    if (vt) {
        Value *scalar_cond = builder->CreateExtractElement(cond, ConstantInt::get(i32_t, 0));
        for (int i = 1; i < get_vector_num_elements(vt); i++) {
            Value *lane = builder->CreateExtractElement(cond, ConstantInt::get(i32_t, i));
            scalar_cond = builder->CreateAnd(scalar_cond, lane);
        }
        cond = scalar_cond;
    }

    // Make a new basic block for the assert
    BasicBlock *assert_fails_bb = BasicBlock::Create(*context, "assert failed", function);
    BasicBlock *assert_succeeds_bb = BasicBlock::Create(*context, "assert succeeded", function);

    // If the condition fails, enter the assert body, otherwise, enter the block after
    builder->CreateCondBr(cond, assert_succeeds_bb, assert_fails_bb, very_likely_branch);

    // Build the failure case
    builder->SetInsertPoint(assert_fails_bb);

    // Call the error handler
    if (!error_code) {
        error_code = codegen(message);
    }

    return_with_error_code(error_code);

    // Continue on using the success case
    builder->SetInsertPoint(assert_succeeds_bb);
}

void CodeGen_LLVM::return_with_error_code(llvm::Value *error_code) {
    // Branch to the destructor block, which cleans up and then bails out.
    BasicBlock *dtors = get_destructor_block();

    // Hook up our error code to the phi node that the destructor block starts with.
    PHINode *phi = dyn_cast<PHINode>(dtors->begin());
    internal_assert(phi) << "The destructor block is supposed to start with a phi node\n";
    phi->addIncoming(error_code, builder->GetInsertBlock());

    builder->CreateBr(get_destructor_block());
}

void CodeGen_LLVM::visit(const ProducerConsumer *op) {
    string name;
    if (op->is_producer) {
        name = std::string("produce ") + op->name;
    } else {
        name = std::string("consume ") + op->name;
    }
    BasicBlock *produce = BasicBlock::Create(*context, name, function);
    builder->CreateBr(produce);
    builder->SetInsertPoint(produce);
    codegen(op->body);
}

void CodeGen_LLVM::visit(const For *op) {
    Value *min = codegen(op->min);
    Value *extent = codegen(op->extent);
    const Acquire *acquire = op->body.as<Acquire>();

    if (op->for_type == ForType::Parallel ||
        (op->for_type == ForType::Serial &&
         acquire &&
         !expr_uses_var(acquire->count, op->name))) {
        do_as_parallel_task(op);
    } else if (op->for_type == ForType::Serial) {

        Value *max = builder->CreateNSWAdd(min, extent);

        BasicBlock *preheader_bb = builder->GetInsertBlock();

        // Make a new basic block for the loop
        BasicBlock *loop_bb = BasicBlock::Create(*context, std::string("for ") + op->name, function);
        // Create the block that comes after the loop
        BasicBlock *after_bb = BasicBlock::Create(*context, std::string("end for ") + op->name, function);

        // If min < max, fall through to the loop bb
        Value *enter_condition = builder->CreateICmpSLT(min, max);
        builder->CreateCondBr(enter_condition, loop_bb, after_bb, very_likely_branch);
        builder->SetInsertPoint(loop_bb);

        // Make our phi node.
        PHINode *phi = builder->CreatePHI(i32_t, 2);
        phi->addIncoming(min, preheader_bb);

        // Within the loop, the variable is equal to the phi value
        sym_push(op->name, phi);

        // Emit the loop body
        codegen(op->body);

        // Update the counter
        Value *next_var = builder->CreateNSWAdd(phi, ConstantInt::get(i32_t, 1));

        // Add the back-edge to the phi node
        phi->addIncoming(next_var, builder->GetInsertBlock());

        // Maybe exit the loop
        Value *end_condition = builder->CreateICmpNE(next_var, max);
        builder->CreateCondBr(end_condition, loop_bb, after_bb);

        builder->SetInsertPoint(after_bb);

        // Pop the loop variable from the scope
        sym_pop(op->name);
    } else {
        internal_error << "Unknown type of For node. Only Serial and Parallel For nodes should survive down to codegen.\n";
    }
}

void CodeGen_LLVM::do_parallel_tasks(const vector<ParallelTask> &tasks) {
    Closure closure;
    for (const auto &t : tasks) {
        Stmt s = t.body;
        if (!t.loop_var.empty()) {
            s = LetStmt::make(t.loop_var, 0, s);
        }
        s.accept(&closure);
    }

    // Allocate a closure
    StructType *closure_t = build_closure_type(closure, halide_buffer_t_type, context);
    Value *closure_ptr = create_alloca_at_entry(closure_t, 1);

    // Fill in the closure
    pack_closure(closure_t, closure_ptr, closure, symbol_table, halide_buffer_t_type, builder);

    closure_ptr = builder->CreatePointerCast(closure_ptr, i8_t->getPointerTo());

    int num_tasks = (int)tasks.size();

    // Make space on the stack for the tasks
    llvm::Value *task_stack_ptr = create_alloca_at_entry(parallel_task_t_type, num_tasks);

    llvm::Type *args_t[] = {i8_t->getPointerTo(), i32_t, i8_t->getPointerTo()};
    FunctionType *task_t = FunctionType::get(i32_t, args_t, false);
    llvm::Type *loop_args_t[] = {i8_t->getPointerTo(), i32_t, i32_t, i8_t->getPointerTo(), i8_t->getPointerTo()};
    FunctionType *loop_task_t = FunctionType::get(i32_t, loop_args_t, false);

    Value *result = nullptr;

    for (int i = 0; i < num_tasks; i++) {
        ParallelTask t = tasks[i];

        // Analyze the task body
        class MayBlock : public IRVisitor {
            using IRVisitor::visit;
            void visit(const Acquire *op) override {
                result = true;
            }

        public:
            bool result = false;
        };

        // TODO(zvookin|abadams): This makes multiple passes over the
        // IR to cover each node. (One tree walk produces the min
        // thread count for all nodes, but we redo each subtree when
        // compiling a given node.) Ideally we'd move to a lowering pass
        // that converts our parallelism constructs to Call nodes, or
        // direct hardware operations in some cases.
        // Also, this code has to exactly mirror the logic in get_parallel_tasks.
        // It would be better to do one pass on the tree and centralize the task
        // deduction logic in one place.
        class MinThreads : public IRVisitor {
            using IRVisitor::visit;

            std::pair<Stmt, int> skip_acquires(Stmt first) {
                int count = 0;
                while (first.defined()) {
                    const Acquire *acq = first.as<Acquire>();
                    if (acq == nullptr) {
                        break;
                    }
                    count++;
                    first = acq->body;
                }
                return {first, count};
            }

            void visit(const Fork *op) override {
                int total_threads = 0;
                int direct_acquires = 0;
                // Take the sum of min threads across all
                // cascaded Fork nodes.
                const Fork *node = op;
                while (node != nullptr) {
                    result = 0;
                    auto after_acquires = skip_acquires(node->first);
                    direct_acquires += after_acquires.second;

                    after_acquires.first.accept(this);
                    total_threads += result;

                    const Fork *continued_branches = node->rest.as<Fork>();
                    if (continued_branches == nullptr) {
                        result = 0;
                        after_acquires = skip_acquires(node->rest);
                        direct_acquires += after_acquires.second;
                        after_acquires.first.accept(this);
                        total_threads += result;
                    }
                    node = continued_branches;
                }
                if (direct_acquires == 0 && total_threads == 0) {
                    result = 0;
                } else {
                    result = total_threads + 1;
                }
            }

            void visit(const For *op) override {
                result = 0;

                if (op->for_type == ForType::Parallel) {
                    IRVisitor::visit(op);
                    if (result > 0) {
                        result += 1;
                    }
                } else if (op->for_type == ForType::Serial) {
                    auto after_acquires = skip_acquires(op->body);
                    if (after_acquires.second > 0 &&
                        !expr_uses_var(op->body.as<Acquire>()->count, op->name)) {
                        after_acquires.first.accept(this);
                        result++;
                    } else {
                        IRVisitor::visit(op);
                    }
                } else {
                    IRVisitor::visit(op);
                }
            }

            // This is a "standalone" Acquire and will result in its own task.
            // Treat it requiring one more thread than its body.
            void visit(const Acquire *op) override {
                result = 0;
                auto after_inner_acquires = skip_acquires(op);
                after_inner_acquires.first.accept(this);
                result = result + 1;
            }

            void visit(const Block *op) override {
                result = 0;
                op->first.accept(this);
                int result_first = result;
                result = 0;
                op->rest.accept(this);
                result = std::max(result, result_first);
            }

        public:
            int result = 0;
        };
        MinThreads min_threads;
        t.body.accept(&min_threads);

        // Decide if we're going to call do_par_for or
        // do_parallel_tasks. halide_do_par_for is simpler, but
        // assumes a bunch of things. Programs that don't use async
        // can also enter the task system via do_par_for.
        Value *task_parent = sym_get("__task_parent", false);
        bool use_do_par_for = (num_tasks == 1 &&
                               min_threads.result == 0 &&
                               t.semaphores.empty() &&
                               !task_parent);

        // Make the array of semaphore acquisitions this task needs to do before it runs.
        Value *semaphores;
        Value *num_semaphores = ConstantInt::get(i32_t, (int)t.semaphores.size());
        if (!t.semaphores.empty()) {
            semaphores = create_alloca_at_entry(semaphore_acquire_t_type, (int)t.semaphores.size());
            for (int i = 0; i < (int)t.semaphores.size(); i++) {
                Value *semaphore = codegen(t.semaphores[i].semaphore);
                semaphore = builder->CreatePointerCast(semaphore, semaphore_t_type->getPointerTo());
                Value *count = codegen(t.semaphores[i].count);
                Value *slot_ptr = builder->CreateConstGEP2_32(semaphore_acquire_t_type, semaphores, i, 0);
                builder->CreateStore(semaphore, slot_ptr);
                slot_ptr = builder->CreateConstGEP2_32(semaphore_acquire_t_type, semaphores, i, 1);
                builder->CreateStore(count, slot_ptr);
            }
        } else {
            semaphores = ConstantPointerNull::get(semaphore_acquire_t_type->getPointerTo());
        }

        FunctionType *fn_type = use_do_par_for ? task_t : loop_task_t;
        int closure_arg_idx = use_do_par_for ? 2 : 3;

        // Make a new function that does the body
        llvm::Function *containing_function = function;
        function = llvm::Function::Create(fn_type, llvm::Function::InternalLinkage,
                                          t.name, module.get());

        llvm::Value *task_ptr = builder->CreatePointerCast(function, fn_type->getPointerTo());

        function->addParamAttr(closure_arg_idx, Attribute::NoAlias);

        set_function_attributes_for_target(function, target);

        // Make the initial basic block and jump the builder into the new function
        IRBuilderBase::InsertPoint call_site = builder->saveIP();
        BasicBlock *block = BasicBlock::Create(*context, "entry", function);
        builder->SetInsertPoint(block);

        // Save the destructor block
        BasicBlock *parent_destructor_block = destructor_block;
        destructor_block = nullptr;

        // Make a new scope to use
        Scope<Value *> saved_symbol_table;
        symbol_table.swap(saved_symbol_table);

        // Get the function arguments

        // The user context is first argument of the function; it's
        // important that we override the name to be "__user_context",
        // since the LLVM function has a random auto-generated name for
        // this argument.
        llvm::Function::arg_iterator iter = function->arg_begin();
        sym_push("__user_context", iterator_to_pointer(iter));

        if (use_do_par_for) {
            // Next is the loop variable.
            ++iter;
            sym_push(t.loop_var, iterator_to_pointer(iter));
        } else if (!t.loop_var.empty()) {
            // We peeled off a loop. Wrap a new loop around the body
            // that just does the slice given by the arguments.
            string loop_min_name = unique_name('t');
            string loop_extent_name = unique_name('t');
            t.body = For::make(t.loop_var,
                               Variable::make(Int(32), loop_min_name),
                               Variable::make(Int(32), loop_extent_name),
                               ForType::Serial,
                               DeviceAPI::None,
                               t.body);
            ++iter;
            sym_push(loop_min_name, iterator_to_pointer(iter));
            ++iter;
            sym_push(loop_extent_name, iterator_to_pointer(iter));
        } else {
            // This task is not any kind of loop, so skip these args.
            ++iter;
            ++iter;
        }

        // The closure pointer is either the last (for halide_do_par_for) or
        // second to last argument (for halide_do_parallel_tasks).
        ++iter;
        iter->setName("closure");
        Value *closure_handle = builder->CreatePointerCast(iterator_to_pointer(iter),
                                                           closure_t->getPointerTo());

        // Load everything from the closure into the new scope
        unpack_closure(closure, symbol_table, closure_t, closure_handle, builder);

        if (!use_do_par_for) {
            // For halide_do_parallel_tasks the threading runtime task parent
            // is the last argument.
            ++iter;
            iter->setName("task_parent");
            sym_push("__task_parent", iterator_to_pointer(iter));
        }

        // Generate the new function body
        codegen(t.body);

        // Return success
        return_with_error_code(ConstantInt::get(i32_t, 0));

        // Move the builder back to the main function.
        builder->restoreIP(call_site);

        // Now restore the scope
        symbol_table.swap(saved_symbol_table);
        function = containing_function;

        // Restore the destructor block
        destructor_block = parent_destructor_block;

        Value *min = codegen(t.min);
        Value *extent = codegen(t.extent);
        Value *serial = codegen(cast(UInt(8), t.serial));

        if (use_do_par_for) {
            llvm::Function *do_par_for = module->getFunction("halide_do_par_for");
            internal_assert(do_par_for) << "Could not find halide_do_par_for in initial module\n";
            do_par_for->addParamAttr(4, Attribute::NoAlias);
            Value *args[] = {get_user_context(), task_ptr, min, extent, closure_ptr};
            debug(4) << "Creating call to do_par_for\n";
            result = builder->CreateCall(do_par_for, args);
        } else {
            // Populate the task struct
            Value *slot_ptr = builder->CreateConstGEP2_32(parallel_task_t_type, task_stack_ptr, i, 0);
            builder->CreateStore(task_ptr, slot_ptr);
            slot_ptr = builder->CreateConstGEP2_32(parallel_task_t_type, task_stack_ptr, i, 1);
            builder->CreateStore(closure_ptr, slot_ptr);
            slot_ptr = builder->CreateConstGEP2_32(parallel_task_t_type, task_stack_ptr, i, 2);
            builder->CreateStore(create_string_constant(t.name), slot_ptr);
            slot_ptr = builder->CreateConstGEP2_32(parallel_task_t_type, task_stack_ptr, i, 3);
            builder->CreateStore(semaphores, slot_ptr);
            slot_ptr = builder->CreateConstGEP2_32(parallel_task_t_type, task_stack_ptr, i, 4);
            builder->CreateStore(num_semaphores, slot_ptr);
            slot_ptr = builder->CreateConstGEP2_32(parallel_task_t_type, task_stack_ptr, i, 5);
            builder->CreateStore(min, slot_ptr);
            slot_ptr = builder->CreateConstGEP2_32(parallel_task_t_type, task_stack_ptr, i, 6);
            builder->CreateStore(extent, slot_ptr);
            slot_ptr = builder->CreateConstGEP2_32(parallel_task_t_type, task_stack_ptr, i, 7);
            builder->CreateStore(ConstantInt::get(i32_t, min_threads.result), slot_ptr);
            slot_ptr = builder->CreateConstGEP2_32(parallel_task_t_type, task_stack_ptr, i, 8);
            builder->CreateStore(serial, slot_ptr);
        }
    }

    if (!result) {
        llvm::Function *do_parallel_tasks = module->getFunction("halide_do_parallel_tasks");
        internal_assert(do_parallel_tasks) << "Could not find halide_do_parallel_tasks in initial module\n";
        do_parallel_tasks->addParamAttr(2, Attribute::NoAlias);
        Value *task_parent = sym_get("__task_parent", false);
        if (!task_parent) {
            task_parent = ConstantPointerNull::get(i8_t->getPointerTo());  // void*
        }
        Value *args[] = {get_user_context(),
                         ConstantInt::get(i32_t, num_tasks),
                         task_stack_ptr,
                         task_parent};
        result = builder->CreateCall(do_parallel_tasks, args);
    }

    // Check for success
    Value *did_succeed = builder->CreateICmpEQ(result, ConstantInt::get(i32_t, 0));
    create_assertion(did_succeed, Expr(), result);
}

namespace {

string task_debug_name(const std::pair<string, int> &prefix) {
    if (prefix.second <= 1) {
        return prefix.first;
    } else {
        return prefix.first + "_" + std::to_string(prefix.second - 1);
    }
}

void add_fork(std::pair<string, int> &prefix) {
    if (prefix.second == 0) {
        prefix.first += ".fork";
    }
    prefix.second++;
}

void add_suffix(std::pair<string, int> &prefix, const string &suffix) {
    if (prefix.second > 1) {
        prefix.first += "_" + std::to_string(prefix.second - 1);
        prefix.second = 0;
    }
    prefix.first += suffix;
}

}  // namespace

void CodeGen_LLVM::get_parallel_tasks(const Stmt &s, vector<ParallelTask> &result, std::pair<string, int> prefix) {
    const For *loop = s.as<For>();
    const Acquire *acquire = loop ? loop->body.as<Acquire>() : s.as<Acquire>();
    if (const Fork *f = s.as<Fork>()) {
        add_fork(prefix);
        get_parallel_tasks(f->first, result, prefix);
        get_parallel_tasks(f->rest, result, prefix);
    } else if (!loop && acquire) {
        const Variable *v = acquire->semaphore.as<Variable>();
        internal_assert(v);
        add_suffix(prefix, "." + v->name);
        ParallelTask t{s, {}, "", 0, 1, const_false(), task_debug_name(prefix)};
        while (acquire) {
            t.semaphores.push_back({acquire->semaphore, acquire->count});
            t.body = acquire->body;
            acquire = t.body.as<Acquire>();
        }
        result.push_back(t);
    } else if (loop && loop->for_type == ForType::Parallel) {
        add_suffix(prefix, ".par_for." + loop->name);
        result.push_back(ParallelTask{loop->body, {}, loop->name, loop->min, loop->extent, const_false(), task_debug_name(prefix)});
    } else if (loop &&
               loop->for_type == ForType::Serial &&
               acquire &&
               !expr_uses_var(acquire->count, loop->name)) {
        const Variable *v = acquire->semaphore.as<Variable>();
        internal_assert(v);
        add_suffix(prefix, ".for." + v->name);
        ParallelTask t{loop->body, {}, loop->name, loop->min, loop->extent, const_true(), task_debug_name(prefix)};
        while (acquire) {
            t.semaphores.push_back({acquire->semaphore, acquire->count});
            t.body = acquire->body;
            acquire = t.body.as<Acquire>();
        }
        result.push_back(t);
    } else {
        add_suffix(prefix, "." + std::to_string(result.size()));
        result.push_back(ParallelTask{s, {}, "", 0, 1, const_false(), task_debug_name(prefix)});
    }
}

void CodeGen_LLVM::do_as_parallel_task(const Stmt &s) {
    vector<ParallelTask> tasks;
    get_parallel_tasks(s, tasks, {function->getName().str(), 0});
    do_parallel_tasks(tasks);
}

void CodeGen_LLVM::visit(const Acquire *op) {
    do_as_parallel_task(op);
}

void CodeGen_LLVM::visit(const Fork *op) {
    do_as_parallel_task(op);
}

void CodeGen_LLVM::visit(const Store *op) {
    if (!emit_atomic_stores) {
        // Peel lets off the index to make us more likely to pattern
        // match a ramp.
        if (const Let *let = op->index.as<Let>()) {
            Stmt s = Store::make(op->name, op->value, let->body, op->param, op->predicate, op->alignment);
            codegen(LetStmt::make(let->name, let->value, s));
            return;
        }
    }

    // Fix up the type
    Halide::Type value_type = op->value.type();
    Halide::Type storage_type = upgrade_type_for_storage(value_type);
    if (value_type != storage_type) {
        Expr v = reinterpret(storage_type, op->value);
        codegen(Store::make(op->name, v, op->index, op->param, op->predicate, op->alignment));
        return;
    }

    if (inside_atomic_mutex_node) {
        user_assert(value_type.is_scalar())
            << "The vectorized atomic operation for the store " << op->name
            << " is lowered into a mutex lock, which does not support vectorization.\n";
    }

    bool recursive = (expr_uses_var(op->index, op->name) ||
                      expr_uses_var(op->value, op->name));
    // Issue atomic store if we are inside an atomic node.
    if (emit_atomic_stores && recursive) {
        codegen_atomic_rmw(op);
        return;
    }

    // Predicated store.
    if (!is_const_one(op->predicate)) {
        codegen_predicated_store(op);
        return;
    }

    auto annotate_store = [&](StoreInst *store, const Expr &index) {
        add_tbaa_metadata(store, op->name, index);
        if (emit_atomic_stores) {
            store->setAtomic(AtomicOrdering::Monotonic);
        }
    };

    Value *val = codegen(op->value);
    bool is_external = (external_buffer.find(op->name) != external_buffer.end());

    if (value_type.is_scalar()) {
        // Scalar
        Value *ptr = codegen_buffer_pointer(op->name, value_type, op->index);
        StoreInst *store = builder->CreateAlignedStore(val, ptr, llvm::Align(value_type.bytes()));
        annotate_store(store, op->index);
    } else if (const Let *let = op->index.as<Let>()) {
        Stmt s = Store::make(op->name, op->value, let->body, op->param, op->predicate, op->alignment);
        codegen(LetStmt::make(let->name, let->value, s));
    } else {
        int alignment = value_type.bytes();
        const Ramp *ramp = op->index.as<Ramp>();
        if (ramp && is_const_one(ramp->stride)) {

            int native_bits = native_vector_bits();
            int native_bytes = native_bits / 8;

            // Boost the alignment if possible, up to the native vector width.
            ModulusRemainder mod_rem = op->alignment;
            while ((mod_rem.remainder & 1) == 0 &&
                   (mod_rem.modulus & 1) == 0 &&
                   alignment < native_bytes) {
                mod_rem.modulus /= 2;
                mod_rem.remainder /= 2;
                alignment *= 2;
            }

            // If it is an external buffer, then we cannot assume that the host pointer
            // is aligned to at least the native vector width. However, we may be able to do
            // better than just assuming that it is unaligned.
            if (is_external && op->param.defined()) {
                int host_alignment = op->param.host_alignment();
                alignment = gcd(alignment, host_alignment);
            }

            // For dense vector stores wider than the native vector
            // width, bust them up into native vectors.
            int store_lanes = value_type.lanes();
            int native_lanes = native_bits / value_type.bits();

            for (int i = 0; i < store_lanes; i += native_lanes) {
                int slice_lanes = std::min(native_lanes, store_lanes - i);
                Expr slice_base = simplify(ramp->base + i);
                Expr slice_stride = make_one(slice_base.type());
                Expr slice_index = slice_lanes == 1 ? slice_base : Ramp::make(slice_base, slice_stride, slice_lanes);
                Value *slice_val = slice_vector(val, i, slice_lanes);
                Value *elt_ptr = codegen_buffer_pointer(op->name, value_type.element_of(), slice_base);
                Value *vec_ptr = builder->CreatePointerCast(elt_ptr, slice_val->getType()->getPointerTo());
                StoreInst *store = builder->CreateAlignedStore(slice_val, vec_ptr, llvm::Align(alignment));
                annotate_store(store, slice_index);
            }
        } else if (ramp) {
            Type ptr_type = value_type.element_of();
            Value *ptr = codegen_buffer_pointer(op->name, ptr_type, ramp->base);
            const IntImm *const_stride = ramp->stride.as<IntImm>();
            Value *stride = codegen(ramp->stride);
            // Scatter without generating the indices as a vector
            for (int i = 0; i < ramp->lanes; i++) {
                Constant *lane = ConstantInt::get(i32_t, i);
                Value *v = builder->CreateExtractElement(val, lane);
                if (const_stride) {
                    // Use a constant offset from the base pointer
                    Value *p =
                        builder->CreateConstInBoundsGEP1_32(
                            llvm_type_of(ptr_type),
                            ptr,
                            const_stride->value * i);
                    StoreInst *store = builder->CreateStore(v, p);
                    annotate_store(store, op->index);
                } else {
                    // Increment the pointer by the stride for each element
                    StoreInst *store = builder->CreateStore(v, ptr);
                    annotate_store(store, op->index);
                    ptr = builder->CreateInBoundsGEP(ptr, stride);
                }
            }
        } else {
            // Scatter
            Value *index = codegen(op->index);
            for (int i = 0; i < value_type.lanes(); i++) {
                Value *lane = ConstantInt::get(i32_t, i);
                Value *idx = builder->CreateExtractElement(index, lane);
                Value *v = builder->CreateExtractElement(val, lane);
                Value *ptr = codegen_buffer_pointer(op->name, value_type.element_of(), idx);
                StoreInst *store = builder->CreateStore(v, ptr);
                annotate_store(store, op->index);
            }
        }
    }
}

void CodeGen_LLVM::codegen_asserts(const vector<const AssertStmt *> &asserts) {
    if (target.has_feature(Target::NoAsserts)) {
        return;
    }

    if (asserts.size() < 4) {
        for (const auto *a : asserts) {
            codegen(Stmt(a));
        }
        return;
    }

    internal_assert(asserts.size() <= 63);

    // Mix all the conditions together into a bitmask

    Expr bitmask = cast<uint64_t>(1) << 63;
    for (size_t i = 0; i < asserts.size(); i++) {
        bitmask = bitmask | (cast<uint64_t>(!asserts[i]->condition) << i);
    }

    Expr switch_case = count_trailing_zeros(bitmask);

    BasicBlock *no_errors_bb = BasicBlock::Create(*context, "no_errors_bb", function);

    // Now switch on the bitmask to the correct failure
    Expr case_idx = cast<int32_t>(count_trailing_zeros(bitmask));
    llvm::SmallVector<uint32_t, 64> weights;
    weights.push_back(1 << 30);
    for (int i = 0; i < (int)asserts.size(); i++) {
        weights.push_back(0);
    }
    llvm::MDBuilder md_builder(*context);
    llvm::MDNode *switch_very_likely_branch = md_builder.createBranchWeights(weights);
    auto *switch_inst = builder->CreateSwitch(codegen(case_idx), no_errors_bb, asserts.size(), switch_very_likely_branch);
    for (int i = 0; i < (int)asserts.size(); i++) {
        BasicBlock *fail_bb = BasicBlock::Create(*context, "assert_failed", function);
        switch_inst->addCase(ConstantInt::get(IntegerType::get(*context, 32), i), fail_bb);
        builder->SetInsertPoint(fail_bb);
        Value *v = codegen(asserts[i]->message);
        builder->CreateRet(v);
    }
    builder->SetInsertPoint(no_errors_bb);
}

void CodeGen_LLVM::visit(const Block *op) {
    // Peel blocks of assertions with pure conditions
    const AssertStmt *a = op->first.as<AssertStmt>();
    if (a && is_pure(a->condition)) {
        vector<const AssertStmt *> asserts;
        asserts.push_back(a);
        Stmt s = op->rest;
        while ((op = s.as<Block>()) && (a = op->first.as<AssertStmt>()) && is_pure(a->condition) && asserts.size() < 63) {
            asserts.push_back(a);
            s = op->rest;
        }
        codegen_asserts(asserts);
        codegen(s);
    } else {
        codegen(op->first);
        codegen(op->rest);
    }
}

void CodeGen_LLVM::visit(const Realize *op) {
    internal_error << "Realize encountered during codegen\n";
}

void CodeGen_LLVM::visit(const Provide *op) {
    internal_error << "Provide encountered during codegen\n";
}

void CodeGen_LLVM::visit(const IfThenElse *op) {

    // Gather the conditions and values in an if-else chain
    vector<pair<Expr, Stmt>> blocks;
    Stmt final_else;
    const IfThenElse *next_if = op;
    do {
        blocks.emplace_back(next_if->condition,
                            next_if->then_case);
        final_else = next_if->else_case;
        next_if = final_else.defined() ? final_else.as<IfThenElse>() : nullptr;
    } while (next_if);

    // Check if we should use a switch statement or an if-else tree
    Expr lhs;
    bool use_switch = blocks.size() > 1;
    vector<int> rhs;
    for (size_t i = 0; i < blocks.size(); i++) {
        const EQ *eq = blocks[i].first.as<EQ>();
        const int64_t *r = eq ? as_const_int(eq->b) : nullptr;
        if (eq &&
            r &&
            Int(32).can_represent(*r) &&
            is_pure(eq->a) &&
            is_const(eq->b) &&
            (!lhs.defined() || equal(lhs, eq->a))) {
            lhs = eq->a;
            rhs.push_back((int)*r);
        } else {
            use_switch = false;
        }
    }

    if (use_switch) {
        // Conditions are all of the form expr == constant for a
        // consistent expr and different constants. Use a switch
        // statement.

        BasicBlock *after_bb = BasicBlock::Create(*context, "after_bb", function);
        BasicBlock *default_bb = BasicBlock::Create(*context, "default_bb", function);

        auto *switch_inst = builder->CreateSwitch(codegen(lhs), default_bb, blocks.size());
        for (int i = 0; i < (int)blocks.size(); i++) {
            string name = "case_" + std::to_string(rhs[i]) + "_bb";
            BasicBlock *case_bb = BasicBlock::Create(*context, name, function);
            switch_inst->addCase(ConstantInt::get(IntegerType::get(*context, 32), rhs[i]), case_bb);
            builder->SetInsertPoint(case_bb);
            codegen(blocks[i].second);
            builder->CreateBr(after_bb);
        }

        builder->SetInsertPoint(default_bb);
        if (final_else.defined()) {
            codegen(final_else);
        }
        builder->CreateBr(after_bb);

        builder->SetInsertPoint(after_bb);
    } else {
        // Codegen an regular if-else chain using branches.

        BasicBlock *after_bb = BasicBlock::Create(*context, "after_bb", function);

        for (const auto &p : blocks) {
            BasicBlock *then_bb = BasicBlock::Create(*context, "then_bb", function);
            BasicBlock *next_bb = BasicBlock::Create(*context, "next_bb", function);
            builder->CreateCondBr(codegen(p.first), then_bb, next_bb);
            builder->SetInsertPoint(then_bb);
            codegen(p.second);
            builder->CreateBr(after_bb);
            builder->SetInsertPoint(next_bb);
        }

        if (final_else.defined()) {
            codegen(final_else);
        }
        builder->CreateBr(after_bb);

        builder->SetInsertPoint(after_bb);
    }
}

void CodeGen_LLVM::visit(const Evaluate *op) {
    codegen(op->value);

    // Discard result
    value = nullptr;
}

void CodeGen_LLVM::visit(const Shuffle *op) {
    vector<Value *> vecs;
    for (const Expr &e : op->vectors) {
        vecs.push_back(codegen(e));
    }

    if (op->is_interleave()) {
        value = interleave_vectors(vecs);
    } else {
        // If the even-numbered indices equal the odd-numbered
        // indices, only generate one and then do a self-interleave.
        for (int f : {4, 3, 2}) {
            bool self_interleave = (op->indices.size() % f) == 0;
            for (size_t i = 0; i < op->indices.size(); i++) {
                self_interleave &= (op->indices[i] == op->indices[i - (i % f)]);
            }
            if (self_interleave) {
                vector<int> sub_indices;
                for (size_t i = 0; i < op->indices.size(); i += f) {
                    sub_indices.push_back(op->indices[i]);
                }
                Expr equiv = Shuffle::make(op->vectors, sub_indices);
                value = codegen(equiv);
                value = interleave_vectors(std::vector<Value *>(f, value));
                return;
            }

            // Check for an interleave of slices (i.e. an in-vector transpose)
            bool interleave_of_slices = op->vectors.size() == 1 && (op->indices.size() % f) == 0;
            int step = op->type.lanes() / f;
            for (int i = 0; i < step; i++) {
                for (int j = 0; j < f; j++) {
                    interleave_of_slices &= (op->indices[i * f + j] == j * step + i);
                }
            }
            if (interleave_of_slices) {
                value = codegen(op->vectors[0]);
                vector<Value *> slices;
                for (int i = 0; i < f; i++) {
                    slices.push_back(slice_vector(value, i * step, step));
                }
                value = interleave_vectors(slices);
            }
        }
        // If the indices form contiguous aligned runs, do the shuffle
        // on entire sub-vectors by reinterpreting them as a wider
        // type.
        for (int f : {8, 4, 2}) {
            if (op->type.lanes() % f != 0) {
                continue;
            }

            if (op->type.bits() * f > 64) {
                continue;
            }
            bool contiguous = true;
            for (const Expr &vec : op->vectors) {
                contiguous &= ((vec.type().lanes() % f) == 0);
            }
            for (size_t i = 0; i < op->indices.size(); i += f) {
                contiguous &= (op->indices[i] % f) == 0;
                for (int j = 0; j < f; j++) {
                    contiguous &= (op->indices[i + j] == op->indices[i] + j);
                }
            }
            if (contiguous) {
                vector<Expr> equiv_args;
                for (const Expr &vec : op->vectors) {
                    Type t = UInt(vec.type().bits() * f, vec.type().lanes() / f);
                    equiv_args.push_back(reinterpret(t, vec));
                }
                vector<int> equiv_indices;
                for (size_t i = 0; i < op->indices.size(); i += f) {
                    equiv_indices.push_back(op->indices[i] / f);
                }
                Expr equiv = Shuffle::make(equiv_args, equiv_indices);
                equiv = reinterpret(op->type, equiv);
                codegen(equiv);
                return;
            }
        }

        // Do a concat and then a single shuffle
        value = concat_vectors(vecs);
        if (op->is_concat()) {
            // If this is just a concat, we're done.
        } else if (op->is_slice() && op->slice_stride() == 1) {
            value = slice_vector(value, op->indices[0], op->indices.size());
        } else {
            value = shuffle_vectors(value, op->indices);
        }
    }

    if (op->type.is_scalar() && value->getType()->isVectorTy()) {
        value = builder->CreateExtractElement(value, ConstantInt::get(i32_t, 0));
    }
}

void CodeGen_LLVM::visit(const VectorReduce *op) {
    codegen_vector_reduce(op, Expr());
}

void CodeGen_LLVM::codegen_vector_reduce(const VectorReduce *op, const Expr &init) {
    Expr val = op->value;
    const int output_lanes = op->type.lanes();
    const int native_lanes = native_vector_bits() / op->type.bits();
    const int factor = val.type().lanes() / output_lanes;

    Expr (*binop)(Expr, Expr) = nullptr;
    switch (op->op) {
    case VectorReduce::Add:
        binop = Add::make;
        break;
    case VectorReduce::Mul:
        binop = Mul::make;
        break;
    case VectorReduce::Min:
        binop = Min::make;
        break;
    case VectorReduce::Max:
        binop = Max::make;
        break;
    case VectorReduce::And:
        binop = And::make;
        break;
    case VectorReduce::Or:
        binop = Or::make;
        break;
    case VectorReduce::SaturatingAdd:
        binop = saturating_add;
        break;
    }

    if (op->type.is_bool() && op->op == VectorReduce::Or) {
        // Cast to u8, use max, cast back to bool.
        Expr equiv = cast(op->value.type().with_bits(8), op->value);
        equiv = VectorReduce::make(VectorReduce::Max, equiv, op->type.lanes());
        if (init.defined()) {
            equiv = max(equiv, init);
        }
        equiv = cast(op->type, equiv);
        equiv.accept(this);
        return;
    }

    if (op->type.is_bool() && op->op == VectorReduce::And) {
        // Cast to u8, use min, cast back to bool.
        Expr equiv = cast(op->value.type().with_bits(8), op->value);
        equiv = VectorReduce::make(VectorReduce::Min, equiv, op->type.lanes());
        equiv = cast(op->type, equiv);
        if (init.defined()) {
            equiv = min(equiv, init);
        }
        equiv.accept(this);
        return;
    }

    if (op->type.element_of() == Float(16)) {
        Expr equiv = cast(op->value.type().with_bits(32), op->value);
        equiv = VectorReduce::make(op->op, equiv, op->type.lanes());
        if (init.defined()) {
            equiv = binop(equiv, init);
        }
        equiv = cast(op->type, equiv);
        equiv.accept(this);
        return;
    }

    if (output_lanes == 1) {
        const int input_lanes = val.type().lanes();
        const int input_bytes = input_lanes * val.type().bytes();
        const bool llvm_has_intrinsic =
            // Must be one of these ops
            ((op->op == VectorReduce::Add ||
              op->op == VectorReduce::Mul ||
              op->op == VectorReduce::Min ||
              op->op == VectorReduce::Max) &&
             // Must be a power of two lanes
             (input_lanes >= 2) &&
             ((input_lanes & (input_lanes - 1)) == 0) &&
             // int versions exist up to 1024 bits
             ((!op->type.is_float() && input_bytes <= 1024) ||
              // float versions exist up to 16 lanes
              input_lanes <= 16) &&
             // As of the release of llvm 10, the 64-bit experimental total
             // reductions don't seem to be done yet on arm.
             (val.type().bits() != 64 ||
              target.arch != Target::ARM));

        if (llvm_has_intrinsic) {
            std::stringstream name;
#if LLVM_VERSION >= 120
            name << "llvm.vector.reduce.";
#else
            name << "llvm.experimental.vector.reduce.";
#endif
            const int bits = op->type.bits();
            bool takes_initial_value = false;
            Expr initial_value = init;
            if (op->type.is_float()) {
                switch (op->op) {
                case VectorReduce::Add:
#if LLVM_VERSION >= 120
                    name << "fadd";
#else
                    name << "v2.fadd.f" << bits;
#endif
                    takes_initial_value = true;
                    if (!initial_value.defined()) {
                        initial_value = make_zero(op->type);
                    }
                    break;
                case VectorReduce::Mul:
#if LLVM_VERSION >= 120
                    name << "fmul";
#else
                    name << "v2.fmul.f" << bits;
#endif
                    takes_initial_value = true;
                    if (!initial_value.defined()) {
                        initial_value = make_one(op->type);
                    }
                    break;
                case VectorReduce::Min:
                    name << "fmin";
                    break;
                case VectorReduce::Max:
                    name << "fmax";
                    break;
                default:
                    break;
                }
            } else if (op->type.is_int() || op->type.is_uint()) {
                switch (op->op) {
                case VectorReduce::Add:
                    name << "add";
                    break;
                case VectorReduce::Mul:
                    name << "mul";
                    break;
                case VectorReduce::Min:
                    name << (op->type.is_int() ? 's' : 'u') << "min";
                    break;
                case VectorReduce::Max:
                    name << (op->type.is_int() ? 's' : 'u') << "max";
                    break;
                default:
                    break;
                }
            }
            name << ".v" << val.type().lanes() << (op->type.is_float() ? 'f' : 'i') << bits;

            string intrin_name = name.str();

            vector<Expr> args;
            if (takes_initial_value) {
                args.push_back(initial_value);
                initial_value = Expr();
            }
            args.push_back(op->value);

            // Make sure the declaration exists, or the codegen for
            // call will assume that the args should scalarize.
            if (!module->getFunction(intrin_name)) {
                vector<llvm::Type *> arg_types;
                for (const Expr &e : args) {
                    arg_types.push_back(llvm_type_of(e.type()));
                }
                FunctionType *func_t = FunctionType::get(llvm_type_of(op->type), arg_types, false);
                llvm::Function::Create(func_t, llvm::Function::ExternalLinkage, intrin_name, module.get());
            }

            Expr equiv = Call::make(op->type, intrin_name, args, Call::PureExtern);
            if (initial_value.defined()) {
                equiv = binop(initial_value, equiv);
            }
            equiv.accept(this);
            return;
        }
    }

    if (output_lanes == 1 &&
        factor > native_lanes &&
        factor % native_lanes == 0) {
        // It's a total reduction of multiple native
        // vectors. Start by adding the vectors together.
        Expr equiv;
        for (int i = 0; i < factor / native_lanes; i++) {
            Expr next = Shuffle::make_slice(val, i * native_lanes, 1, native_lanes);
            if (equiv.defined()) {
                equiv = binop(equiv, next);
            } else {
                equiv = next;
            }
        }
        equiv = VectorReduce::make(op->op, equiv, 1);
        if (init.defined()) {
            equiv = binop(equiv, init);
        }
        equiv = common_subexpression_elimination(equiv);
        equiv.accept(this);
        return;
    }

    if (factor > 2 && ((factor & 1) == 0)) {
        // Factor the reduce into multiple stages. If we're going to
        // be widening the type by 4x or more we should also factor the
        // widening into multiple stages.
        Type intermediate_type = op->value.type().with_lanes(op->value.type().lanes() / 2);
        Expr equiv = VectorReduce::make(op->op, op->value, intermediate_type.lanes());
        if (op->op == VectorReduce::Add &&
            (op->type.is_int() || op->type.is_uint()) &&
            op->type.bits() >= 32) {
            Type narrower_type = op->value.type().narrow().narrow();
            Expr narrower = lossless_cast(narrower_type, op->value);
            if (!narrower.defined() && narrower_type.is_int()) {
                // Maybe we can narrow to an unsigned int instead.
                narrower_type = narrower_type.with_code(Type::UInt);
                narrower = lossless_cast(narrower_type, op->value);
            }
            if (narrower.defined()) {
                // Widen it by 2x before the horizontal add
                narrower = cast(narrower.type().widen(), narrower);
                equiv = VectorReduce::make(op->op, narrower, intermediate_type.lanes());
                // Then widen it by 2x again afterwards
                equiv = cast(intermediate_type, equiv);
            }
        }
        equiv = VectorReduce::make(op->op, equiv, op->type.lanes());
        if (init.defined()) {
            equiv = binop(equiv, init);
        }
        equiv = common_subexpression_elimination(equiv);
        codegen(equiv);
        return;
    }

    // Extract each slice and combine
    Expr equiv = init;
    for (int i = 0; i < factor; i++) {
        Expr next = Shuffle::make_slice(val, i, factor, val.type().lanes() / factor);
        if (equiv.defined()) {
            equiv = binop(equiv, next);
        } else {
            equiv = next;
        }
    }
    equiv = common_subexpression_elimination(equiv);
    codegen(equiv);
}  // namespace Internal

void CodeGen_LLVM::visit(const Atomic *op) {
    if (!op->mutex_name.empty()) {
        internal_assert(!inside_atomic_mutex_node)
            << "Nested atomic mutex locks detected. This might causes a deadlock.\n";
        ScopedValue<bool> old_inside_atomic_mutex_node(inside_atomic_mutex_node, true);
        // Mutex locking & unlocking are handled by function calls generated by previous lowering passes.
        codegen(op->body);
    } else {
        // Issue atomic stores.
        ScopedValue<bool> old_emit_atomic_stores(emit_atomic_stores, true);
        codegen(op->body);
    }
}

Value *CodeGen_LLVM::create_alloca_at_entry(llvm::Type *t, int n, bool zero_initialize, const string &name) {
    IRBuilderBase::InsertPoint here = builder->saveIP();
    BasicBlock *entry = &builder->GetInsertBlock()->getParent()->getEntryBlock();
    if (entry->empty()) {
        builder->SetInsertPoint(entry);
    } else {
        builder->SetInsertPoint(entry, entry->getFirstInsertionPt());
    }
    Value *size = ConstantInt::get(i32_t, n);
    AllocaInst *ptr = builder->CreateAlloca(t, size, name);
    int align = native_vector_bits() / 8;
    llvm::DataLayout d(module.get());
    int allocated_size = n * (int)d.getTypeAllocSize(t);
    if (t->isVectorTy() || n > 1) {
        ptr->setAlignment(llvm::Align(align));
    }
    requested_alloca_total += allocated_size;

    if (zero_initialize) {
        if (n == 1) {
            builder->CreateStore(Constant::getNullValue(t), ptr);
        } else {
            builder->CreateMemSet(ptr, Constant::getNullValue(t), n, llvm::Align(align));
        }
    }
    builder->restoreIP(here);
    return ptr;
}

Value *CodeGen_LLVM::get_user_context() const {
    Value *ctx = sym_get("__user_context", false);
    if (!ctx) {
        ctx = ConstantPointerNull::get(i8_t->getPointerTo());  // void*
    }
    return ctx;
}

llvm::Function *CodeGen_LLVM::get_llvm_intrin(llvm::Type *ret_type, const std::string &name, const std::vector<llvm::Type *> &arg_types) {
    llvm::Function *intrin = module->getFunction(name);
    if (!intrin) {
        FunctionType *func_t = FunctionType::get(ret_type, arg_types, false);
        intrin = llvm::Function::Create(func_t, llvm::Function::ExternalLinkage, name, module.get());
        intrin->setCallingConv(CallingConv::C);
    }
    return intrin;
}

llvm::Function *CodeGen_LLVM::get_llvm_intrin(const Type &ret_type, const std::string &name, const std::vector<Type> &arg_types, bool scalars_are_vectors) {
    llvm::Function *intrin = module->getFunction(name);
    if (intrin) {
        return intrin;
    }

    vector<llvm::Type *> llvm_arg_types(arg_types.size());
    for (size_t i = 0; i < arg_types.size(); i++) {
        llvm_arg_types[i] = llvm_type_of(arg_types[i]);
        if (arg_types[i].is_scalar() && scalars_are_vectors) {
            llvm_arg_types[i] = get_vector_type(llvm_arg_types[i], 1);
        }
    }

    llvm::Type *llvm_ret_type = llvm_type_of(ret_type);
    if (ret_type.is_scalar() && scalars_are_vectors) {
        llvm_ret_type = get_vector_type(llvm_ret_type, 1);
    }
    return get_llvm_intrin(llvm_ret_type, name, llvm_arg_types);
}

llvm::Function *CodeGen_LLVM::declare_intrin_overload(const std::string &name, const Type &ret_type, const std::string &impl_name, std::vector<Type> arg_types, bool scalars_are_vectors) {
    llvm::Function *intrin = get_llvm_intrin(ret_type, impl_name, arg_types, scalars_are_vectors);
    internal_assert(intrin);
    intrinsics[name].emplace_back(ret_type, std::move(arg_types), intrin);
    return intrin;
}

void CodeGen_LLVM::declare_intrin_overload(const std::string &name, const Type &ret_type, llvm::Function *impl, std::vector<Type> arg_types) {
    internal_assert(impl);
    intrinsics[name].emplace_back(ret_type, std::move(arg_types), impl);
}

Value *CodeGen_LLVM::call_overloaded_intrin(const Type &result_type, const std::string &name, const std::vector<Expr> &args) {
    constexpr int debug_level = 4;

    debug(debug_level) << "call_overloaded_intrin: " << result_type << " " << name << "(";
    const char *comma = "";
    for (const Expr &i : args) {
        debug(debug_level) << comma << i;
        comma = ", ";
    }
    debug(debug_level) << ")\n";

    auto impls_i = intrinsics.find(name);
    if (impls_i == intrinsics.end()) {
        debug(debug_level) << "No intrinsic " << name << "\n";
        return nullptr;
    }

    const Intrinsic *resolved = nullptr;
    for (const Intrinsic &overload : impls_i->second) {
        debug(debug_level) << "Considering candidate " << overload.result_type << "(";
        const char *comma = "";
        for (const auto &i : overload.arg_types) {
            debug(debug_level) << comma << i;
            comma = ", ";
        }
        debug(debug_level) << ")\n";
        if (overload.arg_types.size() != args.size()) {
            debug(debug_level) << "Wrong number of arguments\n";
            continue;
        }

        if (overload.result_type.element_of() != result_type.element_of()) {
            debug(debug_level) << "Wrong result type\n";
            continue;
        }

        bool match = true;
        for (int i = 0; i < (int)overload.arg_types.size(); i++) {
            if (args[i].type().is_scalar()) {
                // Allow lossless casting for scalar arguments, and
                // allow broadcasting to vector arguments.
                if (!lossless_cast(overload.arg_types[i].element_of(), args[i]).defined()) {
                    match = false;
                    debug(debug_level) << "Cannot promote scalar argument " << i << "\n";
                    break;
                }
            } else {
                int required_lanes = result_type.lanes() * overload.arg_types[i].lanes() / overload.result_type.lanes();
                if (required_lanes != args[i].type().lanes()) {
                    match = false;
                    debug(debug_level) << "Need " << required_lanes << " lanes for argument " << i << "\n";
                    break;
                }

                // Vector arguments must be exact.
                if (overload.arg_types[i].element_of() != args[i].type().element_of()) {
                    match = false;
                    debug(debug_level) << "Vector types not equal " << i << "\n";
                    break;
                }
            }
        }
        if (!match) {
            continue;
        }

        if (!resolved) {
            debug(debug_level) << "Resolved!\n";
            resolved = &overload;
        } else {
            if (resolved->result_type.lanes() < result_type.lanes()) {
                // The current match is smaller than the result type. Take the bigger intrinsic.
                if (overload.result_type.lanes() > resolved->result_type.lanes()) {
                    debug(debug_level) << "Replaced with bigger intrinsic\n";
                    resolved = &overload;
                }
            } else {
                // The current match is bigger than the result type. If the current candidate is also bigger,
                // but smaller than the current match, take it instead.
                if (overload.result_type.lanes() >= result_type.lanes() && overload.result_type.lanes() < resolved->result_type.lanes()) {
                    debug(debug_level) << "Replaced with smaller intrinsic\n";
                    resolved = &overload;
                }
            }
        }
    }

    if (resolved) {
        std::vector<Expr> promoted_args;
        promoted_args.reserve(args.size());
        for (size_t i = 0; i < args.size(); i++) {
            Expr promoted_arg = args[i];
            if (args[i].type().is_scalar()) {
                promoted_arg = lossless_cast(resolved->arg_types[i].element_of(), promoted_arg);
            }
            if (resolved->arg_types[i].is_vector() && args[i].type().is_scalar() && result_type.lanes() > 1) {
                // We're passing a scalar to a vector argument, broadcast it.
                promoted_args.emplace_back(Broadcast::make(promoted_arg, result_type.lanes()));
            } else {
                promoted_args.emplace_back(promoted_arg);
            }
            internal_assert(promoted_args.back().defined());
        }
        return call_intrin(result_type, resolved->result_type.lanes(), resolved->impl, promoted_args);
    } else {
        debug(debug_level) << "Unresolved intrinsic " << name << "\n";
    }
    return nullptr;
}

Value *CodeGen_LLVM::call_intrin(const Type &result_type, int intrin_lanes,
                                 const string &name, vector<Expr> args) {
    vector<Value *> arg_values(args.size());
    for (size_t i = 0; i < args.size(); i++) {
        arg_values[i] = codegen(args[i]);
    }

    llvm::Type *t = llvm_type_of(result_type);

    return call_intrin(t,
                       intrin_lanes,
                       name, arg_values);
}

Value *CodeGen_LLVM::call_intrin(const Type &result_type, int intrin_lanes,
                                 llvm::Function *intrin, vector<Expr> args) {
    vector<Value *> arg_values(args.size());
    for (size_t i = 0; i < args.size(); i++) {
        arg_values[i] = codegen(args[i]);
    }

    llvm::Type *t = llvm_type_of(result_type);

    return call_intrin(t,
                       intrin_lanes,
                       intrin, arg_values);
}

Value *CodeGen_LLVM::call_intrin(llvm::Type *result_type, int intrin_lanes,
                                 const string &name, vector<Value *> arg_values) {
    llvm::Function *fn = module->getFunction(name);
    if (!fn) {
        vector<llvm::Type *> arg_types(arg_values.size());
        for (size_t i = 0; i < arg_values.size(); i++) {
            arg_types[i] = arg_values[i]->getType();
        }

        llvm::Type *intrinsic_result_type = result_type->getScalarType();
        if (intrin_lanes > 1) {
            intrinsic_result_type = get_vector_type(result_type->getScalarType(), intrin_lanes);
        }
        FunctionType *func_t = FunctionType::get(intrinsic_result_type, arg_types, false);
        fn = llvm::Function::Create(func_t, llvm::Function::ExternalLinkage, name, module.get());
        fn->setCallingConv(CallingConv::C);
    }

    return call_intrin(result_type, intrin_lanes, fn, arg_values);
}

Value *CodeGen_LLVM::call_intrin(llvm::Type *result_type, int intrin_lanes,
                                 llvm::Function *intrin, vector<Value *> arg_values) {
    internal_assert(intrin);
    int arg_lanes = 1;
    if (result_type->isVectorTy()) {
        arg_lanes = get_vector_num_elements(result_type);
    }

    if (intrin_lanes != arg_lanes) {
        // Cut up each arg into appropriately-sized pieces, call the
        // intrinsic on each, then splice together the results.
        vector<Value *> results;
        for (int start = 0; start < arg_lanes; start += intrin_lanes) {
            vector<Value *> args;
            for (size_t i = 0; i < arg_values.size(); i++) {
                int arg_i_lanes = 1;
                if (arg_values[i]->getType()->isVectorTy()) {
                    arg_i_lanes = get_vector_num_elements(arg_values[i]->getType());
                }

                if (arg_i_lanes >= arg_lanes) {
                    // Horizontally reducing intrinsics may have
                    // arguments that have more lanes than the
                    // result. Assume that the horizontally reduce
                    // neighboring elements...
                    int reduce = arg_i_lanes / arg_lanes;
                    args.push_back(slice_vector(arg_values[i], start * reduce, intrin_lanes * reduce));
                } else if (arg_i_lanes == 1) {
                    if (intrin->getFunctionType()->getParamType(i)->isVectorTy()) {
                        // It's a scalar argument to a vector parameter. Broadcast it.
                        // Overwriting the parameter means this only happens once.
                        arg_values[i] = create_broadcast(arg_values[i], intrin_lanes);
                    } else {
                        // It's a scalar arg to an intrinsic that returns
                        // a vector. Replicate it over the slices.
                    }
                    args.push_back(arg_values[i]);
                } else {
                    internal_error << "Argument in call_intrin has " << arg_i_lanes
                                   << " with result type having " << arg_lanes << "\n";
                }
            }

            llvm::Type *result_slice_type =
                get_vector_type(result_type->getScalarType(), intrin_lanes);

            results.push_back(call_intrin(result_slice_type, intrin_lanes, intrin, args));
        }
        Value *result = concat_vectors(results);
        return slice_vector(result, 0, arg_lanes);
    }

    llvm::FunctionType *intrin_type = intrin->getFunctionType();
    for (int i = 0; i < (int)arg_values.size(); i++) {
        if (arg_values[i]->getType() != intrin_type->getParamType(i)) {
            // There can be some mismatches in types, such as when passing scalar Halide type T
            // to LLVM vector type <1 x T>.
            arg_values[i] = builder->CreateBitCast(arg_values[i], intrin_type->getParamType(i));
        }
    }

    CallInst *call = builder->CreateCall(intrin, arg_values);
    return call;
}

Value *CodeGen_LLVM::slice_vector(Value *vec, int start, int size) {
    // Force the arg to be an actual vector
    if (!vec->getType()->isVectorTy()) {
        vec = create_broadcast(vec, 1);
    }

    int vec_lanes = get_vector_num_elements(vec->getType());

    if (start == 0 && size == vec_lanes) {
        return vec;
    }

    if (size == 1) {
        return builder->CreateExtractElement(vec, (uint64_t)start);
    }

    vector<int> indices(size);
    for (int i = 0; i < size; i++) {
        int idx = start + i;
        if (idx >= 0 && idx < vec_lanes) {
            indices[i] = idx;
        } else {
            indices[i] = -1;
        }
    }
    return shuffle_vectors(vec, indices);
}

Value *CodeGen_LLVM::concat_vectors(const vector<Value *> &v) {
    if (v.size() == 1) {
        return v[0];
    }

    internal_assert(!v.empty());

    vector<Value *> vecs = v;

    // Force them all to be actual vectors
    for (Value *&val : vecs) {
        if (!val->getType()->isVectorTy()) {
            val = create_broadcast(val, 1);
        }
    }

    while (vecs.size() > 1) {
        vector<Value *> new_vecs;

        for (size_t i = 0; i < vecs.size() - 1; i += 2) {
            Value *v1 = vecs[i];
            Value *v2 = vecs[i + 1];

            int w1 = get_vector_num_elements(v1->getType());
            int w2 = get_vector_num_elements(v2->getType());

            // Possibly pad one of the vectors to match widths.
            if (w1 < w2) {
                v1 = slice_vector(v1, 0, w2);
            } else if (w2 < w1) {
                v2 = slice_vector(v2, 0, w1);
            }
            int w_matched = std::max(w1, w2);

            internal_assert(v1->getType() == v2->getType());

            vector<int> indices(w1 + w2);
            for (int i = 0; i < w1; i++) {
                indices[i] = i;
            }
            for (int i = 0; i < w2; i++) {
                indices[w1 + i] = w_matched + i;
            }

            Value *merged = shuffle_vectors(v1, v2, indices);

            new_vecs.push_back(merged);
        }

        // If there were an odd number of them, we need to also push
        // the one that didn't get merged.
        if (vecs.size() & 1) {
            new_vecs.push_back(vecs.back());
        }

        vecs.swap(new_vecs);
    }

    return vecs[0];
}

Value *CodeGen_LLVM::shuffle_vectors(Value *a, Value *b,
                                     const std::vector<int> &indices) {
    internal_assert(a->getType() == b->getType());
    if (!a->getType()->isVectorTy()) {
        a = create_broadcast(a, 1);
        b = create_broadcast(b, 1);
    }
    vector<Constant *> llvm_indices(indices.size());
    for (size_t i = 0; i < llvm_indices.size(); i++) {
        if (indices[i] >= 0) {
            internal_assert(indices[i] < get_vector_num_elements(a->getType()) * 2);
            llvm_indices[i] = ConstantInt::get(i32_t, indices[i]);
        } else {
            // Only let -1 be undef.
            internal_assert(indices[i] == -1);
            llvm_indices[i] = UndefValue::get(i32_t);
        }
    }
    return builder->CreateShuffleVector(a, b, ConstantVector::get(llvm_indices));
}

Value *CodeGen_LLVM::shuffle_vectors(Value *a, const std::vector<int> &indices) {
    Value *b = UndefValue::get(a->getType());
    return shuffle_vectors(a, b, indices);
}

std::pair<llvm::Function *, int> CodeGen_LLVM::find_vector_runtime_function(const std::string &name, int lanes) {
    // Check if a vector version of the function already
    // exists at some useful width. We use the naming
    // convention that a N-wide version of a function foo is
    // called fooxN. All of our intrinsics are power-of-two
    // sized, so starting at the first power of two >= the
    // vector width, we'll try all powers of two in decreasing
    // order.
    vector<int> sizes_to_try;
    int l = 1;
    while (l < lanes) {
        l *= 2;
    }
    for (int i = l; i > 1; i /= 2) {
        sizes_to_try.push_back(i);
    }

    // If none of those match, we'll also try doubling
    // the lanes up to the next power of two (this is to catch
    // cases where we're a 64-bit vector and have a 128-bit
    // vector implementation).
    sizes_to_try.push_back(l * 2);

    for (size_t i = 0; i < sizes_to_try.size(); i++) {
        int l = sizes_to_try[i];
        llvm::Function *vec_fn = module->getFunction(name + "x" + std::to_string(l));
        if (vec_fn) {
            return {vec_fn, l};
        }
    }

    return {nullptr, 0};
}

bool CodeGen_LLVM::supports_atomic_add(const Type &t) const {
    return t.is_int_or_uint();
}

bool CodeGen_LLVM::use_pic() const {
    return true;
}

std::string CodeGen_LLVM::mabi() const {
    return "";
}

}  // namespace Internal
}  // namespace Halide<|MERGE_RESOLUTION|>--- conflicted
+++ resolved
@@ -2376,13 +2376,8 @@
         debug(4) << "Scalarize predicated vector load\n\t" << load_expr << "\n";
         Expr pred_load = Call::make(load_expr.type(),
                                     Call::if_then_else,
-<<<<<<< HEAD
                                     {op->predicate, load_expr},
-                                    Internal::Call::Intrinsic);
-=======
-                                    {op->predicate, load_expr, make_zero(load_expr.type())},
                                     Internal::Call::PureIntrinsic);
->>>>>>> cdac77bd
         value = codegen(pred_load);
     }
 }
