#include <limits>
#include <memory>
#include <sstream>

#include "CPlusPlusMangle.h"
#include "CSE.h"
#include "CodeGen_Internal.h"
#include "CodeGen_LLVM.h"
#include "CodeGen_Posix.h"
#include "CodeGen_Targets.h"
#include "CompilerLogger.h"
#include "Debug.h"
#include "Deinterleave.h"
#include "EmulateFloat16Math.h"
#include "ExprUsesVar.h"
#include "FindIntrinsics.h"
#include "IREquality.h"
#include "IROperator.h"
#include "IRPrinter.h"
#include "IntegerDivisionTable.h"
#include "JITModule.h"
#include "LLVM_Headers.h"
#include "LLVM_Runtime_Linker.h"
#include "Lerp.h"
#include "LowerParallelTasks.h"
#include "Pipeline.h"
#include "Simplify.h"
#include "Util.h"

// MSVC won't set __cplusplus correctly unless certain compiler flags are set
// (and CMake doesn't set those flags for you even if you specify C++17),
// so we need to check against _MSVC_LANG as well, for completeness.
#if !(__cplusplus >= 201703L || _MSVC_LANG >= 201703L)
#error "Halide requires C++17 or later; please upgrade your compiler."
#endif

namespace Halide {

std::unique_ptr<llvm::Module> codegen_llvm(const Module &module, llvm::LLVMContext &context) {
    std::unique_ptr<Internal::CodeGen_LLVM> cg(Internal::CodeGen_LLVM::new_for_target(module.target(), context));
    return cg->compile(module);
}

namespace Internal {

using namespace llvm;
using std::map;
using std::ostringstream;
using std::pair;
using std::string;
using std::vector;

// Define a local empty inline function for each target
// to disable initialization.
#define LLVM_TARGET(target)                    \
    inline void Initialize##target##Target() { \
    }
#include <llvm/Config/Targets.def>
#undef LLVM_TARGET

#define LLVM_ASM_PARSER(target)                   \
    inline void Initialize##target##AsmParser() { \
    }
#include <llvm/Config/AsmParsers.def>
#undef LLVM_ASM_PARSER

#define LLVM_ASM_PRINTER(target)                   \
    inline void Initialize##target##AsmPrinter() { \
    }
#include <llvm/Config/AsmPrinters.def>
#undef LLVM_ASM_PRINTER

#define InitializeTarget(target)          \
    LLVMInitialize##target##Target();     \
    LLVMInitialize##target##TargetInfo(); \
    LLVMInitialize##target##TargetMC();

#define InitializeAsmParser(target) \
    LLVMInitialize##target##AsmParser();

#define InitializeAsmPrinter(target) \
    LLVMInitialize##target##AsmPrinter();

// Override above empty init function with macro for supported targets.
#ifdef WITH_ARM
#define InitializeARMTarget() InitializeTarget(ARM)
#define InitializeARMAsmParser() InitializeAsmParser(ARM)
#define InitializeARMAsmPrinter() InitializeAsmPrinter(ARM)
#endif

#ifdef WITH_NVPTX
#define InitializeNVPTXTarget() InitializeTarget(NVPTX)
// #define InitializeNVPTXAsmParser() InitializeAsmParser(NVPTX) // there is no ASM parser for NVPTX
#define InitializeNVPTXAsmPrinter() InitializeAsmPrinter(NVPTX)
#endif

#ifdef WITH_AMDGPU
#define InitializeAMDGPUTarget() InitializeTarget(AMDGPU)
#define InitializeAMDGPUAsmParser() InitializeAsmParser(AMDGPU)
#define InitializeAMDGPUAsmPrinter() InitializeAsmParser(AMDGPU)
#endif

#ifdef WITH_AARCH64
#define InitializeAArch64Target() InitializeTarget(AArch64)
#define InitializeAArch64AsmParser() InitializeAsmParser(AArch64)
#define InitializeAArch64AsmPrinter() InitializeAsmPrinter(AArch64)
#endif

#ifdef WITH_HEXAGON
#define InitializeHexagonTarget() InitializeTarget(Hexagon)
#define InitializeHexagonAsmParser() InitializeAsmParser(Hexagon)
#define InitializeHexagonAsmPrinter() InitializeAsmPrinter(Hexagon)
#endif

#ifdef WITH_MIPS
#define InitializeMipsTarget() InitializeTarget(Mips)
#define InitializeMipsAsmParser() InitializeAsmParser(Mips)
#define InitializeMipsAsmPrinter() InitializeAsmPrinter(Mips)
#endif

#ifdef WITH_POWERPC
#define InitializePowerPCTarget() InitializeTarget(PowerPC)
#define InitializePowerPCAsmParser() InitializeAsmParser(PowerPC)
#define InitializePowerPCAsmPrinter() InitializeAsmPrinter(PowerPC)
#endif

#ifdef WITH_RISCV
#define InitializeRISCVTarget() InitializeTarget(RISCV)
#define InitializeRISCVAsmParser() InitializeAsmParser(RISCV)
#define InitializeRISCVAsmPrinter() InitializeAsmPrinter(RISCV)
#endif

#ifdef WITH_X86
#define InitializeX86Target() InitializeTarget(X86)
#define InitializeX86AsmParser() InitializeAsmParser(X86)
#define InitializeX86AsmPrinter() InitializeAsmPrinter(X86)
#endif

#ifdef WITH_WEBASSEMBLY
#define InitializeWebAssemblyTarget() InitializeTarget(WebAssembly)
#define InitializeWebAssemblyAsmParser() InitializeAsmParser(WebAssembly)
#define InitializeWebAssemblyAsmPrinter() InitializeAsmPrinter(WebAssembly)
#endif

namespace {

llvm::Value *CreateConstGEP1_32(IRBuilderBase *builder, llvm::Type *gep_type,
                                Value *ptr, unsigned index) {
    return builder->CreateConstGEP1_32(gep_type, ptr, index);
}

llvm::Value *CreateInBoundsGEP(IRBuilderBase *builder, llvm::Type *gep_type,
                               Value *ptr, ArrayRef<Value *> index_list) {
    return builder->CreateInBoundsGEP(gep_type, ptr, index_list);
}

// Get the LLVM linkage corresponding to a Halide linkage type.
llvm::GlobalValue::LinkageTypes llvm_linkage(LinkageType t) {
    // TODO(dsharlet): For some reason, marking internal functions as
    // private linkage on OSX is causing some of the static tests to
    // fail. Figure out why so we can remove this.
    return llvm::GlobalValue::ExternalLinkage;

    // switch (t) {
    // case LinkageType::ExternalPlusArgv:
    // case LinkageType::ExternalPlusMetadata:
    // case LinkageType::External:
    //     return llvm::GlobalValue::ExternalLinkage;
    // default:
    //     return llvm::GlobalValue::PrivateLinkage;
    // }
}

}  // namespace

CodeGen_LLVM::CodeGen_LLVM(const Target &t)
    : function(nullptr), context(nullptr),
      builder(nullptr),
      value(nullptr),
      very_likely_branch(nullptr),
      default_fp_math_md(nullptr),
      strict_fp_math_md(nullptr),
      target(t),
      void_t(nullptr), i1_t(nullptr), i8_t(nullptr),
      i16_t(nullptr), i32_t(nullptr), i64_t(nullptr),
      f16_t(nullptr), f32_t(nullptr), f64_t(nullptr),
      halide_buffer_t_type(nullptr),
      metadata_t_type(nullptr),
      argument_t_type(nullptr),
      scalar_value_t_type(nullptr),
      device_interface_t_type(nullptr),
      pseudostack_slot_t_type(nullptr),

      wild_u1x_(Variable::make(UInt(1, 0), "*")),
      wild_i8x_(Variable::make(Int(8, 0), "*")),
      wild_u8x_(Variable::make(UInt(8, 0), "*")),
      wild_i16x_(Variable::make(Int(16, 0), "*")),
      wild_u16x_(Variable::make(UInt(16, 0), "*")),
      wild_i32x_(Variable::make(Int(32, 0), "*")),
      wild_u32x_(Variable::make(UInt(32, 0), "*")),
      wild_i64x_(Variable::make(Int(64, 0), "*")),
      wild_u64x_(Variable::make(UInt(64, 0), "*")),
      wild_f32x_(Variable::make(Float(32, 0), "*")),
      wild_f64x_(Variable::make(Float(64, 0), "*")),

      wild_u1_(Variable::make(UInt(1), "*")),
      wild_i8_(Variable::make(Int(8), "*")),
      wild_u8_(Variable::make(UInt(8), "*")),
      wild_i16_(Variable::make(Int(16), "*")),
      wild_u16_(Variable::make(UInt(16), "*")),
      wild_i32_(Variable::make(Int(32), "*")),
      wild_u32_(Variable::make(UInt(32), "*")),
      wild_i64_(Variable::make(Int(64), "*")),
      wild_u64_(Variable::make(UInt(64), "*")),
      wild_f32_(Variable::make(Float(32), "*")),
      wild_f64_(Variable::make(Float(64), "*")),

      inside_atomic_mutex_node(false),
      emit_atomic_stores(false),
      use_llvm_vp_intrinsics(false),

      destructor_block(nullptr),
      strict_float(t.has_feature(Target::StrictFloat)),
      llvm_large_code_model(t.has_feature(Target::LLVMLargeCodeModel)),
      effective_vscale(0) {
    initialize_llvm();
}

void CodeGen_LLVM::set_context(llvm::LLVMContext &context) {
    this->context = &context;
    effective_vscale = target_vscale();
}

std::unique_ptr<CodeGen_LLVM> CodeGen_LLVM::new_for_target(const Target &target, llvm::LLVMContext &context) {
    std::unique_ptr<CodeGen_LLVM> result;
    if (target.arch == Target::X86) {
        result = new_CodeGen_X86(target);
    } else if (target.arch == Target::ARM) {
        result = new_CodeGen_ARM(target);
    } else if (target.arch == Target::MIPS) {
        result = new_CodeGen_MIPS(target);
    } else if (target.arch == Target::POWERPC) {
        result = new_CodeGen_PowerPC(target);
    } else if (target.arch == Target::Hexagon) {
        result = new_CodeGen_Hexagon(target);
    } else if (target.arch == Target::WebAssembly) {
        result = new_CodeGen_WebAssembly(target);
    } else if (target.arch == Target::RISCV) {
        result = new_CodeGen_RISCV(target);
    }
    user_assert(result) << "Unknown target architecture: " << target.to_string() << "\n";
    result->set_context(context);
    return result;
}

void CodeGen_LLVM::initialize_llvm() {
    static std::once_flag init_llvm_once;
    std::call_once(init_llvm_once, []() {
        // You can hack in command-line args to llvm with the
        // environment variable HL_LLVM_ARGS, e.g. HL_LLVM_ARGS="-print-after-all"
        std::string args = get_env_variable("HL_LLVM_ARGS");
        if (!args.empty()) {
            vector<std::string> arg_vec = split_string(args, " ");
            vector<const char *> c_arg_vec;
            c_arg_vec.push_back("llc");
            for (const std::string &s : arg_vec) {
                c_arg_vec.push_back(s.c_str());
            }
            // TODO: Remove after opaque pointers become the default in LLVM.
            // This is here to document how to turn on opaque pointers, for testing, in LLVM 15
            //            c_arg_vec.push_back("-opaque-pointers");
            cl::ParseCommandLineOptions((int)(c_arg_vec.size()), &c_arg_vec[0], "Halide compiler\n");
        }

        InitializeNativeTarget();
        InitializeNativeTargetAsmPrinter();
        InitializeNativeTargetAsmParser();

#define LLVM_TARGET(target) \
    Initialize##target##Target();
#include <llvm/Config/Targets.def>
#undef LLVM_TARGET

#define LLVM_ASM_PARSER(target) \
    Initialize##target##AsmParser();
#include <llvm/Config/AsmParsers.def>
#undef LLVM_ASM_PARSER

#define LLVM_ASM_PRINTER(target) \
    Initialize##target##AsmPrinter();
#include <llvm/Config/AsmPrinters.def>
#undef LLVM_ASM_PRINTER
    });
}

void CodeGen_LLVM::init_context() {
    // Ensure our IRBuilder is using the current context.
    delete builder;
    builder = new IRBuilder<>(*context);

    // Branch weights for very likely branches
    llvm::MDBuilder md_builder(*context);
    very_likely_branch = md_builder.createBranchWeights(1 << 30, 0);
    default_fp_math_md = md_builder.createFPMath(0.0);
    strict_fp_math_md = md_builder.createFPMath(0.0);
    builder->setDefaultFPMathTag(default_fp_math_md);
    llvm::FastMathFlags fast_flags;
    fast_flags.setNoNaNs();
    fast_flags.setNoInfs();
    fast_flags.setNoSignedZeros();
    // Don't use approximate reciprocals for division. It's too inaccurate even for Halide.
    // fast_flags.setAllowReciprocal();
    // Theoretically, setAllowReassoc could be setUnsafeAlgebra for earlier versions, but that
    // turns on all the flags.
    fast_flags.setAllowReassoc();
    fast_flags.setAllowContract(true);
    fast_flags.setApproxFunc();
    builder->setFastMathFlags(fast_flags);

    // Define some types
    void_t = llvm::Type::getVoidTy(*context);
    i1_t = llvm::Type::getInt1Ty(*context);
    i8_t = llvm::Type::getInt8Ty(*context);
    i16_t = llvm::Type::getInt16Ty(*context);
    i32_t = llvm::Type::getInt32Ty(*context);
    i64_t = llvm::Type::getInt64Ty(*context);
    f16_t = llvm::Type::getHalfTy(*context);
    f32_t = llvm::Type::getFloatTy(*context);
    f64_t = llvm::Type::getDoubleTy(*context);

    // Ensure no Value pointers carry over from previous context.
    struct_type_recovery.clear();
}

void CodeGen_LLVM::init_module() {
    init_context();

    // Start with a module containing the initial module for this target.
    module = get_initial_module_for_target(target, context);
}

CodeGen_LLVM::~CodeGen_LLVM() {
    delete builder;
}

namespace {

struct MangledNames {
    string simple_name;
    string extern_name;
    string argv_name;
    string metadata_name;
};

MangledNames get_mangled_names(const std::string &name,
                               LinkageType linkage,
                               NameMangling mangling,
                               const std::vector<LoweredArgument> &args,
                               const Target &target) {
    std::vector<std::string> namespaces;
    MangledNames names;
    names.simple_name = extract_namespaces(name, namespaces);
    names.extern_name = names.simple_name;
    names.argv_name = names.simple_name + "_argv";
    names.metadata_name = names.simple_name + "_metadata";

    if (linkage != LinkageType::Internal &&
        ((mangling == NameMangling::Default &&
          target.has_feature(Target::CPlusPlusMangling)) ||
         mangling == NameMangling::CPlusPlus)) {
        std::vector<ExternFuncArgument> mangle_args;
        for (const auto &arg : args) {
            if (arg.kind == Argument::InputScalar) {
                mangle_args.emplace_back(make_zero(arg.type));
            } else if (arg.kind == Argument::InputBuffer ||
                       arg.kind == Argument::OutputBuffer) {
                mangle_args.emplace_back(Buffer<>());
            }
        }
        names.extern_name = cplusplus_function_mangled_name(names.simple_name, namespaces, type_of<int>(), mangle_args, target);
        halide_handle_cplusplus_type inner_type(halide_cplusplus_type_name(halide_cplusplus_type_name::Simple, "void"), {}, {},
                                                {halide_handle_cplusplus_type::Pointer, halide_handle_cplusplus_type::Pointer});
        Type void_star_star(Handle(1, &inner_type));
        names.argv_name = cplusplus_function_mangled_name(names.argv_name, namespaces, type_of<int>(), {ExternFuncArgument(make_zero(void_star_star))}, target);
        names.metadata_name = cplusplus_function_mangled_name(names.metadata_name, namespaces, type_of<const struct halide_filter_metadata_t *>(), {}, target);
    }
    return names;
}

MangledNames get_mangled_names(const LoweredFunc &f, const Target &target) {
    return get_mangled_names(f.name, f.linkage, f.name_mangling, f.args, target);
}

}  // namespace

llvm::FunctionType *CodeGen_LLVM::signature_to_type(const ExternSignature &signature) {
    internal_assert(void_t != nullptr && halide_buffer_t_type != nullptr);
    llvm::Type *ret_type =
        signature.is_void_return() ? void_t : llvm_type_of(upgrade_type_for_argument_passing(signature.ret_type()));
    std::vector<llvm::Type *> llvm_arg_types;
    for (const Type &t : signature.arg_types()) {
        if (t == type_of<struct halide_buffer_t *>()) {
            llvm_arg_types.push_back(halide_buffer_t_type->getPointerTo());
        } else {
            llvm_arg_types.push_back(llvm_type_of(upgrade_type_for_argument_passing(t)));
        }
    }

    return llvm::FunctionType::get(ret_type, llvm_arg_types, false);
}

/*static*/
std::unique_ptr<llvm::Module> CodeGen_LLVM::compile_trampolines(
    const Target &target,
    llvm::LLVMContext &context,
    const std::string &suffix,
    const std::vector<std::pair<std::string, ExternSignature>> &externs) {
    std::unique_ptr<CodeGen_LLVM> codegen(new_for_target(target, context));
    codegen->init_codegen("trampolines" + suffix);
    for (const std::pair<std::string, ExternSignature> &e : externs) {
        const std::string &callee_name = e.first;
        const std::string wrapper_name = callee_name + suffix;

        llvm::FunctionType *fn_type = codegen->signature_to_type(e.second);
        // callee might already be present for builtins, e.g. halide_print
        llvm::Function *callee = codegen->module->getFunction(callee_name);
        if (!callee) {
            callee = llvm::Function::Create(fn_type, llvm::Function::ExternalLinkage, callee_name, codegen->module.get());
        }

        std::vector<bool> buffer_args(e.second.arg_types().size());
        size_t index = 0;
        for (const Type &t : e.second.arg_types()) {
            buffer_args[index++] = (t == type_of<struct halide_buffer_t *>());
        }
        codegen->add_argv_wrapper(callee, wrapper_name, /*result_in_argv*/ true, buffer_args);
    }
    return codegen->finish_codegen();
}

void CodeGen_LLVM::init_codegen(const std::string &name, bool any_strict_float) {
    init_module();

    internal_assert(module && context);

    debug(1) << "Target triple of initial module: " << module->getTargetTriple() << "\n";

    module->setModuleIdentifier(name);

    // Add some target specific info to the module as metadata.
    module->addModuleFlag(llvm::Module::Warning, "halide_use_soft_float_abi", use_soft_float_abi() ? 1 : 0);
    module->addModuleFlag(llvm::Module::Warning, "halide_mcpu_target", MDString::get(*context, mcpu_target()));
    module->addModuleFlag(llvm::Module::Warning, "halide_mcpu_tune", MDString::get(*context, mcpu_tune()));
    module->addModuleFlag(llvm::Module::Warning, "halide_mattrs", MDString::get(*context, mattrs()));
    module->addModuleFlag(llvm::Module::Warning, "halide_mabi", MDString::get(*context, mabi()));
    module->addModuleFlag(llvm::Module::Warning, "halide_use_pic", use_pic() ? 1 : 0);
    module->addModuleFlag(llvm::Module::Warning, "halide_use_large_code_model", llvm_large_code_model ? 1 : 0);
    module->addModuleFlag(llvm::Module::Warning, "halide_per_instruction_fast_math_flags", any_strict_float);
    if (effective_vscale != 0) {
        module->addModuleFlag(llvm::Module::Warning, "halide_vscale_range",
                              MDString::get(*context, std::to_string(effective_vscale) + ", " + std::to_string(effective_vscale)));
    }

    // Ensure some types we need are defined
    halide_buffer_t_type = get_llvm_struct_type_by_name(module.get(), "struct.halide_buffer_t");
    internal_assert(halide_buffer_t_type) << "Did not find halide_buffer_t in initial module";

    type_t_type = get_llvm_struct_type_by_name(module.get(), "struct.halide_type_t");
    internal_assert(type_t_type) << "Did not find halide_type_t in initial module";

    dimension_t_type = get_llvm_struct_type_by_name(module.get(), "struct.halide_dimension_t");
    internal_assert(dimension_t_type) << "Did not find halide_dimension_t in initial module";

    metadata_t_type = get_llvm_struct_type_by_name(module.get(), "struct.halide_filter_metadata_t");
    internal_assert(metadata_t_type) << "Did not find halide_filter_metadata_t in initial module";

    argument_t_type = get_llvm_struct_type_by_name(module.get(), "struct.halide_filter_argument_t");
    internal_assert(argument_t_type) << "Did not find halide_filter_argument_t in initial module";

    scalar_value_t_type = get_llvm_struct_type_by_name(module.get(), "struct.halide_scalar_value_t");
    internal_assert(scalar_value_t_type) << "Did not find halide_scalar_value_t in initial module";

    device_interface_t_type = get_llvm_struct_type_by_name(module.get(), "struct.halide_device_interface_t");
    internal_assert(device_interface_t_type) << "Did not find halide_device_interface_t in initial module";

    pseudostack_slot_t_type = get_llvm_struct_type_by_name(module.get(), "struct.halide_pseudostack_slot_t");
    internal_assert(pseudostack_slot_t_type) << "Did not find halide_pseudostack_slot_t in initial module";

    semaphore_t_type = get_llvm_struct_type_by_name(module.get(), "struct.halide_semaphore_t");
    internal_assert(semaphore_t_type) << "Did not find halide_semaphore_t in initial module";
}

std::unique_ptr<llvm::Module> CodeGen_LLVM::compile(const Module &input) {
    init_codegen(input.name(), input.any_strict_float());

    internal_assert(module && context && builder)
        << "The CodeGen_LLVM subclass should have made an initial module before calling CodeGen_LLVM::compile\n";

    // Generate the code for this module.
    debug(1) << "Generating llvm bitcode...\n";
    for (const auto &b : input.buffers()) {
        compile_buffer(b);
    }

    vector<MangledNames> function_names;

    // Declare all functions
    for (const auto &f : input.functions()) {
        const auto names = get_mangled_names(f, get_target());
        function_names.push_back(names);

        // Deduce the types of the arguments to our function
        vector<llvm::Type *> arg_types(f.args.size());
        for (size_t i = 0; i < f.args.size(); i++) {
            if (f.args[i].is_buffer()) {
                arg_types[i] = halide_buffer_t_type->getPointerTo();
            } else {
                arg_types[i] = llvm_type_of(upgrade_type_for_argument_passing(f.args[i].type));
            }
        }
        FunctionType *func_t = FunctionType::get(i32_t, arg_types, false);
        function = llvm::Function::Create(func_t, llvm_linkage(f.linkage), names.extern_name, module.get());
        set_function_attributes_from_halide_target_options(*function);

        // Mark the buffer args as no alias and save indication for add_argv_wrapper if needed
        std::vector<bool> buffer_args(f.args.size());
        for (size_t i = 0; i < f.args.size(); i++) {
            bool is_buffer = f.args[i].is_buffer();
            buffer_args[i] = is_buffer;
            if (is_buffer) {
                function->addParamAttr(i, Attribute::NoAlias);
            }
        }

        // sym_push helpfully calls setName, which we don't want
        symbol_table.push("::" + f.name, function);

        // If the Func is externally visible, also create the argv wrapper and metadata.
        // (useful for calling from JIT and other machine interfaces).
        if (f.linkage == LinkageType::ExternalPlusArgv || f.linkage == LinkageType::ExternalPlusMetadata) {
            add_argv_wrapper(function, names.argv_name, false, buffer_args);
            if (f.linkage == LinkageType::ExternalPlusMetadata) {
                embed_metadata_getter(names.metadata_name,
                                      names.simple_name, f.args, input.get_metadata_name_map());
            }
        }
    }
    // Define all functions
    int idx = 0;
    for (const auto &f : input.functions()) {
        const auto names = function_names[idx++];

        run_with_large_stack([&]() {
            compile_func(f, names.simple_name, names.extern_name);
        });
    }

    debug(2) << "llvm::Module pointer: " << module.get() << "\n";

    return finish_codegen();
}

std::unique_ptr<llvm::Module> CodeGen_LLVM::finish_codegen() {
    llvm::for_each(*module, set_function_attributes_from_halide_target_options);

    // Verify the module is ok
    internal_assert(!verifyModule(*module, &llvm::errs()));
    debug(2) << "Done generating llvm bitcode\n";

    // Optimize
    CodeGen_LLVM::optimize_module();

    if (target.has_feature(Target::EmbedBitcode)) {
        std::string halide_command = "halide target=" + target.to_string();
        embed_bitcode(module.get(), halide_command);
    }

    // Disown the module and return it.
    return std::move(module);
}

void CodeGen_LLVM::begin_func(LinkageType linkage, const std::string &name,
                              const std::string &extern_name, const std::vector<LoweredArgument> &args) {
    current_function_args = args;
    function = module->getFunction(extern_name);
    if (!function) {
        internal_assert(function) << "Could not find a function of name " << extern_name << " in module\n";
    }

    debug(1) << "Generating llvm bitcode prolog for function " << name << "...\n";

    // Null out the destructor block.
    destructor_block = nullptr;

    // Make the initial basic block
    BasicBlock *block = BasicBlock::Create(*context, "entry", function);
    builder->SetInsertPoint(block);

    // Put the arguments in the symbol table
    {
        size_t i = 0;
        for (auto &arg : function->args()) {
            if (args[i].is_buffer()) {
                sym_push(args[i].name + ".buffer", &arg);
            } else {
                Type passed_type = upgrade_type_for_argument_passing(args[i].type);
                if (args[i].type != passed_type) {
                    llvm::Value *a = builder->CreateBitCast(&arg, llvm_type_of(args[i].type));
                    sym_push(args[i].name, a);
                } else {
                    sym_push(args[i].name, &arg);
                }
            }

            i++;
        }
    }
}

void CodeGen_LLVM::end_func(const std::vector<LoweredArgument> &args) {
    return_with_error_code(ConstantInt::get(i32_t, 0));

    // Remove the arguments from the symbol table
    for (const auto &arg : args) {
        if (arg.is_buffer()) {
            sym_pop(arg.name + ".buffer");
        } else {
            sym_pop(arg.name);
        }
    }

    internal_assert(!verifyFunction(*function, &llvm::errs()));

    current_function_args.clear();
}

void CodeGen_LLVM::compile_func(const LoweredFunc &f, const std::string &simple_name,
                                const std::string &extern_name) {
    // Generate the function declaration and argument unpacking code.
    begin_func(f.linkage, simple_name, extern_name, f.args);

    // If building with MSAN, ensure that calls to halide_msan_annotate_buffer_is_initialized()
    // happen for every output buffer if the function succeeds.
    if (f.linkage != LinkageType::Internal &&
        target.has_feature(Target::MSAN)) {
        llvm::Function *annotate_buffer_fn =
            module->getFunction("halide_msan_annotate_buffer_is_initialized_as_destructor");
        internal_assert(annotate_buffer_fn)
            << "Could not find halide_msan_annotate_buffer_is_initialized_as_destructor in module\n";
        annotate_buffer_fn->addParamAttr(0, Attribute::NoAlias);
        for (const auto &arg : f.args) {
            if (arg.kind == Argument::OutputBuffer) {
                register_destructor(annotate_buffer_fn, sym_get(arg.name + ".buffer"), OnSuccess);
            }
        }
    }

    // Generate the function body.
    debug(1) << "Generating llvm bitcode for function " << f.name << "...\n";
    f.body.accept(this);

    // Clean up and return.
    end_func(f.args);
}

// Given a range of iterators of constant ints, get a corresponding vector of llvm::Constant.
template<typename It>
std::vector<llvm::Constant *> get_constants(llvm::Type *t, It begin, It end) {
    std::vector<llvm::Constant *> ret;
    for (It i = begin; i != end; i++) {
        ret.push_back(ConstantInt::get(t, *i));
    }
    return ret;
}

BasicBlock *CodeGen_LLVM::get_destructor_block() {
    if (!destructor_block) {
        // Create it if it doesn't exist.
        IRBuilderBase::InsertPoint here = builder->saveIP();
        destructor_block = BasicBlock::Create(*context, "destructor_block", function);
        builder->SetInsertPoint(destructor_block);
        // The first instruction in the destructor block is a phi node
        // that collects the error code.
        PHINode *error_code = builder->CreatePHI(i32_t, 0);

        // Calls to destructors will get inserted here.

        // The last instruction is the return op that returns it.
        builder->CreateRet(error_code);

        // Jump back to where we were.
        builder->restoreIP(here);
    }
    internal_assert(destructor_block->getParent() == function);
    return destructor_block;
}

Value *CodeGen_LLVM::register_destructor(llvm::Function *destructor_fn, Value *obj, DestructorType when) {

    // Create a null-initialized stack slot to track this object
    llvm::Type *void_ptr = i8_t->getPointerTo();
    llvm::Value *stack_slot = create_alloca_at_entry(void_ptr, 1, true);

    // Cast the object to llvm's representation of void *
    obj = builder->CreatePointerCast(obj, void_ptr);

    // Put it in the stack slot
    builder->CreateStore(obj, stack_slot);

    // Passing the constant null as the object means the destructor
    // will never get called.
    {
        llvm::Constant *c = dyn_cast<llvm::Constant>(obj);
        if (c && c->isNullValue()) {
            internal_error << "Destructors must take a non-null object\n";
        }
    }

    // Switch to the destructor block, and add code that cleans up
    // this object if the contents of the stack slot is not nullptr.
    IRBuilderBase::InsertPoint here = builder->saveIP();
    BasicBlock *dtors = get_destructor_block();

    builder->SetInsertPoint(dtors->getFirstNonPHI());

    PHINode *error_code = dyn_cast<PHINode>(dtors->begin());
    internal_assert(error_code) << "The destructor block is supposed to start with a phi node\n";

    llvm::Value *should_call = nullptr;
    switch (when) {
    case Always:
        should_call = ConstantInt::get(i1_t, 1);
        break;
    case OnError:
        should_call = builder->CreateIsNotNull(error_code);
        break;
    case OnSuccess:
        should_call = builder->CreateIsNull(error_code);
        break;
    }
    llvm::Function *call_destructor = module->getFunction("call_destructor");
    internal_assert(call_destructor);
    internal_assert(destructor_fn);
    internal_assert(should_call);
    Value *args[] = {get_user_context(), destructor_fn, stack_slot, should_call};
    builder->CreateCall(call_destructor, args);

    // Switch back to the original location
    builder->restoreIP(here);

    // Return the stack slot so that it's possible to cleanup the object early.
    return stack_slot;
}

void CodeGen_LLVM::trigger_destructor(llvm::Function *destructor_fn, Value *stack_slot) {
    llvm::Function *call_destructor = module->getFunction("call_destructor");
    internal_assert(call_destructor);
    internal_assert(destructor_fn);
    stack_slot = builder->CreatePointerCast(stack_slot, i8_t->getPointerTo()->getPointerTo());
    Value *should_call = ConstantInt::get(i1_t, 1);
    Value *args[] = {get_user_context(), destructor_fn, stack_slot, should_call};
    builder->CreateCall(call_destructor, args);
}

void CodeGen_LLVM::compile_buffer(const Buffer<> &buf) {
    // Embed the buffer declaration as a global.
    internal_assert(buf.defined());

    user_assert(buf.data())
        << "Can't embed buffer " << buf.name() << " because it has a null host pointer.\n";
    user_assert(!buf.device_dirty())
        << "Can't embed Image \"" << buf.name() << "\""
        << " because it has a dirty device pointer\n";

    Constant *type_fields[] = {
        ConstantInt::get(i8_t, buf.type().code()),
        ConstantInt::get(i8_t, buf.type().bits()),
        ConstantInt::get(i16_t, buf.type().lanes())};

    Constant *shape = nullptr;
    if (buf.dimensions()) {
        size_t shape_size = buf.dimensions() * sizeof(halide_dimension_t);
        vector<char> shape_blob((char *)buf.raw_buffer()->dim, (char *)buf.raw_buffer()->dim + shape_size);
        shape = create_binary_blob(shape_blob, buf.name() + ".shape");
        shape = ConstantExpr::getPointerCast(shape, dimension_t_type->getPointerTo());
    } else {
        shape = ConstantPointerNull::get(dimension_t_type->getPointerTo());
    }

    // For now, we assume buffers that aren't scalar are constant,
    // while scalars can be mutated. This accommodates all our existing
    // use cases, which is that all buffers are constant, except those
    // used to store stateful module information in offloading runtimes.
    bool constant = buf.dimensions() != 0;

    vector<char> data_blob((const char *)buf.data(), (const char *)buf.data() + buf.size_in_bytes());

    Constant *fields[] = {
        ConstantInt::get(i64_t, 0),                                         // device
        ConstantPointerNull::get(device_interface_t_type->getPointerTo()),  // device_interface
        create_binary_blob(data_blob, buf.name() + ".data", constant),      // host
        ConstantInt::get(i64_t, halide_buffer_flag_host_dirty),             // flags
        ConstantStruct::get(type_t_type, type_fields),                      // type
        ConstantInt::get(i32_t, buf.dimensions()),                          // dimensions
        shape,                                                              // dim
        ConstantPointerNull::get(i8_t->getPointerTo()),                     // padding
    };
    Constant *buffer_struct = ConstantStruct::get(halide_buffer_t_type, fields);

    // Embed the halide_buffer_t and make it point to the data array.
    GlobalVariable *global = new GlobalVariable(*module, halide_buffer_t_type,
                                                false, GlobalValue::PrivateLinkage,
                                                nullptr, buf.name() + ".buffer");
    global->setInitializer(buffer_struct);

    // Finally, dump it in the symbol table
    Constant *zero[] = {ConstantInt::get(i32_t, 0)};
    Constant *global_ptr = ConstantExpr::getInBoundsGetElementPtr(halide_buffer_t_type, global, zero);
    sym_push(buf.name() + ".buffer", global_ptr);
}

Constant *CodeGen_LLVM::embed_constant_scalar_value_t(const Expr &e) {
    if (!e.defined()) {
        return Constant::getNullValue(scalar_value_t_type->getPointerTo());
    }

    internal_assert(!e.type().is_handle()) << "Should never see Handle types here.";

    llvm::Value *val = codegen(e);
    llvm::Constant *constant = dyn_cast<llvm::Constant>(val);
    internal_assert(constant);

    // Verify that the size of the LLVM value is the size we expected.
    internal_assert((uint64_t)constant->getType()->getPrimitiveSizeInBits() == (uint64_t)e.type().bits());

    // It's important that we allocate a full scalar_value_t_type here,
    // even if the type of the value is smaller; downstream consumers should
    // be able to correctly load an entire scalar_value_t_type regardless of its
    // type, and if we emit just (say) a uint8 value here, the pointer may be
    // misaligned and/or the storage after may be unmapped. LLVM doesn't support
    // unions directly, so we'll fake it by making a constant array of the elements
    // we need, setting the first to the constant we want, and setting the rest
    // to all-zeros. (This happens to work because sizeof(halide_scalar_value_t) is evenly
    // divisible by sizeof(any-union-field.)

    const size_t value_size = e.type().bytes();
    internal_assert(value_size > 0 && value_size <= sizeof(halide_scalar_value_t));

    const size_t array_size = sizeof(halide_scalar_value_t) / value_size;
    internal_assert(array_size * value_size == sizeof(halide_scalar_value_t));

    vector<Constant *> array_entries(array_size, Constant::getNullValue(constant->getType()));
    array_entries[0] = constant;

    llvm::ArrayType *array_type = ArrayType::get(constant->getType(), array_size);
    GlobalVariable *storage = new GlobalVariable(
        *module,
        array_type,
        /*isConstant*/ true,
        GlobalValue::PrivateLinkage,
        ConstantArray::get(array_type, array_entries));

    // Ensure that the storage is aligned for halide_scalar_value_t
    storage->setAlignment(llvm::Align((int)sizeof(halide_scalar_value_t)));

    Constant *zero[] = {ConstantInt::get(i32_t, 0)};
    return ConstantExpr::getBitCast(
        ConstantExpr::getInBoundsGetElementPtr(array_type, storage, zero),
        scalar_value_t_type->getPointerTo());
}

Constant *CodeGen_LLVM::embed_constant_expr(Expr e, llvm::Type *t) {
    internal_assert(t != scalar_value_t_type);

    if (!e.defined()) {
        return Constant::getNullValue(t->getPointerTo());
    }

    internal_assert(!e.type().is_handle()) << "Should never see Handle types here.";
    if (!is_const(e)) {
        e = simplify(e);
        internal_assert(is_const(e)) << "Should only see constant values for estimates.";
    }

    llvm::Value *val = codegen(e);
    llvm::Constant *constant = dyn_cast<llvm::Constant>(val);
    internal_assert(constant);

    GlobalVariable *storage = new GlobalVariable(
        *module,
        constant->getType(),
        /*isConstant*/ true,
        GlobalValue::PrivateLinkage,
        constant);

    Constant *zero[] = {ConstantInt::get(i32_t, 0)};
    return ConstantExpr::getBitCast(
        ConstantExpr::getInBoundsGetElementPtr(constant->getType(), storage, zero),
        t->getPointerTo());
}

// Make a wrapper to call the function with an array of pointer
// args. This is easier for the JIT to call than a function with an
// unknown (at compile time) argument list. If result_in_argv is false,
// the internal function result is returned as the wrapper function
// result; if result_in_argv is true, the internal function result
// is stored as the last item in the argv list (which must be one
// longer than the number of arguments), and the wrapper's actual
// return type is always 'void'.
llvm::Function *CodeGen_LLVM::add_argv_wrapper(llvm::Function *fn,
                                               const std::string &name,
                                               bool result_in_argv,
                                               std::vector<bool> &arg_is_buffer) {
    llvm::Type *wrapper_result_type = result_in_argv ? void_t : i32_t;
    llvm::Type *wrapper_args_t[] = {i8_t->getPointerTo()->getPointerTo()};
    llvm::FunctionType *wrapper_func_t = llvm::FunctionType::get(wrapper_result_type, wrapper_args_t, false);
    llvm::Function *wrapper_func = llvm::Function::Create(wrapper_func_t, llvm::GlobalValue::ExternalLinkage, name, module.get());
    llvm::BasicBlock *wrapper_block = llvm::BasicBlock::Create(module->getContext(), "entry", wrapper_func);
    builder->SetInsertPoint(wrapper_block);

    llvm::Value *arg_array = iterator_to_pointer(wrapper_func->arg_begin());
    std::vector<llvm::Value *> wrapper_args;
    for (llvm::Function::arg_iterator i = fn->arg_begin(); i != fn->arg_end(); i++) {
        // Get the address of the nth argument
        llvm::Value *ptr = CreateConstGEP1_32(builder, i8_t->getPointerTo(),
                                              arg_array, wrapper_args.size());
        ptr = builder->CreateLoad(i8_t->getPointerTo(), ptr);
        if (arg_is_buffer[i->getArgNo()]) {
            // Cast the argument to a halide_buffer_t *
            wrapper_args.push_back(builder->CreatePointerCast(ptr, halide_buffer_t_type->getPointerTo()));
        } else {
            // Cast to the appropriate type and load
            ptr = builder->CreatePointerCast(ptr, i->getType()->getPointerTo());
            wrapper_args.push_back(builder->CreateLoad(i->getType(), ptr));
        }
    }
    debug(4) << "Creating call from wrapper to actual function\n";
    llvm::CallInst *result = builder->CreateCall(fn, wrapper_args);
    // This call should never inline
    result->setIsNoInline();

    if (result_in_argv) {
        llvm::Value *result_in_argv_ptr = CreateConstGEP1_32(builder, i8_t->getPointerTo(),
                                                             arg_array, wrapper_args.size());
        if (fn->getReturnType() != void_t) {
            result_in_argv_ptr = builder->CreateLoad(i8_t->getPointerTo(), result_in_argv_ptr);
            // Cast to the appropriate type and store
            result_in_argv_ptr = builder->CreatePointerCast(result_in_argv_ptr, fn->getReturnType()->getPointerTo());
            builder->CreateStore(result, result_in_argv_ptr);
        }
        builder->CreateRetVoid();
    } else {
        // We could probably support other types as return values,
        // but int32 results are all that have actually been tested.
        internal_assert(fn->getReturnType() == i32_t);
        builder->CreateRet(result);
    }
    internal_assert(!verifyFunction(*wrapper_func, &llvm::errs()));
    return wrapper_func;
}

llvm::Function *CodeGen_LLVM::embed_metadata_getter(const std::string &metadata_name,
                                                    const std::string &function_name, const std::vector<LoweredArgument> &args,
                                                    const MetadataNameMap &metadata_name_map) {
    Constant *zero = ConstantInt::get(i32_t, 0);

    const int num_args = (int)args.size();

    auto map_string = [&metadata_name_map](const std::string &from) -> std::string {
        auto it = metadata_name_map.find(from);
        return it == metadata_name_map.end() ? from : it->second;
    };

    vector<Constant *> arguments_array_entries;
    for (int arg = 0; arg < num_args; ++arg) {

        llvm::StructType *type_t_type = get_llvm_struct_type_by_name(module.get(), "struct.halide_type_t");
        internal_assert(type_t_type) << "Did not find halide_type_t in module.\n";

        Constant *type_fields[] = {
            ConstantInt::get(i8_t, args[arg].type.code()),
            ConstantInt::get(i8_t, args[arg].type.bits()),
            ConstantInt::get(i16_t, 1)};
        Constant *type = ConstantStruct::get(type_t_type, type_fields);

        auto argument_estimates = args[arg].argument_estimates;
        if (args[arg].type.is_handle()) {
            // Handle values are always emitted into metadata as "undefined", regardless of
            // what sort of Expr is provided.
            argument_estimates = ArgumentEstimates{};
        }

        Constant *buffer_estimates_array_ptr;
        if (args[arg].is_buffer() && !argument_estimates.buffer_estimates.empty()) {
            internal_assert((int)argument_estimates.buffer_estimates.size() == args[arg].dimensions);
            vector<Constant *> buffer_estimates_array_entries;
            for (const auto &be : argument_estimates.buffer_estimates) {
                Expr min = be.min;
                if (min.defined()) {
                    min = cast<int64_t>(min);
                }
                Expr extent = be.extent;
                if (extent.defined()) {
                    extent = cast<int64_t>(extent);
                }
                buffer_estimates_array_entries.push_back(embed_constant_expr(min, i64_t));
                buffer_estimates_array_entries.push_back(embed_constant_expr(extent, i64_t));
            }

            llvm::ArrayType *buffer_estimates_array = ArrayType::get(i64_t->getPointerTo(), buffer_estimates_array_entries.size());
            GlobalVariable *buffer_estimates_array_storage = new GlobalVariable(
                *module,
                buffer_estimates_array,
                /*isConstant*/ true,
                GlobalValue::PrivateLinkage,
                ConstantArray::get(buffer_estimates_array, buffer_estimates_array_entries));

            Value *zeros[] = {zero, zero};
            buffer_estimates_array_ptr = ConstantExpr::getInBoundsGetElementPtr(buffer_estimates_array, buffer_estimates_array_storage, zeros);
        } else {
            buffer_estimates_array_ptr = Constant::getNullValue(i64_t->getPointerTo()->getPointerTo());
        }

        Constant *argument_fields[] = {
            create_string_constant(map_string(args[arg].name)),
            ConstantInt::get(i32_t, args[arg].kind),
            ConstantInt::get(i32_t, args[arg].dimensions),
            type,
            embed_constant_scalar_value_t(argument_estimates.scalar_def),
            embed_constant_scalar_value_t(argument_estimates.scalar_min),
            embed_constant_scalar_value_t(argument_estimates.scalar_max),
            embed_constant_scalar_value_t(argument_estimates.scalar_estimate),
            buffer_estimates_array_ptr};
        arguments_array_entries.push_back(ConstantStruct::get(argument_t_type, argument_fields));
    }
    llvm::ArrayType *arguments_array = ArrayType::get(argument_t_type, num_args);
    GlobalVariable *arguments_array_storage = new GlobalVariable(
        *module,
        arguments_array,
        /*isConstant*/ true,
        GlobalValue::PrivateLinkage,
        ConstantArray::get(arguments_array, arguments_array_entries));

    Constant *version = ConstantInt::get(i32_t, halide_filter_metadata_t::VERSION);

    Value *zeros[] = {zero, zero};
    Constant *metadata_fields[] = {
        /* version */ version,
        /* num_arguments */ ConstantInt::get(i32_t, num_args),
        /* arguments */ ConstantExpr::getInBoundsGetElementPtr(arguments_array, arguments_array_storage, zeros),
        /* target */ create_string_constant(target.to_string()),
        /* name */ create_string_constant(function_name)};

    GlobalVariable *metadata_storage = new GlobalVariable(
        *module,
        metadata_t_type,
        /*isConstant*/ true,
        GlobalValue::PrivateLinkage,
        ConstantStruct::get(metadata_t_type, metadata_fields),
        metadata_name + "_storage");

    llvm::FunctionType *func_t = llvm::FunctionType::get(metadata_t_type->getPointerTo(), false);
    llvm::Function *metadata_getter = llvm::Function::Create(func_t, llvm::GlobalValue::ExternalLinkage, metadata_name, module.get());
    llvm::BasicBlock *block = llvm::BasicBlock::Create(module->getContext(), "entry", metadata_getter);
    builder->SetInsertPoint(block);
    builder->CreateRet(metadata_storage);
    internal_assert(!verifyFunction(*metadata_getter, &llvm::errs()));

    return metadata_getter;
}

llvm::Type *CodeGen_LLVM::llvm_type_of(const Type &t) const {
    return llvm_type_of(context, t, effective_vscale);
}

void CodeGen_LLVM::optimize_module() {
    debug(3) << "Optimizing module\n";

    auto time_start = std::chrono::high_resolution_clock::now();

    if (debug::debug_level() >= 3) {
        module->print(dbgs(), nullptr, false, true);
    }

    std::unique_ptr<TargetMachine> tm = make_target_machine(*module);

    // halide_target_feature_disable_llvm_loop_opt is deprecated in Halide 15
    // (and will be removed in Halide 16). Halide 15 now defaults to disabling
    // LLVM loop optimization, unless halide_target_feature_enable_llvm_loop_opt is set.
    if (get_target().has_feature(Target::DisableLLVMLoopOpt)) {
        user_warning << "halide_target_feature_disable_llvm_loop_opt is deprecated in Halide 15 "
                        "(and will be removed in Halide 16). Halide 15 now defaults to disabling "
                        "LLVM loop optimization, unless halide_target_feature_enable_llvm_loop_opt is set.\n";
    }
    const bool do_loop_opt = get_target().has_feature(Target::EnableLLVMLoopOpt);

    PipelineTuningOptions pto;
    pto.LoopInterleaving = do_loop_opt;
    pto.LoopVectorization = do_loop_opt;
    pto.SLPVectorization = true;  // Note: SLP vectorization has no analogue in the Halide scheduling model
    pto.LoopUnrolling = do_loop_opt;
    // Clear ScEv info for all loops. Certain Halide applications spend a very
    // long time compiling in forgetLoop, and prefer to forget everything
    // and rebuild SCEV (aka "Scalar Evolution") from scratch.
    // Sample difference in compile time reduction at the time of this change was
    // 21.04 -> 14.78 using current ToT release build. (See also https://reviews.llvm.org/rL358304)
    pto.ForgetAllSCEVInLoopUnroll = true;

    llvm::PassBuilder pb(tm.get(), pto);

    bool debug_pass_manager = false;
    // These analysis managers have to be declared in this order.
    llvm::LoopAnalysisManager lam;
    llvm::FunctionAnalysisManager fam;
    llvm::CGSCCAnalysisManager cgam;
    llvm::ModuleAnalysisManager mam;

    // Register all the basic analyses with the managers.
    pb.registerModuleAnalyses(mam);
    pb.registerCGSCCAnalyses(cgam);
    pb.registerFunctionAnalyses(fam);
    pb.registerLoopAnalyses(lam);
    pb.crossRegisterProxies(lam, fam, cgam, mam);
    ModulePassManager mpm;

    using OptimizationLevel = llvm::OptimizationLevel;
    OptimizationLevel level = OptimizationLevel::O3;

    if (get_target().has_feature(Target::SanitizerCoverage)) {
        pb.registerOptimizerLastEPCallback(
            [&](ModulePassManager &mpm, OptimizationLevel level) {
                SanitizerCoverageOptions sanitizercoverage_options;
                // Mirror what -fsanitize=fuzzer-no-link would enable.
                // See https://github.com/halide/Halide/issues/6528
                sanitizercoverage_options.CoverageType = SanitizerCoverageOptions::SCK_Edge;
                sanitizercoverage_options.IndirectCalls = true;
                sanitizercoverage_options.TraceCmp = true;
                sanitizercoverage_options.Inline8bitCounters = true;
                sanitizercoverage_options.PCTable = true;
                // Due to TLS differences, stack depth tracking is only enabled on Linux
                if (get_target().os == Target::OS::Linux) {
                    sanitizercoverage_options.StackDepth = true;
                }
#if LLVM_VERSION >= 160
                mpm.addPass(SanitizerCoveragePass(sanitizercoverage_options));
#else
                mpm.addPass(ModuleSanitizerCoveragePass(sanitizercoverage_options));
#endif
            });
    }

    if (get_target().has_feature(Target::ASAN)) {
#if LLVM_VERSION >= 150
        // Nothing, ASanGlobalsMetadataAnalysis no longer exists
#else
        pb.registerPipelineStartEPCallback([&](ModulePassManager &mpm, OptimizationLevel) {
            mpm.addPass(RequireAnalysisPass<ASanGlobalsMetadataAnalysis, llvm::Module>());
        });
#endif
        pb.registerPipelineStartEPCallback([](ModulePassManager &mpm, OptimizationLevel) {
            AddressSanitizerOptions asan_options;  // default values are good...
            asan_options.UseAfterScope = true;     // ...except this one
            constexpr bool use_global_gc = false;
            constexpr bool use_odr_indicator = true;
            constexpr auto destructor_kind = AsanDtorKind::Global;
#if LLVM_VERSION >= 160
            mpm.addPass(AddressSanitizerPass(
                asan_options, use_global_gc, use_odr_indicator, destructor_kind));
#else
            mpm.addPass(ModuleAddressSanitizerPass(
                asan_options, use_global_gc, use_odr_indicator, destructor_kind));
#endif
        });
    }

    // Target::MSAN handling is sprinkled throughout the codebase,
    // there is no need to run MemorySanitizerPass here.

    if (get_target().has_feature(Target::TSAN)) {
        pb.registerOptimizerLastEPCallback(
            [](ModulePassManager &mpm, OptimizationLevel level) {
                mpm.addPass(
                    createModuleToFunctionPassAdaptor(ThreadSanitizerPass()));
            });
    }

    for (auto &function : *module) {
        if (get_target().has_feature(Target::ASAN)) {
            function.addFnAttr(Attribute::SanitizeAddress);
        }
        if (get_target().has_feature(Target::MSAN)) {
            function.addFnAttr(Attribute::SanitizeMemory);
        }
        if (get_target().has_feature(Target::TSAN)) {
            // Do not annotate any of Halide's low-level synchronization code as it has
            // tsan interface calls to mark its behavior and is much faster if
            // it is not analyzed instruction by instruction.
            if (!(function.getName().startswith("_ZN6Halide7Runtime8Internal15Synchronization") ||
                  // TODO: this is a benign data race that re-initializes the detected features;
                  // we should really fix it properly inside the implementation, rather than disabling
                  // it here as a band-aid.
                  function.getName().startswith("halide_default_can_use_target_features") ||
                  function.getName().startswith("halide_mutex_") ||
                  function.getName().startswith("halide_cond_"))) {
                function.addFnAttr(Attribute::SanitizeThread);
            }
        }
    }

    if (tm) {
        tm->registerPassBuilderCallbacks(pb);
    }

    mpm = pb.buildPerModuleDefaultPipeline(level, debug_pass_manager);
    mpm.run(*module, mam);

    if (llvm::verifyModule(*module, &errs())) {
        report_fatal_error("Transformation resulted in an invalid module\n");
    }

    debug(3) << "After LLVM optimizations:\n";
    if (debug::debug_level() >= 2) {
        module->print(dbgs(), nullptr, false, true);
    }

    auto *logger = get_compiler_logger();
    if (logger) {
        auto time_end = std::chrono::high_resolution_clock::now();
        std::chrono::duration<double> diff = time_end - time_start;
        logger->record_compilation_time(CompilerLogger::Phase::LLVM, diff.count());
    }
}

void CodeGen_LLVM::sym_push(const string &name, llvm::Value *value) {
    if (!value->getType()->isVoidTy()) {
        value->setName(name);
    }
    symbol_table.push(name, value);
}

void CodeGen_LLVM::sym_pop(const string &name) {
    symbol_table.pop(name);
}

llvm::Value *CodeGen_LLVM::sym_get(const string &name, bool must_succeed) const {
    // look in the symbol table
    if (!symbol_table.contains(name)) {
        if (must_succeed) {
            std::ostringstream err;
            err << "Symbol not found: " << name << "\n";

            if (debug::debug_level() > 0) {
                err << "The following names are in scope:\n"
                    << symbol_table << "\n";
            }

            internal_error << err.str();
        } else {
            return nullptr;
        }
    }
    return symbol_table.get(name);
}

bool CodeGen_LLVM::sym_exists(const string &name) const {
    return symbol_table.contains(name);
}

Value *CodeGen_LLVM::codegen(const Expr &e) {
    internal_assert(e.defined());
    debug(4) << "Codegen: " << e.type() << ", " << e << "\n";
    value = nullptr;
    e.accept(this);
    internal_assert(value) << "Codegen of an expr did not produce an llvm value\n"
                           << e;

    // Halide's type system doesn't distinguish between scalars and
    // vectors of size 1, so if a codegen method returned a vector of
    // size one, just extract it out as a scalar.
    if (e.type().is_scalar() &&
        value->getType()->isVectorTy()) {
        internal_assert(get_vector_num_elements(value->getType()) == 1);
        value = builder->CreateExtractElement(value, ConstantInt::get(i32_t, 0));
    }

    // Make sure fixed/vscale property of vector types match what is exepected.
    value = normalize_fixed_scalable_vector_type(llvm_type_of(e.type()), value);

    // TODO: skip this correctness check for bool vectors,
    // as eliminate_bool_vectors() will cause a discrepancy for some backends
    // (eg OpenCL, HVX, WASM); for now we're just ignoring the assert, but
    // in the long run we should improve the smarts. See https://github.com/halide/Halide/issues/4194.
    const bool is_bool_vector = e.type().is_bool() && e.type().lanes() > 1;
    // TODO: skip this correctness check for prefetch, because the return type
    // of prefetch indicates the type being prefetched, which does not match the
    // implementation of prefetch.
    // See https://github.com/halide/Halide/issues/4211.
    const bool is_prefetch = Call::as_intrinsic(e, {Call::prefetch});
    bool types_match = is_bool_vector || is_prefetch ||
                       e.type().is_handle() ||
                       value->getType()->isVoidTy() ||
                       value->getType() == llvm_type_of(e.type());
    if (!types_match && debug::debug_level() > 0) {
        debug(1) << "Unexpected LLVM type for generated expression. Expected (llvm_type_of(e.type())): ";
        llvm_type_of(e.type())->print(dbgs(), true);
        debug(1) << " got (value->getType()): ";
        value->print(dbgs(), true);
        debug(1) << "\n";
    }
    internal_assert(types_match)
        << "Codegen of Expr " << e
        << " of type " << e.type()
        << " did not produce llvm IR of the corresponding llvm type.\n";
    return value;
}

void CodeGen_LLVM::codegen(const Stmt &s) {
    internal_assert(s.defined());
    debug(4) << "Codegen: " << s << "\n";
    value = nullptr;
    s.accept(this);
}
namespace {

bool is_power_of_two(int x) {
    return (x & (x - 1)) == 0;
}

int next_power_of_two(int x) {
    return static_cast<int>(1) << static_cast<int>(std::ceil(std::log2(x)));
}

}  // namespace

Type CodeGen_LLVM::upgrade_type_for_arithmetic(const Type &t) const {
    if (t.is_bfloat() || (t.is_float() && t.bits() < 32)) {
        return Float(32, t.lanes());
    } else if (t.is_int_or_uint() && !is_power_of_two(t.bits())) {
        return t.with_bits(next_power_of_two(t.bits()));
    } else {
        return t;
    }
}

Type CodeGen_LLVM::upgrade_type_for_argument_passing(const Type &t) const {
    if (t.is_bfloat() || (t.is_float() && t.bits() < 32)) {
        return t.with_code(halide_type_uint);
    } else {
        return t;
    }
}

Type CodeGen_LLVM::upgrade_type_for_storage(const Type &t) const {
    if (t.is_bfloat() || (t.is_float() && t.bits() < 32)) {
        return t.with_code(halide_type_uint);
    } else if (t.is_bool()) {
        return t.with_bits(8);
    } else if (t.is_handle()) {
        return UInt(64, t.lanes());
    } else if (t.is_int_or_uint() && !is_power_of_two(t.bits())) {
        return t.with_bits(next_power_of_two(t.bits()));
    } else {
        return t;
    }
}

void CodeGen_LLVM::visit(const IntImm *op) {
    value = ConstantInt::getSigned(llvm_type_of(op->type), op->value);
}

void CodeGen_LLVM::visit(const UIntImm *op) {
    value = ConstantInt::get(llvm_type_of(op->type), op->value);
}

void CodeGen_LLVM::visit(const FloatImm *op) {
    if (op->type.is_bfloat()) {
        codegen(reinterpret(BFloat(16), make_const(UInt(16), bfloat16_t(op->value).to_bits())));
    } else if (op->type.bits() == 16) {
        codegen(reinterpret(Float(16), make_const(UInt(16), float16_t(op->value).to_bits())));
    } else {
        value = ConstantFP::get(llvm_type_of(op->type), op->value);
    }
}

void CodeGen_LLVM::visit(const StringImm *op) {
    value = create_string_constant(op->value);
}

void CodeGen_LLVM::visit(const Cast *op) {
    Halide::Type src = op->value.type();
    Halide::Type dst = op->type;

    if (upgrade_type_for_arithmetic(src) != src ||
        upgrade_type_for_arithmetic(dst) != dst) {
        // Handle casts to and from types for which we don't have native support.
        debug(4) << "Emulating cast from " << src << " to " << dst << "\n";
        if ((src.is_float() && src.bits() < 32) ||
            (dst.is_float() && dst.bits() < 32)) {
            Expr equiv = lower_float16_cast(op);
            internal_assert(equiv.type() == op->type);
            codegen(equiv);
        } else {
            internal_error << "Cast from type: " << src
                           << " to " << dst
                           << " unimplemented\n";
        }
        return;
    }

    if (const Call *c = Call::as_intrinsic(op->value, {Call::lerp})) {
        // We want to codegen a cast of a lerp as a single thing, because it can
        // be done more intelligently than a lerp followed by a cast.
        Type t = upgrade_type_for_arithmetic(c->type);
        Type wt = upgrade_type_for_arithmetic(c->args[2].type());
        Expr e = lower_lerp(op->type,
                            cast(t, c->args[0]),
                            cast(t, c->args[1]),
                            cast(wt, c->args[2]),
                            target);
        codegen(e);
        return;
    }

    value = codegen(op->value);
    llvm::Type *llvm_dst = llvm_type_of(dst);

    if (dst.is_handle() && src.is_handle()) {
        value = builder->CreateBitCast(value, llvm_dst);
    } else if (dst.is_handle() || src.is_handle()) {
        internal_error << "Can't cast from " << src << " to " << dst << "\n";
    } else if (!src.is_float() && !dst.is_float()) {
        // Widening integer casts either zero extend or sign extend,
        // depending on the source type. Narrowing integer casts
        // always truncate.
        value = builder->CreateIntCast(value, llvm_dst, src.is_int());
    } else if (src.is_float() && dst.is_int()) {
        value = builder->CreateFPToSI(value, llvm_dst);
    } else if (src.is_float() && dst.is_uint()) {
        // fptoui has undefined behavior on overflow. Seems reasonable
        // to get an unspecified uint on overflow, but because uint1s
        // are stored in uint8s for float->uint1 casts this undefined
        // behavior manifests itself as uint1 values greater than 1,
        // which could in turn break our bounds inference
        // guarantees. So go via uint8 in this case.
        if (dst.bits() < 8) {
            value = builder->CreateFPToUI(value, llvm_type_of(dst.with_bits(8)));
            value = builder->CreateIntCast(value, llvm_dst, false);
        } else {
            value = builder->CreateFPToUI(value, llvm_dst);
        }
    } else if (src.is_int() && dst.is_float()) {
        value = builder->CreateSIToFP(value, llvm_dst);
    } else if (src.is_uint() && dst.is_float()) {
        value = builder->CreateUIToFP(value, llvm_dst);
    } else {
        internal_assert(src.is_float() && dst.is_float());
        // Float widening or narrowing
        value = builder->CreateFPCast(value, llvm_dst);
    }
}

void CodeGen_LLVM::visit(const Reinterpret *op) {
    Type dst = op->type;
    llvm::Type *llvm_dst = llvm_type_of(dst);
    value = codegen(op->value);
    // Our `Reinterpret` expr directly maps to LLVM IR bitcast/ptrtoint/inttoptr
    // instructions with no additional handling required:
    // * bitcast between vectors and scalars is well-formed.
    // * ptrtoint/inttoptr implicitly truncates/zero-extends the integer
    //   to match the pointer size.
    value = builder->CreateBitOrPointerCast(value, llvm_dst);
}

void CodeGen_LLVM::visit(const Variable *op) {
    value = sym_get(op->name);
}

template<typename Op>
bool CodeGen_LLVM::try_to_fold_vector_reduce(const Expr &a, Expr b) {
    const VectorReduce *red = a.as<VectorReduce>();
    if (!red) {
        red = b.as<VectorReduce>();
        b = a;
    }
    if (red &&
        ((std::is_same<Op, Add>::value && red->op == VectorReduce::Add) ||
         (std::is_same<Op, Min>::value && red->op == VectorReduce::Min) ||
         (std::is_same<Op, Max>::value && red->op == VectorReduce::Max) ||
         (std::is_same<Op, Mul>::value && red->op == VectorReduce::Mul) ||
         (std::is_same<Op, And>::value && red->op == VectorReduce::And) ||
         (std::is_same<Op, Or>::value && red->op == VectorReduce::Or) ||
         (std::is_same<Op, Call>::value && red->op == VectorReduce::SaturatingAdd))) {
        codegen_vector_reduce(red, b);
        return true;
    }
    return false;
}

void CodeGen_LLVM::visit(const Add *op) {
    Type t = upgrade_type_for_arithmetic(op->type);
    if (t != op->type) {
        codegen(cast(op->type, Add::make(cast(t, op->a), cast(t, op->b))));
        return;
    }

    // Some backends can fold the add into a vector reduce
    if (try_to_fold_vector_reduce<Add>(op->a, op->b)) {
        return;
    }

    Value *a = codegen(op->a);
    Value *b = codegen(op->b);
    if (op->type.is_float()) {
        if (!try_vector_predication_intrinsic("llvm.vp.fadd", llvm_type_of(t), t.lanes(), AllEnabledMask(),
                                              {VPArg(a, 0), VPArg(b)})) {
            value = builder->CreateFAdd(a, b);
        }
    } else if (op->type.is_int() && op->type.bits() >= 32) {
        // We tell llvm integers don't wrap, so that it generates good
        // code for loop indices.
        // TODO(zvookin): This needs vector predication, but I can't
        // see a way to do it. May go away in introducing correct
        // index type instead of using int32_t.
        value = builder->CreateNSWAdd(a, b);
    } else {
        if (!try_vector_predication_intrinsic("llvm.vp.add", llvm_type_of(t), t.lanes(), AllEnabledMask(),
                                              {VPArg(a, 0), VPArg(b)})) {
            value = builder->CreateAdd(a, b);
        }
    }
}

void CodeGen_LLVM::visit(const Sub *op) {
    Type t = upgrade_type_for_arithmetic(op->type);
    if (t != op->type) {
        codegen(cast(op->type, Sub::make(cast(t, op->a), cast(t, op->b))));
        return;
    }

    Value *a = codegen(op->a);
    Value *b = codegen(op->b);
    if (op->type.is_float()) {
        if (!try_vector_predication_intrinsic("llvm.vp.fsub", llvm_type_of(t), t.lanes(), AllEnabledMask(),
                                              {VPArg(a, 0), VPArg(b)})) {
            value = builder->CreateFSub(a, b);
        }
    } else if (op->type.is_int() && op->type.bits() >= 32) {
        // We tell llvm integers don't wrap, so that it generates good
        // code for loop indices.
        // TODO(zvookin): This needs vector predication, but I can't
        // see a way to do it. May go away in introducing correct
        // index type instead of using int32_t.
        value = builder->CreateNSWSub(a, b);
    } else {
        if (!try_vector_predication_intrinsic("llvm.vp.sub", llvm_type_of(t), t.lanes(), AllEnabledMask(),
                                              {VPArg(a, 0), VPArg(b)})) {
            value = builder->CreateSub(a, b);
        }
    }
}

void CodeGen_LLVM::visit(const Mul *op) {
    Type t = upgrade_type_for_arithmetic(op->type);
    if (t != op->type) {
        codegen(cast(op->type, Mul::make(cast(t, op->a), cast(t, op->b))));
        return;
    }

    if (try_to_fold_vector_reduce<Mul>(op->a, op->b)) {
        return;
    }

    Value *a = codegen(op->a);
    Value *b = codegen(op->b);
    if (op->type.is_float()) {
        if (!try_vector_predication_intrinsic("llvm.vp.fmul", llvm_type_of(t), t.lanes(), AllEnabledMask(),
                                              {VPArg(a, 0), VPArg(b)})) {
            value = builder->CreateFMul(a, b);
        }
    } else if (op->type.is_int() && op->type.bits() >= 32) {
        // We tell llvm integers don't wrap, so that it generates good
        // code for loop indices.
        // TODO(zvookin): This needs vector predication, but I can't
        // see a way to do it. May go away in introducing correct
        // index type instead of using int32_t.
        value = builder->CreateNSWMul(a, b);
    } else {
        if (!try_vector_predication_intrinsic("llvm.vp.mul", llvm_type_of(t), t.lanes(), AllEnabledMask(),
                                              {VPArg(a, 0), VPArg(b)})) {
            value = builder->CreateMul(a, b);
        }
    }
}

void CodeGen_LLVM::visit(const Div *op) {
    user_assert(!is_const_zero(op->b)) << "Division by constant zero in expression: " << Expr(op) << "\n";

    Type t = upgrade_type_for_arithmetic(op->type);
    if (t != op->type) {
        codegen(cast(op->type, Div::make(cast(t, op->a), cast(t, op->b))));
        return;
    }

    if (op->type.is_float()) {
        // Don't call codegen() multiple times within an argument list:
        // order-of-evaluation isn't guaranteed and can vary by compiler,
        // leading to different LLVM IR ordering, which makes comparing
        // output hard.
        Value *a = codegen(op->a);
        Value *b = codegen(op->b);
        if (!try_vector_predication_intrinsic("llvm.vp.fdiv", llvm_type_of(t), t.lanes(), AllEnabledMask(),
                                              {VPArg(a, 0), VPArg(b)})) {
            value = builder->CreateFDiv(a, b);
        }
    } else {
        value = codegen(lower_int_uint_div(op->a, op->b));
    }
}

void CodeGen_LLVM::visit(const Mod *op) {
    Type t = upgrade_type_for_arithmetic(op->type);
    if (t != op->type) {
        codegen(cast(op->type, Mod::make(cast(t, op->a), cast(t, op->b))));
        return;
    }

    if (op->type.is_float()) {
        value = codegen(simplify(op->a - op->b * floor(op->a / op->b)));
    } else {
        value = codegen(lower_int_uint_mod(op->a, op->b));
    }
}

void CodeGen_LLVM::visit(const Min *op) {
    Type t = upgrade_type_for_arithmetic(op->type);
    if (t != op->type) {
        codegen(cast(op->type, Min::make(cast(t, op->a), cast(t, op->b))));
        return;
    }

    if (try_to_fold_vector_reduce<Min>(op->a, op->b)) {
        return;
    }

    string a_name = unique_name('a');
    string b_name = unique_name('b');
    Expr a = Variable::make(op->a.type(), a_name);
    Expr b = Variable::make(op->b.type(), b_name);
    value = codegen(Let::make(a_name, op->a,
                              Let::make(b_name, op->b,
                                        select(a < b, a, b))));
}

void CodeGen_LLVM::visit(const Max *op) {
    Type t = upgrade_type_for_arithmetic(op->type);
    if (t != op->type) {
        codegen(cast(op->type, Max::make(cast(t, op->a), cast(t, op->b))));
        return;
    }

    if (try_to_fold_vector_reduce<Max>(op->a, op->b)) {
        return;
    }

    string a_name = unique_name('a');
    string b_name = unique_name('b');
    Expr a = Variable::make(op->a.type(), a_name);
    Expr b = Variable::make(op->b.type(), b_name);
    value = codegen(Let::make(a_name, op->a,
                              Let::make(b_name, op->b,
                                        select(a > b, a, b))));
}

void CodeGen_LLVM::visit(const EQ *op) {
    Type t = upgrade_type_for_arithmetic(op->a.type());
    if (t != op->a.type()) {
        codegen(EQ::make(cast(t, op->a), cast(t, op->b)));
        return;
    }

    Value *a = codegen(op->a);
    Value *b = codegen(op->b);
    if (t.is_float()) {
        if (!try_vector_predication_comparison("llvm.vp.fcmp", op->type, AllEnabledMask(), a, b, "oeq")) {
            value = builder->CreateFCmpOEQ(a, b);
        }
    } else {
        if (!try_vector_predication_comparison("llvm.vp.icmp", op->type, AllEnabledMask(), a, b, "eq")) {
            value = builder->CreateICmpEQ(a, b);
        }
    }
}

void CodeGen_LLVM::visit(const NE *op) {
    Type t = upgrade_type_for_arithmetic(op->a.type());
    if (t != op->a.type()) {
        codegen(NE::make(cast(t, op->a), cast(t, op->b)));
        return;
    }

    Value *a = codegen(op->a);
    Value *b = codegen(op->b);
    if (t.is_float()) {
        if (!try_vector_predication_comparison("llvm.vp.fcmp", op->type, AllEnabledMask(), a, b, "one")) {
            value = builder->CreateFCmpONE(a, b);
        }
    } else {
        if (!try_vector_predication_comparison("llvm.vp.icmp", op->type, AllEnabledMask(), a, b, "ne")) {
            value = builder->CreateICmpNE(a, b);
        }
    }
}

void CodeGen_LLVM::visit(const LT *op) {
    Type t = upgrade_type_for_arithmetic(op->a.type());
    if (t != op->a.type()) {
        codegen(LT::make(cast(t, op->a), cast(t, op->b)));
        return;
    }

    Value *a = codegen(op->a);
    Value *b = codegen(op->b);
    if (t.is_float()) {
        if (!try_vector_predication_comparison("llvm.vp.fcmp", op->type, AllEnabledMask(), a, b, "olt")) {
            value = builder->CreateFCmpOLT(a, b);
        }
    } else if (t.is_int()) {
        if (!try_vector_predication_comparison("llvm.vp.icmp", op->type, AllEnabledMask(), a, b, "slt")) {
            value = builder->CreateICmpSLT(a, b);
        }
    } else {
        if (!try_vector_predication_comparison("llvm.vp.icmp", op->type, AllEnabledMask(), a, b, "ult")) {
            value = builder->CreateICmpULT(a, b);
        }
    }
}

void CodeGen_LLVM::visit(const LE *op) {
    Type t = upgrade_type_for_arithmetic(op->a.type());
    if (t != op->a.type()) {
        codegen(LE::make(cast(t, op->a), cast(t, op->b)));
        return;
    }

    Value *a = codegen(op->a);
    Value *b = codegen(op->b);
    if (t.is_float()) {
        if (!try_vector_predication_comparison("llvm.vp.fcmp", op->type, AllEnabledMask(), a, b, "ole")) {
            value = builder->CreateFCmpOLE(a, b);
        }
    } else if (t.is_int()) {
        if (!try_vector_predication_comparison("llvm.vp.icmp", op->type, AllEnabledMask(), a, b, "sle")) {
            value = builder->CreateICmpSLE(a, b);
        }
    } else {
        if (!try_vector_predication_comparison("llvm.vp.icmp", op->type, AllEnabledMask(), a, b, "ule")) {
            value = builder->CreateICmpULE(a, b);
        }
    }
}

void CodeGen_LLVM::visit(const GT *op) {
    Type t = upgrade_type_for_arithmetic(op->a.type());
    if (t != op->a.type()) {
        codegen(GT::make(cast(t, op->a), cast(t, op->b)));
        return;
    }

    Value *a = codegen(op->a);
    Value *b = codegen(op->b);

    if (t.is_float()) {
        if (!try_vector_predication_comparison("llvm.vp.fcmp", op->type, AllEnabledMask(), a, b, "ogt")) {
            value = builder->CreateFCmpOGT(a, b);
        }
    } else if (t.is_int()) {
        if (!try_vector_predication_comparison("llvm.vp.icmp", op->type, AllEnabledMask(), a, b, "sgt")) {
            value = builder->CreateICmpSGT(a, b);
        }
    } else {
        if (!try_vector_predication_comparison("llvm.vp.icmp", op->type, AllEnabledMask(), a, b, "ugt")) {
            value = builder->CreateICmpUGT(a, b);
        }
    }
}

void CodeGen_LLVM::visit(const GE *op) {
    Type t = upgrade_type_for_arithmetic(op->a.type());
    if (t != op->a.type()) {
        codegen(GE::make(cast(t, op->a), cast(t, op->b)));
        return;
    }

    Value *a = codegen(op->a);
    Value *b = codegen(op->b);
    if (t.is_float()) {
        if (!try_vector_predication_comparison("llvm.vp.fcmp", op->type, AllEnabledMask(), a, b, "oge")) {
            value = builder->CreateFCmpOGE(a, b);
        }
    } else if (t.is_int()) {
        if (!try_vector_predication_comparison("llvm.vp.icmp", op->type, AllEnabledMask(), a, b, "sge")) {
            value = builder->CreateICmpSGE(a, b);
        }
    } else {
        if (!try_vector_predication_comparison("llvm.vp.icmp", op->type, AllEnabledMask(), a, b, "uge")) {
            value = builder->CreateICmpUGE(a, b);
        }
    }
}

void CodeGen_LLVM::visit(const And *op) {
    if (try_to_fold_vector_reduce<And>(op->a, op->b)) {
        return;
    }

    Value *a = codegen(op->a);
    Value *b = codegen(op->b);
    if (!try_vector_predication_intrinsic("llvm.vp.and", llvm_type_of(op->type), op->type.lanes(),
                                          AllEnabledMask(), {VPArg(a, 0), VPArg(b)})) {
        value = builder->CreateAnd(a, b);
    }
}

void CodeGen_LLVM::visit(const Or *op) {
    if (try_to_fold_vector_reduce<Or>(op->a, op->b)) {
        return;
    }

    Value *a = codegen(op->a);
    Value *b = codegen(op->b);
    if (!try_vector_predication_intrinsic("llvm.vp.or", llvm_type_of(op->type), op->type.lanes(),
                                          AllEnabledMask(), {VPArg(a, 0), VPArg(b)})) {
        value = builder->CreateOr(a, b);
    }
}

void CodeGen_LLVM::visit(const Not *op) {
    Value *a = codegen(op->a);
    if (!try_vector_predication_intrinsic("llvm.vp.not", llvm_type_of(op->type), op->type.lanes(),
                                          AllEnabledMask(), {VPArg(a, 0)})) {
        value = builder->CreateNot(a);
    }
}

void CodeGen_LLVM::visit(const Select *op) {
    Value *cmp = codegen(op->condition);
    if (use_llvm_vp_intrinsics &&
        op->type.is_vector() &&
        op->condition.type().is_scalar()) {
        cmp = create_broadcast(cmp, op->type.lanes());
    }

    Value *a = codegen(op->true_value);
    Value *b = codegen(op->false_value);
    if (!try_vector_predication_intrinsic("llvm.vp.select", llvm_type_of(op->type), op->type.lanes(),
                                          NoMask(), {VPArg(cmp), VPArg(a, 0), VPArg(b)})) {
        value = builder->CreateSelect(cmp, a, b);
    }
}

namespace {
Expr promote_64(const Expr &e) {
    if (const Add *a = e.as<Add>()) {
        return Add::make(promote_64(a->a), promote_64(a->b));
    } else if (const Sub *s = e.as<Sub>()) {
        return Sub::make(promote_64(s->a), promote_64(s->b));
    } else if (const Mul *m = e.as<Mul>()) {
        return Mul::make(promote_64(m->a), promote_64(m->b));
    } else if (const Min *m = e.as<Min>()) {
        return Min::make(promote_64(m->a), promote_64(m->b));
    } else if (const Max *m = e.as<Max>()) {
        return Max::make(promote_64(m->a), promote_64(m->b));
    } else {
        return cast(Int(64), e);
    }
}
}  // namespace

Value *CodeGen_LLVM::codegen_buffer_pointer(const string &buffer, Halide::Type type, Expr index) {
    // Find the base address from the symbol table
    Value *base_address = symbol_table.get(buffer);
    return codegen_buffer_pointer(base_address, type, std::move(index));
}

Value *CodeGen_LLVM::codegen_buffer_pointer(Value *base_address, Halide::Type type, Expr index) {
    // Promote index to 64-bit on targets that use 64-bit pointers.
    llvm::DataLayout d(module.get());
    if (promote_indices() && d.getPointerSize() == 8) {
        index = promote_64(index);
    }

    // Peel off a constant offset as a second GEP. This helps LLVM's
    // aliasing analysis, especially for backends that do address
    // computation in 32 bits but use 64-bit pointers.
    if (const Add *add = index.as<Add>()) {
        if (const int64_t *offset = as_const_int(add->b)) {
            Value *base = codegen_buffer_pointer(base_address, type, add->a);
            Value *off = codegen(make_const(Int(8 * d.getPointerSize()), *offset));
            return CreateInBoundsGEP(builder, llvm_type_of(type), base, off);
        }
    }

    return codegen_buffer_pointer(base_address, type, codegen(index));
}

Value *CodeGen_LLVM::codegen_buffer_pointer(const string &buffer, Halide::Type type, Value *index) {
    // Find the base address from the symbol table
    Value *base_address = symbol_table.get(buffer);
    return codegen_buffer_pointer(base_address, type, index);
}

Value *CodeGen_LLVM::codegen_buffer_pointer(Value *base_address, Halide::Type type, Value *index) {
    type = upgrade_type_for_storage(type);
    llvm::Type *load_type = llvm_type_of(type);
    unsigned address_space = base_address->getType()->getPointerAddressSpace();
    llvm::Type *pointer_load_type = load_type->getPointerTo(address_space);

    // TODO: This can likely be removed once opaque pointers are default
    // in all supported LLVM versions.
    base_address = builder->CreatePointerCast(base_address, pointer_load_type);

    llvm::Constant *constant_index = dyn_cast<llvm::Constant>(index);
    if (constant_index && constant_index->isZeroValue()) {
        return base_address;
    }

    // Promote index to 64-bit on targets that use 64-bit pointers.
    llvm::DataLayout d(module.get());
    if (d.getPointerSize() == 8) {
        llvm::Type *index_type = index->getType();
        llvm::Type *desired_index_type = i64_t;
        if (isa<VectorType>(index_type)) {
            desired_index_type = VectorType::get(desired_index_type,
                                                 dyn_cast<VectorType>(index_type)->getElementCount());
        }
        index = builder->CreateIntCast(index, desired_index_type, true);
    }

    return CreateInBoundsGEP(builder, load_type, base_address, index);
}

void CodeGen_LLVM::add_tbaa_metadata(llvm::Instruction *inst, string buffer, const Expr &index) {

    // Get the unique name for the block of memory this allocate node
    // is using.
    buffer = get_allocation_name(buffer);

    // If the index is constant, we generate some TBAA info that helps
    // LLVM understand our loads/stores aren't aliased.
    bool constant_index = false;
    int64_t base = 0;
    int64_t width = 1;

    if (index.defined()) {
        if (const Ramp *ramp = index.as<Ramp>()) {
            const int64_t *pstride = as_const_int(ramp->stride);
            const int64_t *pbase = as_const_int(ramp->base);
            if (pstride && pbase) {
                // We want to find the smallest aligned width and offset
                // that contains this ramp.
                int64_t stride = *pstride;
                base = *pbase;
                internal_assert(base >= 0);
                width = next_power_of_two(ramp->lanes * stride);

                while (base % width) {
                    base -= base % width;
                    width *= 2;
                }
                constant_index = true;
            }
        } else {
            const int64_t *pbase = as_const_int(index);
            if (pbase) {
                base = *pbase;
                constant_index = true;
            }
        }
    }

    llvm::MDBuilder builder(*context);

    // Add type-based-alias-analysis metadata to the pointer, so that
    // loads and stores to different buffers can get reordered.
    MDNode *tbaa = builder.createTBAARoot("Halide buffer");

    tbaa = builder.createTBAAScalarTypeNode(buffer, tbaa);

    // We also add metadata for constant indices to allow loads and
    // stores to the same buffer to get reordered.
    if (constant_index) {
        for (int w = 1024; w >= width; w /= 2) {
            int64_t b = (base / w) * w;

            std::stringstream level;
            level << buffer << ".width" << w << ".base" << b;
            tbaa = builder.createTBAAScalarTypeNode(level.str(), tbaa);
        }
    }

    tbaa = builder.createTBAAStructTagNode(tbaa, tbaa, 0);

    inst->setMetadata("tbaa", tbaa);
}

void CodeGen_LLVM::function_does_not_access_memory(llvm::Function *fn) {
#if LLVM_VERSION >= 160
    fn->addFnAttr("memory(none)");
#else
    fn->addFnAttr(llvm::Attribute::ReadNone);
#endif
}

void CodeGen_LLVM::visit(const Load *op) {
    // If the type should be stored as some other type, insert a reinterpret cast.
    Type storage_type = upgrade_type_for_storage(op->type);
    if (op->type != storage_type) {
        codegen(reinterpret(op->type, Load::make(storage_type, op->name,
                                                 op->index, op->image,
                                                 op->param, op->predicate, op->alignment)));
        return;
    }

    // Predicated load
    if (!is_const_one(op->predicate)) {
        codegen_predicated_load(op);
        return;
    }

    // There are several cases. Different architectures may wish to override some.
    if (op->type.is_scalar()) {
        // Scalar loads
        Value *ptr = codegen_buffer_pointer(op->name, op->type, op->index);
        LoadInst *load = builder->CreateAlignedLoad(llvm_type_of(op->type), ptr, llvm::Align(op->type.bytes()));
        add_tbaa_metadata(load, op->name, op->index);
        value = load;
    } else {
        const Ramp *ramp = op->index.as<Ramp>();
        const IntImm *stride = ramp ? ramp->stride.as<IntImm>() : nullptr;

        llvm::Type *load_type = llvm_type_of(op->type.element_of());
        if (ramp && stride && stride->value == 1) {
            value = codegen_dense_vector_load(op);
        } else if (ramp && stride && stride->value == -1) {
            // Load the vector and then flip it in-place
            Expr flipped_base = ramp->base - ramp->lanes + 1;
            Expr flipped_stride = make_one(flipped_base.type());
            Expr flipped_index = Ramp::make(flipped_base, flipped_stride, ramp->lanes);
            ModulusRemainder align = op->alignment;
            // Switch to the alignment of the last lane
            align = align - (ramp->lanes - 1);
            Expr flipped_load = Load::make(op->type, op->name, flipped_index, op->image, op->param, op->predicate, align);

            Value *flipped = codegen(flipped_load);

            vector<int> indices(ramp->lanes);
            for (int i = 0; i < ramp->lanes; i++) {
                indices[i] = ramp->lanes - 1 - i;
            }

            value = shuffle_vectors(flipped, indices);
        } else if (ramp) {
            // Gather without generating the indices as a vector
            Value *ptr = codegen_buffer_pointer(op->name, op->type.element_of(), ramp->base);
            Value *stride = codegen(ramp->stride);
            value = PoisonValue::get(llvm_type_of(op->type));
            for (int i = 0; i < ramp->lanes; i++) {
                Value *lane = ConstantInt::get(i32_t, i);
                LoadInst *val = builder->CreateLoad(load_type, ptr);
                add_tbaa_metadata(val, op->name, op->index);
                value = builder->CreateInsertElement(value, val, lane);
                ptr = CreateInBoundsGEP(builder, load_type, ptr, stride);
            }
        } else if ((false)) { /* should_scalarize(op->index) */
            // TODO: put something sensible in for
            // should_scalarize. Probably a good idea if there are no
            // loads in it, and it's all int32.

            // Compute the index as scalars, and then do a gather
            Value *vec = PoisonValue::get(llvm_type_of(op->type));
            for (int i = 0; i < op->type.lanes(); i++) {
                Expr idx = extract_lane(op->index, i);
                Value *ptr = codegen_buffer_pointer(op->name, op->type.element_of(), idx);
                LoadInst *val = builder->CreateLoad(load_type, ptr);
                add_tbaa_metadata(val, op->name, op->index);
                vec = builder->CreateInsertElement(vec, val, ConstantInt::get(i32_t, i));
            }
            value = vec;
        } else {
            // General gathers
            Value *index = codegen(op->index);
            Value *vec = PoisonValue::get(llvm_type_of(op->type));
            for (int i = 0; i < op->type.lanes(); i++) {
                Value *idx = builder->CreateExtractElement(index, ConstantInt::get(i32_t, i));
                Value *ptr = codegen_buffer_pointer(op->name, op->type.element_of(), idx);
                LoadInst *val = builder->CreateLoad(load_type, ptr);
                add_tbaa_metadata(val, op->name, op->index);
                vec = builder->CreateInsertElement(vec, val, ConstantInt::get(i32_t, i));
            }
            value = vec;
        }
    }
}

void CodeGen_LLVM::visit(const Ramp *op) {
    if (is_const(op->stride) && !is_const(op->base)) {
        // If the stride is const and the base is not (e.g. ramp(x, 1,
        // 4)), we can lift out the stride and broadcast the base so
        // we can do a single vector broadcast and add instead of
        // repeated insertion
        Expr broadcast = Broadcast::make(op->base, op->lanes);
        Expr ramp = Ramp::make(make_zero(op->base.type()), op->stride, op->lanes);
        value = codegen(broadcast + ramp);
    } else if (!is_const(op->stride)) {
        Expr broadcast_base = Broadcast::make(op->base, op->lanes);
        Expr broadcast_stride = Broadcast::make(op->stride, op->lanes);
        Expr ramp = Ramp::make(make_zero(op->base.type()), make_one(op->base.type()), op->lanes);
        value = codegen(broadcast_base + broadcast_stride * ramp);
    } else {
        internal_assert(is_const(op->base) && is_const(op->stride));
        // At this point base and stride should be constant. Generate
        // an insert element sequence. The code will be lifted to a
        // constant vector stored in .rodata or similar.
        Value *base = codegen(op->base);
        Value *stride = codegen(op->stride);

        value = PoisonValue::get(llvm_type_of(op->type));
        for (int i = 0; i < op->type.lanes(); i++) {
            if (i > 0) {
                if (op->type.is_float()) {
                    base = builder->CreateFAdd(base, stride);
                } else if (op->type.is_int() && op->type.bits() >= 32) {
                    base = builder->CreateNSWAdd(base, stride);
                } else {
                    base = builder->CreateAdd(base, stride);
                }
            }
            value = builder->CreateInsertElement(value, base, ConstantInt::get(i32_t, i));
        }
    }
}

llvm::Value *CodeGen_LLVM::create_broadcast(llvm::Value *v, int lanes) {
    Constant *poison = PoisonValue::get(get_vector_type(v->getType(), lanes));
    Constant *zero = ConstantInt::get(i32_t, 0);
    v = builder->CreateInsertElement(poison, v, zero);
    Constant *zeros = get_splat(lanes, zero);
    return builder->CreateShuffleVector(v, poison, zeros);
}

void CodeGen_LLVM::visit(const Broadcast *op) {
    Value *v = codegen(op->value);
    value = create_broadcast(v, op->lanes);
}

Value *CodeGen_LLVM::interleave_vectors(const std::vector<Value *> &vecs) {
    internal_assert(!vecs.empty());
    for (size_t i = 1; i < vecs.size(); i++) {
        internal_assert(vecs[0]->getType() == vecs[i]->getType());
    }
    int vec_elements = get_vector_num_elements(vecs[0]->getType());

    if (vecs.size() == 1) {
        return vecs[0];
    } else if (vecs.size() == 2) {
        Value *a = vecs[0];
        Value *b = vecs[1];
        vector<int> indices(vec_elements * 2);
        for (int i = 0; i < vec_elements * 2; i++) {
            indices[i] = i % 2 == 0 ? i / 2 : i / 2 + vec_elements;
        }
        return shuffle_vectors(a, b, indices);
    } else {
        // Grab the even and odd elements of vecs.
        vector<Value *> even_vecs;
        vector<Value *> odd_vecs;
        for (size_t i = 0; i < vecs.size(); i++) {
            if (i % 2 == 0) {
                even_vecs.push_back(vecs[i]);
            } else {
                odd_vecs.push_back(vecs[i]);
            }
        }

        // If the number of vecs is odd, save the last one for later.
        Value *last = nullptr;
        if (even_vecs.size() > odd_vecs.size()) {
            last = even_vecs.back();
            even_vecs.pop_back();
        }
        internal_assert(even_vecs.size() == odd_vecs.size());

        // Interleave the even and odd parts.
        Value *even = interleave_vectors(even_vecs);
        Value *odd = interleave_vectors(odd_vecs);

        if (last) {
            int result_elements = vec_elements * vecs.size();

            // Interleave even and odd, leaving a space for the last element.
            vector<int> indices(result_elements, -1);
            for (int i = 0, idx = 0; i < result_elements; i++) {
                if (i % vecs.size() < vecs.size() - 1) {
                    indices[i] = idx % 2 == 0 ? idx / 2 : idx / 2 + vec_elements * even_vecs.size();
                    idx++;
                }
            }
            Value *even_odd = shuffle_vectors(even, odd, indices);

            // Interleave the last vector into the result.
            last = slice_vector(last, 0, result_elements);
            for (int i = 0; i < result_elements; i++) {
                if (i % vecs.size() < vecs.size() - 1) {
                    indices[i] = i;
                } else {
                    indices[i] = i / vecs.size() + result_elements;
                }
            }

            return shuffle_vectors(even_odd, last, indices);
        } else {
            return interleave_vectors({even, odd});
        }
    }
}

void CodeGen_LLVM::scalarize(const Expr &e) {
    llvm::Type *result_type = llvm_type_of(e.type());

    Value *result = PoisonValue::get(result_type);

    for (int i = 0; i < e.type().lanes(); i++) {
        Value *v = codegen(extract_lane(e, i));
        result = builder->CreateInsertElement(result, v, ConstantInt::get(i32_t, i));
    }
    value = result;
}

void CodeGen_LLVM::codegen_predicated_store(const Store *op) {
    const Ramp *ramp = op->index.as<Ramp>();
    if (ramp && is_const_one(ramp->stride) && !emit_atomic_stores) {  // Dense vector store
        debug(4) << "Predicated dense vector store\n\t" << Stmt(op) << "\n";
        Value *vpred = codegen(op->predicate);
        Halide::Type value_type = op->value.type();
        Value *val = codegen(op->value);
        int alignment = value_type.bytes();
        int native_bytes = native_vector_bits() / 8;

        // Boost the alignment if possible, up to the native vector width.
        ModulusRemainder mod_rem = op->alignment;
        while ((mod_rem.remainder & 1) == 0 &&
               (mod_rem.modulus & 1) == 0 &&
               alignment < native_bytes) {
            mod_rem.modulus /= 2;
            mod_rem.remainder /= 2;
            alignment *= 2;
        }

        // If it is an external buffer, then we cannot assume that the host pointer
        // is aligned to at least the native vector width. However, we may be able to do
        // better than just assuming that it is unaligned.
        if (op->param.defined()) {
            int host_alignment = op->param.host_alignment();
            alignment = gcd(alignment, host_alignment);
        }

        // For dense vector stores wider than the native vector
        // width, bust them up into native vectors.
        int store_lanes = value_type.lanes();
        int native_lanes = maximum_vector_bits() / value_type.bits();

        for (int i = 0; i < store_lanes; i += native_lanes) {
            int slice_lanes = std::min(native_lanes, store_lanes - i);
            Expr slice_base = simplify(ramp->base + i);
            Expr slice_stride = make_one(slice_base.type());
            Expr slice_index = slice_lanes == 1 ? slice_base : Ramp::make(slice_base, slice_stride, slice_lanes);
            Value *slice_val = slice_vector(val, i, slice_lanes);
            Value *elt_ptr = codegen_buffer_pointer(op->name, value_type.element_of(), slice_base);
            Value *vec_ptr = builder->CreatePointerCast(elt_ptr, slice_val->getType()->getPointerTo());

            Value *slice_mask = slice_vector(vpred, i, slice_lanes);
            Instruction *store;
            if (try_vector_predication_intrinsic("llvm.vp.store", void_t, slice_lanes, slice_mask,
                                                 {VPArg(slice_val, 0), VPArg(vec_ptr, 1, alignment)})) {
                store = dyn_cast<Instruction>(value);
            } else {
                store = builder->CreateMaskedStore(slice_val, vec_ptr, llvm::Align(alignment), slice_mask);
            }
            add_tbaa_metadata(store, op->name, slice_index);
        }
    } else {  // It's not dense vector store, we need to scalarize it
        debug(4) << "Scalarize predicated vector store\n";
        Type value_type = op->value.type().element_of();
        Value *vpred = codegen(op->predicate);
        Value *vval = codegen(op->value);
        Value *vindex = codegen(op->index);
        for (int i = 0; i < op->index.type().lanes(); i++) {
            Constant *lane = ConstantInt::get(i32_t, i);
            Value *p = vpred;
            Value *v = vval;
            Value *idx = vindex;
            if (op->index.type().lanes() > 1) {
                p = builder->CreateExtractElement(p, lane);
                v = builder->CreateExtractElement(v, lane);
                idx = builder->CreateExtractElement(idx, lane);
            }
            internal_assert(p && v && idx);

            if (p->getType() != i1_t) {
                p = builder->CreateIsNotNull(p);
            }

            BasicBlock *true_bb = BasicBlock::Create(*context, "true_bb", function);
            BasicBlock *after_bb = BasicBlock::Create(*context, "after_bb", function);
            builder->CreateCondBr(p, true_bb, after_bb);

            builder->SetInsertPoint(true_bb);

            // Scalar
            Value *ptr = codegen_buffer_pointer(op->name, value_type, idx);
            StoreInst *store = builder->CreateAlignedStore(v, ptr, llvm::Align(value_type.bytes()));
            if (emit_atomic_stores) {
                store->setAtomic(AtomicOrdering::Monotonic);
            }

            builder->CreateBr(after_bb);
            builder->SetInsertPoint(after_bb);
        }
    }
}

llvm::Value *CodeGen_LLVM::codegen_vector_load(const Type &type, const std::string &name, const Expr &base,
                                               const Buffer<> &image, const Parameter &param, const ModulusRemainder &alignment,
                                               llvm::Value *vpred, bool slice_to_native, llvm::Value *stride) {
    debug(4) << "Vectorize predicated dense vector load:\n\t"
             << "(" << type << ")" << name << "[ramp(base, 1, " << type.lanes() << ")]\n";

    int align_bytes = type.bytes();  // The size of a single element

    int native_bits = native_vector_bits();
    int native_bytes = native_bits / 8;

    // We assume halide_malloc for the platform returns buffers
    // aligned to at least the native vector width. So this is the
    // maximum alignment we can infer based on the index alone.

    // Boost the alignment if possible, up to the native vector width.
    ModulusRemainder mod_rem = alignment;
    while ((mod_rem.remainder & 1) == 0 &&
           (mod_rem.modulus & 1) == 0 &&
           align_bytes < native_bytes) {
        mod_rem.modulus /= 2;
        mod_rem.remainder /= 2;
        align_bytes *= 2;
    }

    // If it is an external buffer, then we cannot assume that the host pointer
    // is aligned to at least native vector width. However, we may be able to do
    // better than just assuming that it is unaligned.
    if (param.defined()) {
        int host_alignment = param.host_alignment();
        align_bytes = gcd(align_bytes, host_alignment);
    } else if (get_target().has_feature(Target::JIT) && image.defined()) {
        // If we're JITting, use the actual pointer value to determine alignment for embedded buffers.
        align_bytes = gcd(align_bytes, (int)(((uintptr_t)image.data()) & std::numeric_limits<int>::max()));
    }

    // For dense vector loads wider than the native vector
    // width, bust them up into native vectors
    int load_lanes = type.lanes();
    int native_lanes = slice_to_native ? std::max(1, maximum_vector_bits() / type.bits()) : load_lanes;
    vector<Value *> slices;
    for (int i = 0; i < load_lanes; i += native_lanes) {
        int slice_lanes = std::min(native_lanes, load_lanes - i);
        Expr slice_base = simplify(base + i);
        Expr slice_stride = make_one(slice_base.type());
        Expr slice_index = slice_lanes == 1 ? slice_base : Ramp::make(slice_base, slice_stride, slice_lanes);
        llvm::Type *slice_type = get_vector_type(llvm_type_of(type.element_of()), slice_lanes);
        Value *elt_ptr = codegen_buffer_pointer(name, type.element_of(), slice_base);
        Value *vec_ptr = builder->CreatePointerCast(elt_ptr, slice_type->getPointerTo());

        Value *slice_mask = (vpred != nullptr) ? slice_vector(vpred, i, slice_lanes) : nullptr;
        MaskVariant vp_slice_mask = slice_mask ? MaskVariant(slice_mask) : AllEnabledMask();

        Instruction *load_inst = nullptr;
        // In this path, strided predicated loads are only handled if vector
        // predication is enabled. Otherwise this would be scalarized at a higher
        // level. Assume that if stride is passed, this is not dense, though
        // LLVM should codegen the same thing for a constant 1 strided load as
        // for a non-strided load.
        if (stride) {
            if (get_target().bits == 64 && !stride->getType()->isIntegerTy(64)) {
                stride = builder->CreateIntCast(stride, i64_t, true);
            }
            if (try_vector_predication_intrinsic("llvm.experimental.vp.strided.load", VPResultType(slice_type, 0),
                                                 slice_lanes, vp_slice_mask,
                                                 {VPArg(vec_ptr, 1, align_bytes), VPArg(stride, 1)})) {
                load_inst = dyn_cast<Instruction>(value);
            } else {
                internal_error << "Vector predicated strided load should not be requested if not supported.\n";
            }
        } else {
            if (try_vector_predication_intrinsic("llvm.vp.load", VPResultType(slice_type, 0), slice_lanes, vp_slice_mask,
                                                 {VPArg(vec_ptr, 1, align_bytes)})) {
                load_inst = dyn_cast<Instruction>(value);
            } else {
                if (slice_mask != nullptr) {
                    load_inst = builder->CreateMaskedLoad(slice_type, vec_ptr, llvm::Align(align_bytes), slice_mask);
                } else {
                    load_inst = builder->CreateAlignedLoad(slice_type, vec_ptr, llvm::Align(align_bytes));
                }
            }
        }
        add_tbaa_metadata(load_inst, name, slice_index);
        slices.push_back(load_inst);
    }
    value = concat_vectors(slices);
    return value;
}

Value *CodeGen_LLVM::codegen_dense_vector_load(const Load *load, Value *vpred, bool slice_to_native) {
    const Ramp *ramp = load->index.as<Ramp>();
    internal_assert(ramp && is_const_one(ramp->stride)) << "Should be dense vector load\n";

    return codegen_vector_load(load->type, load->name, ramp->base, load->image, load->param,
                               load->alignment, vpred, slice_to_native, nullptr);
}

void CodeGen_LLVM::codegen_predicated_load(const Load *op) {
    const Ramp *ramp = op->index.as<Ramp>();
    const IntImm *stride = ramp ? ramp->stride.as<IntImm>() : nullptr;

    if (ramp && is_const_one(ramp->stride)) {  // Dense vector load
        Value *vpred = codegen(op->predicate);
        value = codegen_dense_vector_load(op, vpred);
    } else if (use_llvm_vp_intrinsics && stride) {  // Case only handled by vector predication, otherwise must scalarize.
        Value *vpred = codegen(op->predicate);
        Value *llvm_stride = codegen(stride);  // Not 1 (dense) as that was caught above.
        value = codegen_vector_load(op->type, op->name, ramp->base, op->image, op->param,
                                    op->alignment, vpred, true, llvm_stride);
    } else if (ramp && stride && stride->value == -1) {
        debug(4) << "Predicated dense vector load with stride -1\n\t" << Expr(op) << "\n";
        vector<int> indices(ramp->lanes);
        for (int i = 0; i < ramp->lanes; i++) {
            indices[i] = ramp->lanes - 1 - i;
        }

        // Flip the predicate
        Value *vpred = codegen(op->predicate);
        vpred = shuffle_vectors(vpred, indices);

        // Load the vector and then flip it in-place
        Expr flipped_base = ramp->base - ramp->lanes + 1;
        Expr flipped_stride = make_one(flipped_base.type());
        Expr flipped_index = Ramp::make(flipped_base, flipped_stride, ramp->lanes);
        ModulusRemainder align = op->alignment;
        align = align - (ramp->lanes - 1);

        Expr flipped_load = Load::make(op->type, op->name, flipped_index, op->image,
                                       op->param, const_true(op->type.lanes()), align);

        Value *flipped = codegen_dense_vector_load(flipped_load.as<Load>(), vpred);
        value = shuffle_vectors(flipped, indices);
    } else {  // It's not dense vector load, we need to scalarize it
        Expr load_expr = Load::make(op->type, op->name, op->index, op->image,
                                    op->param, const_true(op->type.lanes()), op->alignment);
        debug(4) << "Scalarize predicated vector load\n\t" << load_expr << "\n";
        Expr pred_load = Call::make(load_expr.type(),
                                    Call::if_then_else,
                                    {op->predicate, load_expr},
                                    Internal::Call::PureIntrinsic);
        value = codegen(pred_load);
    }
}

void CodeGen_LLVM::codegen_atomic_rmw(const Store *op) {
    // TODO: predicated store (see https://github.com/halide/Halide/issues/4298).
    user_assert(is_const_one(op->predicate)) << "Atomic predicated store is not supported.\n";

    // Detect whether we can describe this as an atomic-read-modify-write,
    // otherwise fallback to a compare-and-swap loop.
    // Currently we only test for atomicAdd.
    Expr val_expr = op->value;
    Halide::Type value_type = op->value.type();

    // For atomicAdd, we check if op->value - store[index] is independent of store.
    // For llvm version < 9, the atomicRMW operations only support integers so we also check that.
    Expr equiv_load = Load::make(value_type, op->name,
                                 op->index,
                                 Buffer<>(),
                                 op->param,
                                 op->predicate,
                                 op->alignment);
    Expr delta = simplify(common_subexpression_elimination(op->value - equiv_load));
    bool is_atomic_add = supports_atomic_add(value_type) && !expr_uses_var(delta, op->name);
    if (is_atomic_add) {
        Value *val = codegen(delta);
        if (value_type.is_scalar()) {
            Value *ptr = codegen_buffer_pointer(op->name,
                                                op->value.type(),
                                                op->index);
            if (value_type.is_float()) {
                builder->CreateAtomicRMW(AtomicRMWInst::FAdd, ptr, val, llvm::MaybeAlign(), AtomicOrdering::Monotonic);
            } else {
                builder->CreateAtomicRMW(AtomicRMWInst::Add, ptr, val, llvm::MaybeAlign(), AtomicOrdering::Monotonic);
            }
        } else {
            Value *index = codegen(op->index);
            // Scalarize vector store.
            for (int i = 0; i < value_type.lanes(); i++) {
                Value *lane = ConstantInt::get(i32_t, i);
                Value *idx = builder->CreateExtractElement(index, lane);
                Value *v = builder->CreateExtractElement(val, lane);
                Value *ptr = codegen_buffer_pointer(op->name, value_type.element_of(), idx);
                if (value_type.is_float()) {
                    builder->CreateAtomicRMW(AtomicRMWInst::FAdd, ptr, v, llvm::MaybeAlign(), AtomicOrdering::Monotonic);
                } else {
                    builder->CreateAtomicRMW(AtomicRMWInst::Add, ptr, v, llvm::MaybeAlign(), AtomicOrdering::Monotonic);
                }
            }
        }
    } else {
        // We want to create the following CAS loop:
        // entry:
        //   %orig = load atomic op->name[op->index]
        //   br label %casloop.start
        // casloop.start:
        //   %cmp = phi [%orig, %entry], [%value_loaded %casloop.start]
        //   %val = ...
        //   %val_success = cmpxchg %ptr, %cmp, %val, monotonic
        //   %val_loaded = extractvalue %val_success, 0
        //   %success = extractvalue %val_success, 1
        //   br %success, label %casloop.end, label %casloop.start
        // casloop.end:
        Value *vec_index = nullptr;
        if (!value_type.is_scalar()) {
            // Precompute index for vector store.
            vec_index = codegen(op->index);
        }
        // Scalarize vector store.
        for (int lane_id = 0; lane_id < value_type.lanes(); lane_id++) {
            LLVMContext &ctx = builder->getContext();
            BasicBlock *bb = builder->GetInsertBlock();
            llvm::Function *f = bb->getParent();
            BasicBlock *loop_bb =
                BasicBlock::Create(ctx, "casloop.start", f);
            // Load the old value for compare and swap test.
            Value *ptr = nullptr;
            if (value_type.is_scalar()) {
                ptr = codegen_buffer_pointer(op->name, value_type, op->index);
            } else {
                Value *idx = builder->CreateExtractElement(vec_index, ConstantInt::get(i32_t, lane_id));
                ptr = codegen_buffer_pointer(op->name, value_type.element_of(), idx);
            }
            llvm::Type *load_type = llvm_type_of(value_type.element_of());
            LoadInst *orig = builder->CreateAlignedLoad(load_type, ptr, llvm::Align(value_type.bytes()));
            orig->setOrdering(AtomicOrdering::Monotonic);
            add_tbaa_metadata(orig, op->name, op->index);
            // Explicit fall through from the current block to the cas loop body.
            builder->CreateBr(loop_bb);

            // CAS loop body:
            builder->SetInsertPoint(loop_bb);
            PHINode *cmp = builder->CreatePHI(load_type, 2, "loaded");
            Value *cmp_val = cmp;
            cmp->addIncoming(orig, bb);
            Value *val = nullptr;
            if (value_type.is_scalar()) {
                val = codegen(op->value);
            } else {
                val = codegen(extract_lane(op->value, lane_id));
            }
            llvm::Type *val_type = val->getType();
            bool need_bit_cast = val_type->isFloatingPointTy();
            if (need_bit_cast) {
                IntegerType *int_type = builder->getIntNTy(val_type->getPrimitiveSizeInBits());
                unsigned int addr_space = ptr->getType()->getPointerAddressSpace();
                ptr = builder->CreateBitCast(ptr, int_type->getPointerTo(addr_space));
                val = builder->CreateBitCast(val, int_type);
                cmp_val = builder->CreateBitCast(cmp_val, int_type);
            }
            Value *cmpxchg_pair = builder->CreateAtomicCmpXchg(
                ptr, cmp_val, val, llvm::MaybeAlign(), AtomicOrdering::Monotonic, AtomicOrdering::Monotonic);
            Value *val_loaded = builder->CreateExtractValue(cmpxchg_pair, 0, "val_loaded");
            Value *success = builder->CreateExtractValue(cmpxchg_pair, 1, "success");
            if (need_bit_cast) {
                val_loaded = builder->CreateBitCast(val_loaded, val_type);
            }
            cmp->addIncoming(val_loaded, loop_bb);
            BasicBlock *exit_bb =
                BasicBlock::Create(ctx, "casloop.end", f);
            builder->CreateCondBr(success, exit_bb, loop_bb);
            builder->SetInsertPoint(exit_bb);
        }
    }
}

void CodeGen_LLVM::visit(const Call *op) {
    internal_assert(op->is_extern() || op->is_intrinsic())
        << "Can only codegen extern calls and intrinsics\n";

    value = call_overloaded_intrin(op->type, op->name, op->args);
    if (value) {
        return;
    }

        // Some call nodes are actually injected at various stages as a
    // cue for llvm to generate particular ops. In general these are
    // handled in the standard library, but ones with e.g. varying
    // types are handled here.
    if (op->call_type == Call::CallType::PureExtern && (starts_with(op->name, "llvm.") || starts_with(op->name, "rake."))) {
        //debug(0) << "Codegen llvm intrinsic: " << Expr(op) << "\n";
        vector<Value *> args;

        llvm::Function *fn;

        // Enum instr id reference https://docs.hdoc.io/hdoc/llvm-project/e9812764BC1FD580D.html OR
        // https://codebrowser.bddppq.com/tvm/include/llvm-9/llvm/IR/IntrinsicEnums.inc.html
        if (op->name == std::string("llvm.hexagon.V6.vshufoeb.128B")) {
            fn = llvm::Intrinsic::getDeclaration(module.get(), llvm::Intrinsic::hexagon_V6_vshufoeb_128B);
        } else if (op->name == std::string("llvm.hexagon.V6.vmpabuu.acc.128B")) {
            fn = llvm::Intrinsic::getDeclaration(module.get(), llvm::Intrinsic::hexagon_V6_vmpabus_acc_128B);
        } else if (op->name == std::string("llvm.hexagon.V6.valignbi.128B")) {
            fn = llvm::Intrinsic::getDeclaration(module.get(), llvm::Intrinsic::hexagon_V6_valignbi_128B);
        } else if (op->name == std::string("llvm.hexagon.V6.valignb.128B")) {
            fn = llvm::Intrinsic::getDeclaration(module.get(), llvm::Intrinsic::hexagon_V6_valignb_128B);
        } else if (op->name == std::string("llvm.hexagon.V6.vaddh.128B")) {
            fn = llvm::Intrinsic::getDeclaration(module.get(), llvm::Intrinsic::hexagon_V6_vaddh_128B);
        } else if (op->name == std::string("llvm.hexagon.V6.vdealb.128B")) {
            fn = llvm::Intrinsic::getDeclaration(module.get(), llvm::Intrinsic::hexagon_V6_vdealb_128B);
        } else if (op->name == std::string("llvm.hexagon.V6.vdealh.128B")) {
            fn = llvm::Intrinsic::getDeclaration(module.get(), llvm::Intrinsic::hexagon_V6_vdealh_128B);
        } else if (op->name == std::string("llvm.hexagon.V6.vaddw.128B")) {
            fn = llvm::Intrinsic::getDeclaration(module.get(), llvm::Intrinsic::hexagon_V6_vaddw_128B);
        } else if (op->name == std::string("llvm.hexagon.V6.vsubw.128B")) {
            fn = llvm::Intrinsic::getDeclaration(module.get(), llvm::Intrinsic::hexagon_V6_vsubw_128B);
        } else if (op->name == std::string("llvm.hexagon.V6.lvsplath.128B")) {
            fn = llvm::Intrinsic::getDeclaration(module.get(), llvm::Intrinsic::hexagon_V6_lvsplath_128B);
        } else if (op->name == std::string("llvm.hexagon.V6.lvsplatb.128B")) {
            fn = llvm::Intrinsic::getDeclaration(module.get(), llvm::Intrinsic::hexagon_V6_lvsplatb_128B);
        } else if (op->name == std::string("llvm.hexagon.V6.lvsplatw.128B")) {
            fn = llvm::Intrinsic::getDeclaration(module.get(), llvm::Intrinsic::hexagon_V6_lvsplatw_128B);
        } else if (op->name == std::string("llvm.hexagon.V6.vmpyh.acc.128B")) {
            fn = llvm::Intrinsic::getDeclaration(module.get(), llvm::Intrinsic::hexagon_V6_vmpyh_acc_128B);
        } else if (op->name == std::string("llvm.hexagon.V6.vmpyhsat.acc.128B")) {
            fn = llvm::Intrinsic::getDeclaration(module.get(), llvm::Intrinsic::hexagon_V6_vmpyhsat_acc_128B);
        } else if (op->name == std::string("llvm.hexagon.V6.vaddh.dv.128B")) {
            fn = llvm::Intrinsic::getDeclaration(module.get(), llvm::Intrinsic::hexagon_V6_vaddh_dv_128B);
        } else if (op->name == std::string("llvm.hexagon.V6.vshuffb.128B")) {
            fn = llvm::Intrinsic::getDeclaration(module.get(), llvm::Intrinsic::hexagon_V6_vshuffb_128B);
        } else if (op->name == std::string("llvm.hexagon.V6.vshuffh.128B")) {
            fn = llvm::Intrinsic::getDeclaration(module.get(), llvm::Intrinsic::hexagon_V6_vshuffh_128B);
        } else if (op->name == std::string("llvm.hexagon.V6.vaslh.acc.128B")) {
            fn = llvm::Intrinsic::getDeclaration(module.get(), llvm::Intrinsic::hexagon_V6_vaslh_acc_128B);
        } else if (op->name == std::string("llvm.hexagon.V6.vaddw.dv.128B")) {
            fn = llvm::Intrinsic::getDeclaration(module.get(), llvm::Intrinsic::hexagon_V6_vaddw_dv_128B);
        } else {
            fn = module->getFunction(op->name);
            if (!fn) {
                vector<llvm::Type *> arg_types;
                for (const Expr &e : op->args) {
                    arg_types.push_back(llvm_type_of(e.type()));
                }
                FunctionType *func_t = FunctionType::get(llvm_type_of(op->type), arg_types, false);
                fn = llvm::Function::Create(func_t, llvm::Function::ExternalLinkage, op->name, module.get());
            }
        }

        internal_assert(fn) << "Could not find llvm intrinsic function " << op->name << "\n";

        for (const Expr &arg : op->args) {
            // Gross hack to ignore the type of buffer pointers
            if (const Variable *var = arg.as<Variable>()) {
                args.push_back(sym_get(var->name));
            } else {
                args.push_back(codegen(arg));
            }
            //args.back()->dump();
        }
        for (size_t i = 0; i < args.size(); i++) {
            args[i] = builder->CreateBitCast(args[i], fn->getFunctionType()->getParamType(i));
        }
        //fn->dump();
        value = builder->CreateCall(fn, args);
        //value->dump();
        value = builder->CreateBitCast(value, llvm_type_of(op->type));
    } else if (op->is_intrinsic(Call::debug_to_file)) {
        internal_assert(op->args.size() == 3);
        const StringImm *filename = op->args[0].as<StringImm>();
        internal_assert(filename) << "Malformed debug_to_file node\n";
        // Grab the function from the initial module
        llvm::Function *debug_to_file = module->getFunction("halide_debug_to_file");
        internal_assert(debug_to_file) << "Could not find halide_debug_to_file function in initial module\n";

        // Make the filename a global string constant
        Value *user_context = get_user_context();
        Value *char_ptr = codegen(Expr(filename));
        vector<Value *> args = {user_context, char_ptr, codegen(op->args[1])};

        Value *buffer = codegen(op->args[2]);
        buffer = builder->CreatePointerCast(buffer, debug_to_file->getFunctionType()->getParamType(3));
        args.push_back(buffer);

        value = builder->CreateCall(debug_to_file, args);

    } else if (op->is_intrinsic(Call::bitwise_and)) {
        internal_assert(op->args.size() == 2);
        Value *a = codegen(op->args[0]);
        Value *b = codegen(op->args[1]);
        if (!try_vector_predication_intrinsic("llvm.vp.and", llvm_type_of(op->type), op->type.lanes(),
                                              AllEnabledMask(), {VPArg(a, 0), VPArg(b)})) {
            value = builder->CreateAnd(a, b);
        }
    } else if (op->is_intrinsic(Call::bitwise_xor)) {
        internal_assert(op->args.size() == 2);
        Value *a = codegen(op->args[0]);
        Value *b = codegen(op->args[1]);
        if (!try_vector_predication_intrinsic("llvm.vp.xor", llvm_type_of(op->type), op->type.lanes(),
                                              AllEnabledMask(), {VPArg(a, 0), VPArg(b)})) {
            value = builder->CreateXor(a, b);
        }
    } else if (op->is_intrinsic(Call::bitwise_or)) {
        internal_assert(op->args.size() == 2);
        Value *a = codegen(op->args[0]);
        Value *b = codegen(op->args[1]);
        if (!try_vector_predication_intrinsic("llvm.vp.or", llvm_type_of(op->type), op->type.lanes(),
                                              AllEnabledMask(), {VPArg(a, 0), VPArg(b)})) {
            value = builder->CreateOr(a, b);
        }
    } else if (op->is_intrinsic(Call::bitwise_not)) {
        internal_assert(op->args.size() == 1);
        Value *a = codegen(op->args[0]);
        if (!try_vector_predication_intrinsic("llvm.vp.not", llvm_type_of(op->type), op->type.lanes(),
                                              AllEnabledMask(), {VPArg(a, 0)})) {
            value = builder->CreateNot(a);
        }
    } else if (op->is_intrinsic(Call::shift_left)) {
        internal_assert(op->args.size() == 2);
        if (op->args[1].type().is_uint()) {
            Value *a = codegen(op->args[0]);
            Value *b = codegen(op->args[1]);
            if (!try_vector_predication_intrinsic("llvm.vp.shl", llvm_type_of(op->type), op->type.lanes(),
                                                  AllEnabledMask(), {VPArg(a, 0), VPArg(b)})) {
                value = builder->CreateShl(a, b);
            }
        } else {
            value = codegen(lower_signed_shift_left(op->args[0], op->args[1]));
        }
    } else if (op->is_intrinsic(Call::shift_right)) {
        internal_assert(op->args.size() == 2);
        if (op->args[1].type().is_uint()) {
            Value *a = codegen(op->args[0]);
            Value *b = codegen(op->args[1]);
            if (op->type.is_int()) {
                if (!try_vector_predication_intrinsic("llvm.vp.ashr", llvm_type_of(op->type), op->type.lanes(),
                                                      AllEnabledMask(), {VPArg(a, 0), VPArg(b)})) {
                    value = builder->CreateAShr(a, b);
                }
            } else {
                if (!try_vector_predication_intrinsic("llvm.vp.lshr", llvm_type_of(op->type), op->type.lanes(),
                                                      AllEnabledMask(), {VPArg(a, 0), VPArg(b)})) {
                    value = builder->CreateLShr(a, b);
                }
            }
        } else {
            value = codegen(lower_signed_shift_right(op->args[0], op->args[1]));
        }
    } else if (op->is_intrinsic(Call::abs)) {
        internal_assert(op->args.size() == 1);
        // Generate select(x >= 0, x, -x) instead
        string x_name = unique_name('x');
        Expr x = Variable::make(op->args[0].type(), x_name);
        value = codegen(Let::make(x_name, op->args[0], select(x >= 0, x, -x)));
    } else if (op->is_intrinsic(Call::absd)) {
        internal_assert(op->args.size() == 2);
        Expr a = op->args[0];
        Expr b = op->args[1];
        string a_name = unique_name('a');
        string b_name = unique_name('b');
        Expr a_var = Variable::make(op->args[0].type(), a_name);
        Expr b_var = Variable::make(op->args[1].type(), b_name);
        codegen(Let::make(a_name, op->args[0],
                          Let::make(b_name, op->args[1],
                                    Select::make(a_var < b_var, b_var - a_var, a_var - b_var))));
    } else if (op->is_intrinsic(Call::div_round_to_zero)) {
        // See if we can rewrite it to something faster (e.g. a shift)
        Expr e = lower_int_uint_div(op->args[0], op->args[1], /** round to zero */ true);
        if (!e.as<Call>()) {
            codegen(e);
            return;
        }
        internal_assert(op->args.size() == 2);
        Value *a = codegen(op->args[0]);
        Value *b = codegen(op->args[1]);
        if (op->type.is_int()) {
            value = builder->CreateSDiv(a, b);
        } else if (op->type.is_uint()) {
            value = builder->CreateUDiv(a, b);
        } else {
            internal_error << "div_round_to_zero of non-integer type.\n";
        }
    } else if (op->is_intrinsic(Call::mod_round_to_zero)) {
        internal_assert(op->args.size() == 2);
        Value *a = codegen(op->args[0]);
        Value *b = codegen(op->args[1]);
        if (op->type.is_int()) {
            value = builder->CreateSRem(a, b);
        } else if (op->type.is_uint()) {
            value = builder->CreateURem(a, b);
        } else {
            internal_error << "mod_round_to_zero of non-integer type.\n";
        }
    } else if (op->is_intrinsic(Call::lerp)) {
        internal_assert(op->args.size() == 3);
        // If we need to upgrade the type, do the entire lerp in the
        // upgraded type for better precision.
        // TODO: This might be surprising behavior?
        Type t = upgrade_type_for_arithmetic(op->type);
        Type wt = upgrade_type_for_arithmetic(op->args[2].type());
        Expr e = lower_lerp(op->type,
                            cast(t, op->args[0]),
                            cast(t, op->args[1]),
                            cast(wt, op->args[2]),
                            target);
        codegen(e);
    } else if (op->is_intrinsic(Call::popcount)) {
        internal_assert(op->args.size() == 1);
        std::vector<llvm::Type *> arg_type(1);
        arg_type[0] = llvm_type_of(op->args[0].type());
        llvm::Function *fn = llvm::Intrinsic::getDeclaration(module.get(), llvm::Intrinsic::ctpop, arg_type);
        Value *a = codegen(op->args[0]);
        CallInst *call = builder->CreateCall(fn, a);
        value = call;
    } else if (op->is_intrinsic(Call::count_leading_zeros) ||
               op->is_intrinsic(Call::count_trailing_zeros)) {
        internal_assert(op->args.size() == 1);
        std::vector<llvm::Type *> arg_type(1);
        arg_type[0] = llvm_type_of(op->args[0].type());
        llvm::Function *fn = llvm::Intrinsic::getDeclaration(module.get(),
                                                             (op->is_intrinsic(Call::count_leading_zeros)) ? llvm::Intrinsic::ctlz : llvm::Intrinsic::cttz,
                                                             arg_type);
        llvm::Value *is_const_zero_poison = llvm::ConstantInt::getFalse(*context);
        llvm::Value *args[2] = {codegen(op->args[0]), is_const_zero_poison};
        CallInst *call = builder->CreateCall(fn, args);
        value = call;
    } else if (op->is_intrinsic(Call::return_second)) {
        internal_assert(op->args.size() == 2);
        codegen(op->args[0]);
        value = codegen(op->args[1]);
    } else if (op->is_intrinsic(Call::if_then_else)) {
        Expr cond = op->args[0];
        if (const Broadcast *b = cond.as<Broadcast>()) {
            cond = b->value;
        }
        if (cond.type().is_vector()) {
            scalarize(op);
        } else {

            internal_assert(op->args.size() == 2 || op->args.size() == 3);

            BasicBlock *true_bb = BasicBlock::Create(*context, "true_bb", function);
            BasicBlock *false_bb = BasicBlock::Create(*context, "false_bb", function);
            BasicBlock *after_bb = BasicBlock::Create(*context, "after_bb", function);
            Value *c = codegen(cond);
            if (c->getType() != i1_t) {
                c = builder->CreateIsNotNull(c);
            }
            builder->CreateCondBr(c, true_bb, false_bb);
            builder->SetInsertPoint(true_bb);
            Value *true_value = codegen(op->args[1]);
            builder->CreateBr(after_bb);
            BasicBlock *true_pred = builder->GetInsertBlock();

            builder->SetInsertPoint(false_bb);
            Value *false_value = codegen(op->args.size() == 3 ? op->args[2] : make_zero(op->type));
            builder->CreateBr(after_bb);
            BasicBlock *false_pred = builder->GetInsertBlock();

            builder->SetInsertPoint(after_bb);
            PHINode *phi = builder->CreatePHI(true_value->getType(), 2);
            phi->addIncoming(true_value, true_pred);
            phi->addIncoming(false_value, false_pred);

            value = phi;
        }
    } else if (op->is_intrinsic(Call::round)) {
        value = codegen(lower_round_to_nearest_ties_to_even(op->args[0]));
    } else if (op->is_intrinsic(Call::require)) {
        internal_assert(op->args.size() == 3);
        Expr cond = op->args[0];
        if (cond.type().is_vector()) {
            scalarize(op);
        } else {
            Value *c = codegen(cond);
            create_assertion(c, op->args[2]);
            value = codegen(op->args[1]);
        }
    } else if (op->is_intrinsic(Call::make_struct)) {
        if (op->type.is_vector()) {
            // Make a vector of pointers to distinct structs
            scalarize(op);
        } else if (op->args.empty()) {
            // Empty structs can be emitted for arrays of size zero
            // (e.g. the shape of a zero-dimensional buffer). We
            // generate a null in this situation. */
            value = ConstantPointerNull::get(dyn_cast<PointerType>(llvm_type_of(op->type)));
        } else {
            // Codegen each element.
            bool all_same_type = true;
            vector<llvm::Value *> args(op->args.size());
            vector<llvm::Type *> types(op->args.size());
            for (size_t i = 0; i < op->args.size(); i++) {
                args[i] = codegen(op->args[i]);
                types[i] = args[i]->getType();
                all_same_type &= (types[0] == types[i]);
            }

            // Use either a single scalar, a fixed-size array, or a
            // struct. The struct type would always be correct, but
            // the array or scalar type produce slightly simpler IR.
            if (args.size() == 1) {
                value = create_alloca_at_entry(types[0], 1);
                builder->CreateStore(args[0], value);
            } else {
                llvm::Type *aggregate_t = (all_same_type ? (llvm::Type *)ArrayType::get(types[0], types.size()) : (llvm::Type *)llvm::StructType::get(*context, types));

                value = create_alloca_at_entry(aggregate_t, 1);
                struct_type_recovery[value] = aggregate_t;
                for (size_t i = 0; i < args.size(); i++) {
                    Value *elem_ptr = builder->CreateConstInBoundsGEP2_32(aggregate_t, value, 0, i);
                    builder->CreateStore(args[i], elem_ptr);
                }
            }
        }
    } else if (op->is_intrinsic(Call::load_typed_struct_member)) {
        // Given a void * instance of a typed struct, an in-scope prototype
        // struct of the same type, and the index of a slot, load the value of
        // that slot.
        //
        // It is assumed that the slot index is valid for the given typed struct.
        //
        // TODO: this comment is replicated in CodeGen_LLVM and should be updated there too.
        // TODO: https://github.com/halide/Halide/issues/6468
        internal_assert(op->args.size() == 3);
        llvm::Value *struct_instance = codegen(op->args[0]);
        llvm::Value *struct_prototype = codegen(op->args[1]);
        llvm::Value *typed_struct_instance = builder->CreatePointerCast(struct_instance, struct_prototype->getType());
        const int64_t *index = as_const_int(op->args[2]);

        // make_struct can use a fixed-size struct, an array type, or a scalar
        llvm::Type *pointee_type;
        auto iter = struct_type_recovery.find(struct_prototype);
        if (iter != struct_type_recovery.end()) {
            pointee_type = iter->second;
        } else {
            pointee_type = llvm_type_of(op->type);
        }
        llvm::StructType *struct_type = llvm::dyn_cast<llvm::StructType>(pointee_type);
        llvm::Type *array_type = llvm::dyn_cast<llvm::ArrayType>(pointee_type);
        if (struct_type || array_type) {
            internal_assert(index != nullptr);
            llvm::Value *gep = CreateInBoundsGEP(builder, pointee_type, typed_struct_instance,
                                                 {ConstantInt::get(i32_t, 0),
                                                  ConstantInt::get(i32_t, (int)*index)});
            llvm::Type *result_type = struct_type ? struct_type->getElementType(*index) : array_type->getArrayElementType();
            value = builder->CreateLoad(result_type, gep);
        } else {
            // The struct is actually just a scalar
            internal_assert(index == nullptr || *index == 0);
            value = builder->CreateLoad(pointee_type, typed_struct_instance);
        }
    } else if (op->is_intrinsic(Call::get_user_context)) {
        internal_assert(op->args.empty());
        value = get_user_context();
    } else if (op->is_intrinsic(Call::saturating_add) || op->is_intrinsic(Call::saturating_sub)) {
        internal_assert(op->args.size() == 2);

        // Try to fold the vector reduce for a call to saturating_add
        const bool folded = op->is_intrinsic(Call::saturating_add) && try_to_fold_vector_reduce<Call>(op->args[0], op->args[1]);

        if (!folded) {
            std::string intrin;
            if (op->type.is_int()) {
                intrin = "llvm.s";
            } else {
                internal_assert(op->type.is_uint());
                intrin = "llvm.u";
            }
            if (op->is_intrinsic(Call::saturating_add)) {
                intrin += "add.sat.";
            } else {
                internal_assert(op->is_intrinsic(Call::saturating_sub));
                intrin += "sub.sat.";
            }
            if (op->type.lanes() > 1) {
                int lanes = op->type.lanes();
                llvm::Type *llvm_type = llvm_type_of(op->type);
                if (isa<ScalableVectorType>(llvm_type)) {
                    internal_assert((effective_vscale != 0) && ((lanes % effective_vscale) == 0));
                    intrin += "nx";
                    lanes /= effective_vscale;
                }
                intrin += "v" + std::to_string(lanes);
            }
            intrin += "i" + std::to_string(op->type.bits());
            value = call_intrin(op->type, op->type.lanes(), intrin, op->args);
        }
    } else if (op->is_intrinsic(Call::stringify)) {
        internal_assert(!op->args.empty());

        if (op->type.is_vector()) {
            scalarize(op);
        } else {

            // Compute the maximum possible size of the message.
            int buf_size = 1;  // One for the terminating zero.
            for (const auto &arg : op->args) {
                Type t = arg.type();
                if (arg.as<StringImm>()) {
                    buf_size += arg.as<StringImm>()->value.size();
                } else if (t.is_int() || t.is_uint()) {
                    buf_size += 19;  // 2^64 = 18446744073709551616
                } else if (t.is_float()) {
                    if (t.bits() == 32) {
                        buf_size += 47;  // %f format of max negative float
                    } else {
                        buf_size += 14;  // Scientific notation with 6 decimal places.
                    }
                } else if (t == type_of<halide_buffer_t *>()) {
                    // Not a strict upper bound (there isn't one), but ought to be enough for most buffers.
                    buf_size += 512;
                } else {
                    internal_assert(t.is_handle());
                    buf_size += 18;  // 0x0123456789abcdef
                }
            }
            // Round up to a multiple of 16 bytes.
            buf_size = ((buf_size + 15) / 16) * 16;

            // Clamp to at most 8k.
            buf_size = std::min(8 * 1024, buf_size);

            // Allocate a stack array to hold the message.
            llvm::Value *buf = create_alloca_at_entry(i8_t, buf_size);

            llvm::Value *dst = buf;
            llvm::Value *buf_end = CreateConstGEP1_32(builder, i8_t, buf, buf_size);

            llvm::Function *append_string = module->getFunction("halide_string_to_string");
            llvm::Function *append_int64 = module->getFunction("halide_int64_to_string");
            llvm::Function *append_uint64 = module->getFunction("halide_uint64_to_string");
            llvm::Function *append_double = module->getFunction("halide_double_to_string");
            llvm::Function *append_pointer = module->getFunction("halide_pointer_to_string");
            llvm::Function *append_buffer = module->getFunction("halide_buffer_to_string");

            internal_assert(append_string);
            internal_assert(append_int64);
            internal_assert(append_uint64);
            internal_assert(append_double);
            internal_assert(append_pointer);
            internal_assert(append_buffer);

            for (const auto &arg : op->args) {
                const StringImm *s = arg.as<StringImm>();
                Type t = arg.type();
                internal_assert(t.lanes() == 1);
                vector<Value *> call_args(2);
                call_args[0] = dst;
                call_args[1] = buf_end;

                if (s) {
                    call_args.push_back(codegen(arg));
                    dst = builder->CreateCall(append_string, call_args);
                } else if (t.is_bool()) {
                    Value *a = codegen(arg);
                    Value *t = codegen(StringImm::make("true"));
                    Value *f = codegen(StringImm::make("false"));
                    call_args.push_back(builder->CreateSelect(a, t, f));
                    dst = builder->CreateCall(append_string, call_args);
                } else if (t.is_int()) {
                    call_args.push_back(codegen(Cast::make(Int(64), arg)));
                    call_args.push_back(ConstantInt::get(i32_t, 1));
                    dst = builder->CreateCall(append_int64, call_args);
                } else if (t.is_uint()) {
                    call_args.push_back(codegen(Cast::make(UInt(64), arg)));
                    call_args.push_back(ConstantInt::get(i32_t, 1));
                    dst = builder->CreateCall(append_uint64, call_args);
                } else if (t.is_float()) {
                    call_args.push_back(codegen(Cast::make(Float(64), arg)));
                    // Use scientific notation for doubles
                    call_args.push_back(ConstantInt::get(i32_t, t.bits() == 64 ? 1 : 0));
                    dst = builder->CreateCall(append_double, call_args);
                } else if (t == type_of<halide_buffer_t *>()) {
                    Value *buf = codegen(arg);
                    buf = builder->CreatePointerCast(buf, append_buffer->getFunctionType()->getParamType(2));
                    call_args.push_back(buf);
                    dst = builder->CreateCall(append_buffer, call_args);
                } else {
                    internal_assert(t.is_handle());
                    Value *ptr = codegen(arg);
                    ptr = builder->CreatePointerCast(ptr, i8_t->getPointerTo());
                    call_args.push_back(ptr);
                    dst = builder->CreateCall(append_pointer, call_args);
                }
            }
            if (get_target().has_feature(Target::MSAN)) {
                // Note that we mark the entire buffer as initialized;
                // it would be more accurate to just mark (dst - buf)
                llvm::Function *annotate = module->getFunction("halide_msan_annotate_memory_is_initialized");
                vector<Value *> annotate_args(3);
                annotate_args[0] = get_user_context();
                annotate_args[1] = buf;
                annotate_args[2] = codegen(Cast::make(Int(64), buf_size));
                builder->CreateCall(annotate, annotate_args);
            }
            value = buf;
        }
    } else if (op->is_intrinsic(Call::memoize_expr)) {
        // Used as an annotation for caching, should be invisible to
        // codegen. Ignore arguments beyond the first as they are only
        // used in the cache key.
        internal_assert(!op->args.empty());
        value = codegen(op->args[0]);
    } else if (op->is_intrinsic(Call::alloca)) {
        // The argument is the number of bytes. For now it must be
        // const, or a call to size_of_halide_buffer_t.
        internal_assert(op->args.size() == 1);

        // We can generate slightly cleaner IR with fewer alignment
        // restrictions if we recognize the most common types we
        // expect to get alloca'd.
        const Call *call = op->args[0].as<Call>();
        const int64_t *sz = as_const_int(op->args[0]);
        if (op->type == type_of<struct halide_buffer_t *>() &&
            call && call->is_intrinsic(Call::size_of_halide_buffer_t)) {
            value = create_alloca_at_entry(halide_buffer_t_type, 1);
        } else if (op->type == type_of<struct halide_semaphore_t *>() &&
                   semaphore_t_type != nullptr &&
                   sz && *sz == 16) {
            value = create_alloca_at_entry(semaphore_t_type, 1);
        } else {
            internal_assert(sz != nullptr);
            if (op->type == type_of<struct halide_dimension_t *>()) {
                value = create_alloca_at_entry(dimension_t_type, *sz / sizeof(halide_dimension_t));
            } else {
                // Just use an i8* and make the users bitcast it.
                value = create_alloca_at_entry(i8_t, *sz);
            }
        }
    } else if (op->is_intrinsic(Call::register_destructor)) {
        internal_assert(op->args.size() == 2);
        const StringImm *fn = op->args[0].as<StringImm>();
        internal_assert(fn);
        llvm::Function *f = module->getFunction(fn->value);
        if (!f) {
            llvm::Type *arg_types[] = {i8_t->getPointerTo(), i8_t->getPointerTo()};
            FunctionType *func_t = FunctionType::get(void_t, arg_types, false);
            f = llvm::Function::Create(func_t, llvm::Function::ExternalLinkage, fn->value, module.get());
            f->setCallingConv(CallingConv::C);
        }
        internal_assert(op->args[1].type().is_handle());
        Value *arg = codegen(op->args[1]);
        value = register_destructor(f, arg, Always);
    } else if (op->is_intrinsic(Call::call_cached_indirect_function)) {
        // Arguments to call_cached_indirect_function are of the form
        //
        //    cond_1, "sub_function_name_1",
        //    cond_2, "sub_function_name_2",
        //    ...
        //    cond_N, "sub_function_name_N"
        //
        // This will generate code that corresponds (roughly) to
        //
        //    static FunctionPtr f = []{
        //      if (cond_1) return sub_function_name_1;
        //      if (cond_2) return sub_function_name_2;
        //      ...
        //      if (cond_N) return sub_function_name_N;
        //    }
        //    return f(args)
        //
        // i.e.: the conditions will be evaluated *in order*; the first one
        // evaluating to true will have its corresponding function cached,
        // which will be used to complete this (and all subsequent) calls.
        //
        // The final condition (cond_N) must evaluate to a constant TRUE
        // value (so that the final function will be selected if all others
        // fail); failure to do so will cause unpredictable results.
        //
        // There is currently no way to clear the cached function pointer.
        //
        // It is assumed/required that all of the conditions are "pure"; each
        // must evaluate to the same value (within a given runtime environment)
        // across multiple evaluations.
        //
        // It is assumed/required that all of the sub-functions have arguments
        // (and return values) that are identical to those of this->function.
        //
        // Note that we require >= 4 arguments: fewer would imply
        // only one condition+function pair, which is pointless to use
        // (the function should always be called directly).
        //
        internal_assert(op->args.size() >= 4);
        internal_assert(!(op->args.size() & 1));

        // Gather information we need about each function.
        struct SubFn {
            llvm::Function *fn;
            llvm::GlobalValue *fn_ptr;
            Expr cond;
        };
        vector<SubFn> sub_fns;
        for (size_t i = 0; i < op->args.size(); i += 2) {
            const string sub_fn_name = op->args[i + 1].as<StringImm>()->value;
            string extern_sub_fn_name = sub_fn_name;
            llvm::Function *sub_fn = module->getFunction(sub_fn_name);
            if (!sub_fn) {
                extern_sub_fn_name = get_mangled_names(sub_fn_name,
                                                       LinkageType::External,
                                                       NameMangling::Default,
                                                       current_function_args,
                                                       get_target())
                                         .extern_name;
                debug(1) << "Did not find function " << sub_fn_name
                         << ", assuming extern \"C\" " << extern_sub_fn_name << "\n";
                vector<llvm::Type *> arg_types;
                for (const auto &arg : function->args()) {
                    arg_types.push_back(arg.getType());
                }
                llvm::Type *result_type = llvm_type_of(upgrade_type_for_argument_passing(op->type));
                FunctionType *func_t = FunctionType::get(result_type, arg_types, false);
                sub_fn = llvm::Function::Create(func_t, llvm::Function::ExternalLinkage,
                                                extern_sub_fn_name, module.get());
                sub_fn->setCallingConv(CallingConv::C);
            }

            llvm::GlobalValue *sub_fn_ptr = module->getNamedValue(extern_sub_fn_name);
            if (!sub_fn_ptr) {
                debug(1) << "Did not find function ptr " << extern_sub_fn_name << ", assuming extern \"C\".\n";
                sub_fn_ptr = new GlobalVariable(*module, sub_fn->getType(),
                                                /*isConstant*/ true, GlobalValue::ExternalLinkage,
                                                /*initializer*/ nullptr, extern_sub_fn_name);
            }
            auto cond = op->args[i];
            sub_fns.push_back({sub_fn, sub_fn_ptr, cond});
        }

        // Create a null-initialized global to track this object.
        auto *const base_fn = sub_fns.back().fn;
        const string global_name = unique_name(base_fn->getName().str() + "_indirect_fn_ptr");
        GlobalVariable *global = new GlobalVariable(
            *module,
            base_fn->getType(),
            /*isConstant*/ false,
            GlobalValue::PrivateLinkage,
            ConstantPointerNull::get(base_fn->getType()),
            global_name);
        LoadInst *loaded_value = builder->CreateLoad(base_fn->getType(), global);

        BasicBlock *global_inited_bb = BasicBlock::Create(*context, "global_inited_bb", function);
        BasicBlock *global_not_inited_bb = BasicBlock::Create(*context, "global_not_inited_bb", function);
        BasicBlock *call_fn_bb = BasicBlock::Create(*context, "call_fn_bb", function);

        // Only init the global if not already inited.
        //
        // Note that we deliberately do not attempt to make this threadsafe via (e.g.) mutexes;
        // the requirements of the conditions above mean that multiple writes *should* only
        // be able to re-write the same value, which is harmless for our purposes, and
        // avoiding such code simplifies and speeds the resulting code.
        //
        // (Note that if we ever need to add a way to clear the cached function pointer,
        // we may need to reconsider this, to avoid amusingly horrible race conditions.)
        builder->CreateCondBr(builder->CreateIsNotNull(loaded_value),
                              global_inited_bb, global_not_inited_bb, very_likely_branch);

        // Build the not-already-inited case
        builder->SetInsertPoint(global_not_inited_bb);
        llvm::Value *selected_value = nullptr;
        for (int i = sub_fns.size() - 1; i >= 0; i--) {
            const auto sub_fn = sub_fns[i];
            if (!selected_value) {
                selected_value = sub_fn.fn_ptr;
            } else {
                Value *c = codegen(sub_fn.cond);
                selected_value = builder->CreateSelect(c, sub_fn.fn_ptr, selected_value);
            }
        }
        builder->CreateStore(selected_value, global);
        builder->CreateBr(call_fn_bb);

        // Just an incoming edge for the Phi node
        builder->SetInsertPoint(global_inited_bb);
        builder->CreateBr(call_fn_bb);

        builder->SetInsertPoint(call_fn_bb);
        PHINode *phi = builder->CreatePHI(selected_value->getType(), 2);
        phi->addIncoming(selected_value, global_not_inited_bb);
        phi->addIncoming(loaded_value, global_inited_bb);

        std::vector<llvm::Value *> call_args;
        for (auto &arg : function->args()) {
            call_args.push_back(&arg);
        }

        llvm::CallInst *call = builder->CreateCall(base_fn->getFunctionType(), phi, call_args);
        value = call;
    } else if (op->is_intrinsic(Call::prefetch)) {
        user_assert((op->args.size() == 4) && is_const_one(op->args[2]))
            << "Only prefetch of 1 cache line is supported.\n";

        const Expr &base_address = op->args[0];
        const Expr &base_offset = op->args[1];
        // const Expr &extent0 = op->args[2];  // unused
        // const Expr &stride0 = op->args[3];  // unused

        llvm::Function *prefetch_fn = module->getFunction("_halide_prefetch");
        internal_assert(prefetch_fn);

        vector<llvm::Value *> args;
        args.push_back(codegen_buffer_pointer(codegen(base_address), op->type, base_offset));
        // The first argument is a pointer, which has type i8*. We
        // need to cast the argument, which might be a pointer to a
        // different type.
        llvm::Type *ptr_type = prefetch_fn->getFunctionType()->params()[0];
        args[0] = builder->CreateBitCast(args[0], ptr_type);

        value = builder->CreateCall(prefetch_fn, args);
    } else if (op->is_intrinsic(Call::signed_integer_overflow)) {
        user_error << "Signed integer overflow occurred during constant-folding. Signed"
                      " integer overflow for int32 and int64 is undefined behavior in"
                      " Halide.\n";
    } else if (op->is_intrinsic(Call::undef)) {
        user_error << "undef not eliminated before code generation. Please report this as a Halide bug.\n";
    } else if (op->is_intrinsic(Call::size_of_halide_buffer_t)) {
        llvm::DataLayout d(module.get());
        value = ConstantInt::get(i32_t, (int)d.getTypeAllocSize(halide_buffer_t_type));
    } else if (op->is_intrinsic(Call::strict_float)) {
        IRBuilder<llvm::ConstantFolder, llvm::IRBuilderDefaultInserter>::FastMathFlagGuard guard(*builder);
        llvm::FastMathFlags safe_flags;
        safe_flags.clear();
        builder->setFastMathFlags(safe_flags);
        builder->setDefaultFPMathTag(strict_fp_math_md);
        value = codegen(op->args[0]);
    } else if (is_float16_transcendental(op) && !supports_call_as_float16(op)) {
        value = codegen(lower_float16_transcendental_to_float32_equivalent(op));
    } else if (op->is_intrinsic(Call::mux)) {
        value = codegen(lower_mux(op));
    } else if (op->is_intrinsic(Call::extract_bits)) {
        value = codegen(lower_extract_bits(op));
    } else if (op->is_intrinsic(Call::concat_bits)) {
        value = codegen(lower_concat_bits(op));
    } else if (op->is_intrinsic()) {
        Expr lowered = lower_intrinsic(op);
        if (!lowered.defined()) {
            internal_error << "Unknown intrinsic " << op->name;
        }
        value = codegen(lowered);
    } else if (op->call_type == Call::PureExtern && op->name == "pow_f32") {
        internal_assert(op->args.size() == 2);
        Expr x = op->args[0];
        Expr y = op->args[1];
        Halide::Expr abs_x_pow_y = Internal::halide_exp(Internal::halide_log(abs(x)) * y);
        Halide::Expr nan_expr = Call::make(x.type(), "nan_f32", {}, Call::PureExtern);
        Expr iy = floor(y);
        Expr one = make_one(x.type());
        Expr zero = make_zero(x.type());
        Expr e = select(x > 0, abs_x_pow_y,        // Strictly positive x
                        y == 0.0f, one,            // x^0 == 1
                        x == 0.0f, zero,           // 0^y == 0
                        y != iy, nan_expr,         // negative x to a non-integer power
                        iy % 2 == 0, abs_x_pow_y,  // negative x to an even power
                        -abs_x_pow_y);             // negative x to an odd power
        e = common_subexpression_elimination(e);
        e.accept(this);
    } else if (op->call_type == Call::PureExtern && op->name == "log_f32") {
        internal_assert(op->args.size() == 1);
        Expr e = Internal::halide_log(op->args[0]);
        e.accept(this);
    } else if (op->call_type == Call::PureExtern && op->name == "exp_f32") {
        internal_assert(op->args.size() == 1);
        Expr e = Internal::halide_exp(op->args[0]);
        e.accept(this);
    } else if (op->call_type == Call::PureExtern &&
               (op->name == "is_nan_f32" || op->name == "is_nan_f64" || op->name == "is_nan_f16")) {
        internal_assert(op->args.size() == 1);
        Value *a = codegen(op->args[0]);

        /* NaNs are not supposed to exist in "no NaNs" compilation
         * mode, but it appears llvm special cases the unordered
         * compare instruction when the global NoNaNsFPMath option is
         * set and still checks for a NaN. However if the nnan flag is
         * set on the instruction itself, llvm treats the comparison
         * as always false. Thus we always turn off the per-instruction
         * fast-math flags for this instruction. I.e. it is always
         * treated as strict. Note that compilation may still be in
         * fast-math mode due to global options, but that's ok due to
         * the aforementioned special casing. */
        IRBuilder<llvm::ConstantFolder, llvm::IRBuilderDefaultInserter>::FastMathFlagGuard guard(*builder);
        llvm::FastMathFlags safe_flags;
        safe_flags.clear();
        builder->setFastMathFlags(safe_flags);
        builder->setDefaultFPMathTag(strict_fp_math_md);

        value = builder->CreateFCmpUNO(a, a);
    } else if (op->call_type == Call::PureExtern &&
               (op->name == "is_inf_f32" || op->name == "is_inf_f64" || op->name == "is_inf_f16")) {
        internal_assert(op->args.size() == 1);

        IRBuilder<llvm::ConstantFolder, llvm::IRBuilderDefaultInserter>::FastMathFlagGuard guard(*builder);
        llvm::FastMathFlags safe_flags;
        safe_flags.clear();
        builder->setFastMathFlags(safe_flags);
        builder->setDefaultFPMathTag(strict_fp_math_md);

        // isinf(e) -> (fabs(e) == infinity)
        Expr e = op->args[0];
        internal_assert(e.type().is_float());
        Expr inf = e.type().max();
        codegen(abs(e) == inf);
    } else if (op->call_type == Call::PureExtern &&
               (op->name == "is_finite_f32" || op->name == "is_finite_f64" || op->name == "is_finite_f16")) {
        internal_assert(op->args.size() == 1);
        internal_assert(op->args[0].type().is_float());

        IRBuilder<llvm::ConstantFolder, llvm::IRBuilderDefaultInserter>::FastMathFlagGuard guard(*builder);
        llvm::FastMathFlags safe_flags;
        safe_flags.clear();
        builder->setFastMathFlags(safe_flags);
        builder->setDefaultFPMathTag(strict_fp_math_md);

        // isfinite(e) -> (fabs(e) != infinity && !isnan(e)) -> (fabs(e) != infinity && e == e)
        Expr e = op->args[0];
        internal_assert(e.type().is_float());
        Expr inf = e.type().max();
        codegen(abs(e) != inf && e == e);
    } else {
        // It's an extern call.

        std::string name;
        if (op->call_type == Call::ExternCPlusPlus) {
            user_assert(get_target().has_feature(Target::CPlusPlusMangling)) << "Target must specify C++ name mangling (\"c_plus_plus_name_mangling\") in order to call C++ externs. (" << op->name << ")\n";

            std::vector<std::string> namespaces;
            name = extract_namespaces(op->name, namespaces);
            std::vector<ExternFuncArgument> mangle_args;
            for (const auto &arg : op->args) {
                mangle_args.emplace_back(arg);
            }
            name = cplusplus_function_mangled_name(name, namespaces, op->type, mangle_args, get_target());
        } else {
            name = op->name;
        }

        // Codegen the args
        vector<Value *> args(op->args.size());
        for (size_t i = 0; i < op->args.size(); i++) {
            args[i] = codegen(op->args[i]);
        }

        llvm::Function *fn = module->getFunction(name);

        llvm::Type *result_type = llvm_type_of(upgrade_type_for_argument_passing(op->type));

        // Add a user context arg as needed. It's never a vector.
        bool takes_user_context = function_takes_user_context(op->name);
        if (takes_user_context) {
            internal_assert(fn) << "External function " << op->name << " is marked as taking user_context, but is not in the runtime module. Check if runtime_api.cpp needs to be rebuilt.\n";
            debug(4) << "Adding user_context to " << op->name << " args\n";
            args.insert(args.begin(), get_user_context());
        }

        // If we can't find it, declare it extern "C"
        if (!fn) {
            vector<llvm::Type *> arg_types(args.size());
            for (size_t i = 0; i < args.size(); i++) {
                arg_types[i] = args[i]->getType();
                if (arg_types[i]->isVectorTy()) {
                    VectorType *vt = dyn_cast<VectorType>(arg_types[i]);
                    arg_types[i] = vt->getElementType();
                }
            }

            llvm::Type *scalar_result_type = result_type;
            if (result_type->isVectorTy()) {
                VectorType *vt = dyn_cast<VectorType>(result_type);
                scalar_result_type = vt->getElementType();
            }

            FunctionType *func_t = FunctionType::get(scalar_result_type, arg_types, false);

            fn = llvm::Function::Create(func_t, llvm::Function::ExternalLinkage, name, module.get());
            fn->setCallingConv(CallingConv::C);
            debug(4) << "Did not find " << op->name << ". Declared it extern \"C\".\n";
        } else {
            debug(4) << "Found " << op->name << "\n";

            // TODO: Say something more accurate here as there is now
            // partial information in the handle_type field, but it is
            // not clear it can be matched to the LLVM types and it is
            // not always there.
            // Halide's type system doesn't preserve pointer types
            // correctly (they just get called "Handle()"), so we may
            // need to pointer cast to the appropriate type. Only look at
            // fixed params (not varags) in llvm function.
            FunctionType *func_t = fn->getFunctionType();
            for (size_t i = takes_user_context ? 1 : 0;
                 i < std::min(args.size(), (size_t)(func_t->getNumParams()));
                 i++) {
                Expr halide_arg = takes_user_context ? op->args[i - 1] : op->args[i];
                if (halide_arg.type().is_handle()) {
                    llvm::Type *t = func_t->getParamType(i);

                    // Widen to vector-width as needed. If the
                    // function doesn't actually take a vector,
                    // individual lanes will be extracted below.
                    if (halide_arg.type().is_vector() &&
                        !t->isVectorTy()) {
                        t = get_vector_type(t, halide_arg.type().lanes());
                    }

                    if (t != args[i]->getType()) {
                        debug(4) << "Pointer casting argument to extern call: "
                                 << halide_arg << "\n";
                        args[i] = builder->CreatePointerCast(args[i], t);
                    }
                }
            }
        }

        if (op->type.is_scalar()) {
            CallInst *call = builder->CreateCall(fn, args);
            if (op->is_pure()) {
                call->setDoesNotAccessMemory();
            }
            value = call;
        } else {

            // Check if a vector version of the function already
            // exists at some useful width.
            pair<llvm::Function *, int> vec =
                find_vector_runtime_function(name, op->type.lanes());
            llvm::Function *vec_fn = vec.first;
            int w = vec.second;

            if (vec_fn) {
                value = call_intrin(llvm_type_of(op->type), w,
                                    get_llvm_function_name(vec_fn), args);
            } else {

                // No vector version found. Scalarize. Extract each simd
                // lane in turn and do one scalar call to the function.
                value = PoisonValue::get(result_type);
                for (int i = 0; i < op->type.lanes(); i++) {
                    Value *idx = ConstantInt::get(i32_t, i);
                    vector<Value *> arg_lane(args.size());
                    for (size_t j = 0; j < args.size(); j++) {
                        if (args[j]->getType()->isVectorTy()) {
                            arg_lane[j] = builder->CreateExtractElement(args[j], idx);
                        } else {
                            arg_lane[j] = args[j];
                        }
                    }
                    CallInst *call = builder->CreateCall(fn, arg_lane);
                    if (op->is_pure()) {
                        call->setDoesNotAccessMemory();
                    }
                    if (!call->getType()->isVoidTy()) {
                        value = builder->CreateInsertElement(value, call, idx);
                    }  // otherwise leave it as undef.
                }
            }
        }
    }
}

void CodeGen_LLVM::visit(const Prefetch *op) {
    internal_error << "Prefetch encountered during codegen\n";
}

void CodeGen_LLVM::visit(const Let *op) {
    sym_push(op->name, codegen(op->value));
    value = codegen(op->body);
    sym_pop(op->name);
}

void CodeGen_LLVM::visit(const LetStmt *op) {
    sym_push(op->name, codegen(op->value));
    codegen(op->body);
    sym_pop(op->name);
}

void CodeGen_LLVM::visit(const AssertStmt *op) {
    create_assertion(codegen(op->condition), op->message);
}

Constant *CodeGen_LLVM::create_string_constant(const string &s) {
    map<string, Constant *>::iterator iter = string_constants.find(s);
    if (iter == string_constants.end()) {
        vector<char> data;
        data.reserve(s.size() + 1);
        data.insert(data.end(), s.begin(), s.end());
        data.push_back(0);
        Constant *val = create_binary_blob(data, "str");
        string_constants[s] = val;
        return val;
    } else {
        return iter->second;
    }
}

Constant *CodeGen_LLVM::create_binary_blob(const vector<char> &data, const string &name, bool constant) {
    internal_assert(!data.empty());
    llvm::Type *type = ArrayType::get(i8_t, data.size());
    GlobalVariable *global = new GlobalVariable(*module, type,
                                                constant, GlobalValue::PrivateLinkage,
                                                nullptr, name);
    ArrayRef<unsigned char> data_array((const unsigned char *)&data[0], data.size());
    global->setInitializer(ConstantDataArray::get(*context, data_array));
    size_t alignment = 32;
    size_t native_vector_bytes = (size_t)(native_vector_bits() / 8);
    if (data.size() > alignment && native_vector_bytes > alignment) {
        alignment = native_vector_bytes;
    }
    global->setAlignment(llvm::Align(alignment));

    Constant *zero = ConstantInt::get(i32_t, 0);
    Constant *zeros[] = {zero, zero};
    Constant *ptr = ConstantExpr::getInBoundsGetElementPtr(type, global, zeros);
    return ptr;
}

void CodeGen_LLVM::create_assertion(Value *cond, const Expr &message, llvm::Value *error_code) {

    internal_assert(!message.defined() || message.type() == Int(32))
        << "Assertion result is not an int: " << message;

    if (target.has_feature(Target::NoAsserts)) {
        return;
    }

    // If the condition is a vector, fold it down to a scalar
    VectorType *vt = dyn_cast<VectorType>(cond->getType());
    if (vt) {
        Value *scalar_cond = builder->CreateExtractElement(cond, ConstantInt::get(i32_t, 0));
        for (int i = 1; i < get_vector_num_elements(vt); i++) {
            Value *lane = builder->CreateExtractElement(cond, ConstantInt::get(i32_t, i));
            scalar_cond = builder->CreateAnd(scalar_cond, lane);
        }
        cond = scalar_cond;
    }

    // Make a new basic block for the assert
    BasicBlock *assert_fails_bb = BasicBlock::Create(*context, "assert failed", function);
    BasicBlock *assert_succeeds_bb = BasicBlock::Create(*context, "assert succeeded", function);

    // If the condition fails, enter the assert body, otherwise, enter the block after
    builder->CreateCondBr(cond, assert_succeeds_bb, assert_fails_bb, very_likely_branch);

    // Build the failure case
    builder->SetInsertPoint(assert_fails_bb);

    // Call the error handler
    if (!error_code) {
        error_code = codegen(message);
    }

    return_with_error_code(error_code);

    // Continue on using the success case
    builder->SetInsertPoint(assert_succeeds_bb);
}

void CodeGen_LLVM::return_with_error_code(llvm::Value *error_code) {
    // Branch to the destructor block, which cleans up and then bails out.
    BasicBlock *dtors = get_destructor_block();

    // Hook up our error code to the phi node that the destructor block starts with.
    PHINode *phi = dyn_cast<PHINode>(dtors->begin());
    internal_assert(phi) << "The destructor block is supposed to start with a phi node\n";
    phi->addIncoming(error_code, builder->GetInsertBlock());

    builder->CreateBr(get_destructor_block());
}

void CodeGen_LLVM::visit(const ProducerConsumer *op) {
    string name;
    if (op->is_producer) {
        name = std::string("produce ") + op->name;
    } else {
        name = std::string("consume ") + op->name;
    }
    BasicBlock *produce = BasicBlock::Create(*context, name, function);
    builder->CreateBr(produce);
    builder->SetInsertPoint(produce);
    codegen(op->body);
}

void CodeGen_LLVM::visit(const For *op) {
    Value *min = codegen(op->min);
    Value *extent = codegen(op->extent);
    const Acquire *acquire = op->body.as<Acquire>();

    // TODO(zvookin): remove this after validating it doesn't happen
    internal_assert(!(op->for_type == ForType::Parallel ||
                      (op->for_type == ForType::Serial &&
                       acquire &&
                       !expr_uses_var(acquire->count, op->name))));

    if (op->for_type == ForType::Serial) {

        Value *max = builder->CreateNSWAdd(min, extent);

        BasicBlock *preheader_bb = builder->GetInsertBlock();

        // Make a new basic block for the loop
        BasicBlock *loop_bb = BasicBlock::Create(*context, std::string("for ") + op->name, function);
        // Create the block that comes after the loop
        BasicBlock *after_bb = BasicBlock::Create(*context, std::string("end for ") + op->name, function);

        // If min < max, fall through to the loop bb
        Value *enter_condition = builder->CreateICmpSLT(min, max);
        builder->CreateCondBr(enter_condition, loop_bb, after_bb, very_likely_branch);
        builder->SetInsertPoint(loop_bb);

        // Make our phi node.
        PHINode *phi = builder->CreatePHI(i32_t, 2);
        phi->addIncoming(min, preheader_bb);

        // Within the loop, the variable is equal to the phi value
        sym_push(op->name, phi);

        // Emit the loop body
        codegen(op->body);

        // Update the counter
        Value *next_var = builder->CreateNSWAdd(phi, ConstantInt::get(i32_t, 1));

        // Add the back-edge to the phi node
        phi->addIncoming(next_var, builder->GetInsertBlock());

        // Maybe exit the loop
        Value *end_condition = builder->CreateICmpNE(next_var, max);
        builder->CreateCondBr(end_condition, loop_bb, after_bb);

        builder->SetInsertPoint(after_bb);

        // Pop the loop variable from the scope
        sym_pop(op->name);
    } else {
        internal_error << "Unknown type of For node. Only Serial and Parallel For nodes should survive down to codegen.\n";
    }
}

void CodeGen_LLVM::visit(const Store *op) {
    if (!emit_atomic_stores) {
        // Peel lets off the index to make us more likely to pattern
        // match a ramp.
        if (const Let *let = op->index.as<Let>()) {
            Stmt s = Store::make(op->name, op->value, let->body, op->param, op->predicate, op->alignment);
            codegen(LetStmt::make(let->name, let->value, s));
            return;
        }
    }

    // Fix up the type
    Halide::Type value_type = op->value.type();
    Halide::Type storage_type = upgrade_type_for_storage(value_type);
    if (value_type != storage_type) {
        Expr v = reinterpret(storage_type, op->value);
        codegen(Store::make(op->name, v, op->index, op->param, op->predicate, op->alignment));
        return;
    }

    if (inside_atomic_mutex_node) {
        user_assert(value_type.is_scalar())
            << "The vectorized atomic operation for the store " << op->name
            << " is lowered into a mutex lock, which does not support vectorization.\n";
    }

    bool recursive = (expr_uses_var(op->index, op->name) ||
                      expr_uses_var(op->value, op->name));
    // Issue atomic store if we are inside an atomic node.
    if (emit_atomic_stores && recursive) {
        codegen_atomic_rmw(op);
        return;
    }

    // Predicated store.
    if (!is_const_one(op->predicate)) {
        codegen_predicated_store(op);
        return;
    }

    auto annotate_store = [&](StoreInst *store, const Expr &index) {
        add_tbaa_metadata(store, op->name, index);
        if (emit_atomic_stores) {
            store->setAtomic(AtomicOrdering::Monotonic);
        }
    };

    Value *val = codegen(op->value);

    if (value_type.is_scalar()) {
        // Scalar
        Value *ptr = codegen_buffer_pointer(op->name, value_type, op->index);
        StoreInst *store = builder->CreateAlignedStore(val, ptr, llvm::Align(value_type.bytes()));
        annotate_store(store, op->index);
    } else if (const Let *let = op->index.as<Let>()) {
        Stmt s = Store::make(op->name, op->value, let->body, op->param, op->predicate, op->alignment);
        codegen(LetStmt::make(let->name, let->value, s));
    } else {
        int alignment = value_type.bytes();
        const Ramp *ramp = op->index.as<Ramp>();
        // TODO(zvookin): consider splitting out vector predication path. Current
        // code shows how vector predication would simplify things as the
        // following scalarization cases would go away.
        bool is_dense = ramp && is_const_one(ramp->stride);
        if (use_llvm_vp_intrinsics || is_dense) {

            int native_bits = native_vector_bits();
            int native_bytes = native_bits / 8;

            // Boost the alignment if possible, up to the native vector width.
            ModulusRemainder mod_rem = op->alignment;
            while ((mod_rem.remainder & 1) == 0 &&
                   (mod_rem.modulus & 1) == 0 &&
                   alignment < native_bytes) {
                mod_rem.modulus /= 2;
                mod_rem.remainder /= 2;
                alignment *= 2;
            }

            // If it is an external buffer, then we cannot assume that the host pointer
            // is aligned to at least the native vector width. However, we may be able to do
            // better than just assuming that it is unaligned.
            if (op->param.defined()) {
                int host_alignment = op->param.host_alignment();
                alignment = gcd(alignment, host_alignment);
            }

            // For dense vector stores wider than the native vector
            // width, bust them up into native vectors.
            int store_lanes = value_type.lanes();
            int native_lanes = maximum_vector_bits() / value_type.bits();

            Expr base = (ramp != nullptr) ? ramp->base : 0;
            Expr stride = (ramp != nullptr) ? ramp->stride : 0;
            Value *stride_val = (!is_dense && ramp != nullptr) ? codegen(stride) : nullptr;
            Value *index = (ramp == nullptr) ? codegen(op->index) : nullptr;

            for (int i = 0; i < store_lanes; i += native_lanes) {
                int slice_lanes = std::min(native_lanes, store_lanes - i);
                Expr slice_base = simplify(base + i * stride);
                Expr slice_stride = make_one(slice_base.type());
                Expr slice_index = slice_lanes == 1 ? slice_base : Ramp::make(slice_base, slice_stride, slice_lanes);
                Value *slice_val = slice_vector(val, i, slice_lanes);
                Value *elt_ptr = codegen_buffer_pointer(op->name, value_type.element_of(), slice_base);
                Value *vec_ptr = builder->CreatePointerCast(elt_ptr, slice_val->getType()->getPointerTo());
                if (is_dense || slice_lanes == 1) {
                    if (try_vector_predication_intrinsic("llvm.vp.store", void_t, slice_lanes, AllEnabledMask(),
                                                         {VPArg(slice_val, 0), VPArg(vec_ptr, 1, alignment)})) {
                        add_tbaa_metadata(dyn_cast<Instruction>(value), op->name, slice_index);
                    } else {
                        StoreInst *store = builder->CreateAlignedStore(slice_val, vec_ptr, llvm::Align(alignment));
                        annotate_store(store, slice_index);
                    }
                } else if (ramp != nullptr) {
                    if (get_target().bits == 64 && !stride_val->getType()->isIntegerTy(64)) {
                        stride_val = builder->CreateIntCast(stride_val, i64_t, true);
                    }
                    bool generated = try_vector_predication_intrinsic("llvm.experimental.vp.strided.store", void_t, slice_lanes, AllEnabledMask(),
                                                                      {VPArg(slice_val, 0), VPArg(vec_ptr, 1, alignment), VPArg(stride_val, 2)});
                    internal_assert(generated) << "Using vector predicated intrinsics, but code generation was not successful for strided store.\n";
                    add_tbaa_metadata(dyn_cast<Instruction>(value), op->name, slice_index);
                } else {
                    Value *slice_index = slice_vector(index, i, slice_lanes);
                    Value *vec_ptrs = codegen_buffer_pointer(op->name, value_type, slice_index);
                    bool generated = try_vector_predication_intrinsic("llvm.vp.scatter", void_t, slice_lanes, AllEnabledMask(),
                                                                      {VPArg(slice_val, 0), VPArg(vec_ptrs, 1, alignment)});
                    internal_assert(generated) << "Using vector predicated intrinsics, but code generation was not successful for gathering store.\n";
                }
            }
        } else if (ramp) {
            Type ptr_type = value_type.element_of();
            Value *ptr = codegen_buffer_pointer(op->name, ptr_type, ramp->base);
            const IntImm *const_stride = ramp->stride.as<IntImm>();
            Value *stride = codegen(ramp->stride);
            llvm::Type *load_type = llvm_type_of(ptr_type);
            // Scatter without generating the indices as a vector
            for (int i = 0; i < ramp->lanes; i++) {
                Constant *lane = ConstantInt::get(i32_t, i);
                Value *v = builder->CreateExtractElement(val, lane);
                if (const_stride) {
                    // Use a constant offset from the base pointer
                    Value *p =
                        builder->CreateConstInBoundsGEP1_32(
                            load_type, ptr,
                            const_stride->value * i);
                    StoreInst *store = builder->CreateStore(v, p);
                    annotate_store(store, op->index);
                } else {
                    // Increment the pointer by the stride for each element
                    StoreInst *store = builder->CreateStore(v, ptr);
                    annotate_store(store, op->index);
                    ptr = CreateInBoundsGEP(builder, load_type, ptr, stride);
                }
            }
        } else {
            // Scatter
            Value *index = codegen(op->index);
            for (int i = 0; i < value_type.lanes(); i++) {
                Value *lane = ConstantInt::get(i32_t, i);
                Value *idx = builder->CreateExtractElement(index, lane);
                Value *v = builder->CreateExtractElement(val, lane);
                Value *ptr = codegen_buffer_pointer(op->name, value_type.element_of(), idx);
                StoreInst *store = builder->CreateStore(v, ptr);
                annotate_store(store, op->index);
            }
        }
    }
}

void CodeGen_LLVM::codegen_asserts(const vector<const AssertStmt *> &asserts) {
    if (target.has_feature(Target::NoAsserts)) {
        return;
    }

    if (asserts.size() < 4) {
        for (const auto *a : asserts) {
            codegen(Stmt(a));
        }
        return;
    }

    internal_assert(asserts.size() <= 63);

    // Mix all the conditions together into a bitmask

    Expr bitmask = cast<uint64_t>(1) << 63;
    for (size_t i = 0; i < asserts.size(); i++) {
        bitmask = bitmask | (cast<uint64_t>(!asserts[i]->condition) << i);
    }

    Expr switch_case = count_trailing_zeros(bitmask);

    BasicBlock *no_errors_bb = BasicBlock::Create(*context, "no_errors_bb", function);

    // Now switch on the bitmask to the correct failure
    Expr case_idx = cast<int32_t>(count_trailing_zeros(bitmask));
    llvm::SmallVector<uint32_t, 64> weights;
    weights.push_back(1 << 30);
    for (int i = 0; i < (int)asserts.size(); i++) {
        weights.push_back(0);
    }
    llvm::MDBuilder md_builder(*context);
    llvm::MDNode *switch_very_likely_branch = md_builder.createBranchWeights(weights);
    auto *switch_inst = builder->CreateSwitch(codegen(case_idx), no_errors_bb, asserts.size(), switch_very_likely_branch);
    for (int i = 0; i < (int)asserts.size(); i++) {
        BasicBlock *fail_bb = BasicBlock::Create(*context, "assert_failed", function);
        switch_inst->addCase(ConstantInt::get(IntegerType::get(*context, 32), i), fail_bb);
        builder->SetInsertPoint(fail_bb);
        Value *v = codegen(asserts[i]->message);
        builder->CreateRet(v);
    }
    builder->SetInsertPoint(no_errors_bb);
}

void CodeGen_LLVM::visit(const Block *op) {
    // Peel blocks of assertions with pure conditions
    const AssertStmt *a = op->first.as<AssertStmt>();
    if (a && is_pure(a->condition)) {
        vector<const AssertStmt *> asserts;
        asserts.push_back(a);
        Stmt s = op->rest;
        while ((op = s.as<Block>()) && (a = op->first.as<AssertStmt>()) && is_pure(a->condition) && asserts.size() < 63) {
            asserts.push_back(a);
            s = op->rest;
        }
        codegen_asserts(asserts);
        codegen(s);
    } else {
        codegen(op->first);
        codegen(op->rest);
    }
}

void CodeGen_LLVM::visit(const Realize *op) {
    internal_error << "Realize encountered during codegen\n";
}

void CodeGen_LLVM::visit(const Provide *op) {
    internal_error << "Provide encountered during codegen\n";
}

void CodeGen_LLVM::visit(const IfThenElse *op) {

    // Gather the conditions and values in an if-else chain
    vector<pair<Expr, Stmt>> blocks;
    Stmt final_else;
    const IfThenElse *next_if = op;
    do {
        blocks.emplace_back(next_if->condition,
                            next_if->then_case);
        final_else = next_if->else_case;
        next_if = final_else.defined() ? final_else.as<IfThenElse>() : nullptr;
    } while (next_if);

    // Check if we should use a switch statement or an if-else tree
    Expr lhs;
    bool use_switch = blocks.size() > 1;
    vector<int> rhs;
    for (auto &block : blocks) {
        const EQ *eq = block.first.as<EQ>();
        const int64_t *r = eq ? as_const_int(eq->b) : nullptr;
        if (eq &&
            r &&
            Int(32).can_represent(*r) &&
            is_pure(eq->a) &&
            is_const(eq->b) &&
            (!lhs.defined() || equal(lhs, eq->a))) {
            lhs = eq->a;
            rhs.push_back((int)*r);
        } else {
            use_switch = false;
        }
    }

    if (use_switch) {
        // Conditions are all of the form expr == constant for a
        // consistent expr and different constants. Use a switch
        // statement.

        BasicBlock *after_bb = BasicBlock::Create(*context, "after_bb", function);
        BasicBlock *default_bb = BasicBlock::Create(*context, "default_bb", function);

        auto *switch_inst = builder->CreateSwitch(codegen(lhs), default_bb, blocks.size());
        for (int i = 0; i < (int)blocks.size(); i++) {
            string name = "case_" + std::to_string(rhs[i]) + "_bb";
            BasicBlock *case_bb = BasicBlock::Create(*context, name, function);
            switch_inst->addCase(ConstantInt::get(IntegerType::get(*context, 32), rhs[i]), case_bb);
            builder->SetInsertPoint(case_bb);
            codegen(blocks[i].second);
            builder->CreateBr(after_bb);
        }

        builder->SetInsertPoint(default_bb);
        if (final_else.defined()) {
            codegen(final_else);
        }
        builder->CreateBr(after_bb);

        builder->SetInsertPoint(after_bb);
    } else {
        // Codegen an regular if-else chain using branches.

        BasicBlock *after_bb = BasicBlock::Create(*context, "after_bb", function);

        for (const auto &p : blocks) {
            BasicBlock *then_bb = BasicBlock::Create(*context, "then_bb", function);
            BasicBlock *next_bb = BasicBlock::Create(*context, "next_bb", function);
            builder->CreateCondBr(codegen(p.first), then_bb, next_bb);
            builder->SetInsertPoint(then_bb);
            codegen(p.second);
            builder->CreateBr(after_bb);
            builder->SetInsertPoint(next_bb);
        }

        if (final_else.defined()) {
            codegen(final_else);
        }
        builder->CreateBr(after_bb);

        builder->SetInsertPoint(after_bb);
    }
}

void CodeGen_LLVM::visit(const Evaluate *op) {
    codegen(op->value);

    // Discard result
    value = nullptr;
}

void CodeGen_LLVM::visit(const Shuffle *op) {
    vector<Value *> vecs;
    for (const Expr &e : op->vectors) {
        vecs.push_back(codegen(e));
    }

    if (op->is_interleave()) {
        value = interleave_vectors(vecs);
    } else if (op->is_concat()) {
        value = concat_vectors(vecs);
    } else {
        // If the even-numbered indices equal the odd-numbered
        // indices, only generate one and then do a self-interleave.
        for (int f : {4, 3, 2}) {
            bool self_interleave = (op->indices.size() % f) == 0;
            for (size_t i = 0; i < op->indices.size(); i++) {
                self_interleave &= (op->indices[i] == op->indices[i - (i % f)]);
            }
            if (self_interleave) {
                vector<int> sub_indices;
                for (size_t i = 0; i < op->indices.size(); i += f) {
                    sub_indices.push_back(op->indices[i]);
                }
                Expr equiv = Shuffle::make(op->vectors, sub_indices);
                value = codegen(equiv);
                value = interleave_vectors(std::vector<Value *>(f, value));
                return;
            }

            // Check for an interleave of slices (i.e. an in-vector transpose)
            bool interleave_of_slices = op->vectors.size() == 1 && (op->indices.size() % f) == 0;
            int step = op->type.lanes() / f;
            for (int i = 0; i < step; i++) {
                for (int j = 0; j < f; j++) {
                    interleave_of_slices &= (op->indices[i * f + j] == j * step + i);
                }
            }
            if (interleave_of_slices) {
                value = codegen(op->vectors[0]);
                vector<Value *> slices;
                for (int i = 0; i < f; i++) {
                    slices.push_back(slice_vector(value, i * step, step));
                }
                value = interleave_vectors(slices);
            }
        }
        // If the indices form contiguous aligned runs, do the shuffle
        // on entire sub-vectors by reinterpreting them as a wider
        // type.
        for (int f : {8, 4, 2}) {
            if (op->type.lanes() % f != 0) {
                continue;
            }

            if (op->type.bits() * f > 64) {
                continue;
            }
            bool contiguous = true;
            for (const Expr &vec : op->vectors) {
                contiguous &= ((vec.type().lanes() % f) == 0);
            }
            for (size_t i = 0; i < op->indices.size(); i += f) {
                contiguous &= (op->indices[i] % f) == 0;
                for (int j = 0; j < f; j++) {
                    contiguous &= (op->indices[i + j] == op->indices[i] + j);
                }
            }
            if (contiguous) {
                vector<Expr> equiv_args;
                for (const Expr &vec : op->vectors) {
                    Type t = UInt(vec.type().bits() * f, vec.type().lanes() / f);
                    equiv_args.push_back(reinterpret(t, vec));
                }
                vector<int> equiv_indices;
                for (size_t i = 0; i < op->indices.size(); i += f) {
                    equiv_indices.push_back(op->indices[i] / f);
                }
                Expr equiv = Shuffle::make(equiv_args, equiv_indices);
                equiv = reinterpret(op->type, equiv);
                codegen(equiv);
                return;
            }
        }

        // Do a concat and then a single shuffle
        value = concat_vectors(vecs);
        if (op->is_slice() && op->slice_stride() == 1) {
            value = slice_vector(value, op->indices[0], op->indices.size());
        } else {
            value = shuffle_vectors(value, op->indices);
        }
    }

    if (op->type.is_scalar() && value->getType()->isVectorTy()) {
        value = builder->CreateExtractElement(value, ConstantInt::get(i32_t, 0));
    }
}

void CodeGen_LLVM::visit(const VectorInstruction *op) {
    internal_error << "CodeGen_LLVM received VectorInstruction node, should be handled by architecture-specific CodeGen class:\n"
                   << Expr(op) << "\n";
}

void CodeGen_LLVM::visit(const VectorReduce *op) {
    codegen_vector_reduce(op, Expr());
}

Expr CodeGen_LLVM::split_vector_reduce(const VectorReduce *op, const Expr &init) const {
    Expr val = op->value;
    const int output_lanes = op->type.lanes();
    const int native_lanes = maximum_vector_bits() / op->type.bits();
    const int factor = val.type().lanes() / output_lanes;
    Type elt = op->type.element_of();

    Expr (*binop)(Expr, Expr) = nullptr;
    switch (op->op) {
    case VectorReduce::Add:
        binop = Add::make;
        break;
    case VectorReduce::Mul:
        binop = Mul::make;
        break;
    case VectorReduce::Min:
        binop = Min::make;
        break;
    case VectorReduce::Max:
        binop = Max::make;
        break;
    case VectorReduce::And:
        binop = And::make;
        break;
    case VectorReduce::Or:
        binop = Or::make;
        break;
    case VectorReduce::SaturatingAdd:
        binop = saturating_add;
        break;
    }

    if (op->type.is_bool() && op->op == VectorReduce::Or) {
        // Cast to u8, use max, cast back to bool.
        Expr equiv = cast(op->value.type().with_bits(8), op->value);
        equiv = VectorReduce::make(VectorReduce::Max, equiv, op->type.lanes());
        if (init.defined()) {
            equiv = max(equiv, init);
        }
        equiv = cast(op->type, equiv);
        return equiv;
    }

    if (op->type.is_bool() && op->op == VectorReduce::And) {
        // Cast to u8, use min, cast back to bool.
        Expr equiv = cast(op->value.type().with_bits(8), op->value);
        equiv = VectorReduce::make(VectorReduce::Min, equiv, op->type.lanes());
        equiv = cast(op->type, equiv);
        if (init.defined()) {
            equiv = min(equiv, init);
        }
        return equiv;
    }

    if (elt == Float(16) && upgrade_type_for_arithmetic(elt) != elt) {
        Expr equiv = cast(op->value.type().with_bits(32), op->value);
        equiv = VectorReduce::make(op->op, equiv, op->type.lanes());
        if (init.defined()) {
            equiv = binop(equiv, init);
        }
        equiv = cast(op->type, equiv);
        return equiv;
    }

    if (output_lanes == 1) {
        const int input_lanes = val.type().lanes();
        const int input_bytes = input_lanes * val.type().bytes();
        const bool llvm_has_intrinsic =
            // Must be one of these ops
            ((op->op == VectorReduce::Add ||
              op->op == VectorReduce::Mul ||
              op->op == VectorReduce::Min ||
              op->op == VectorReduce::Max) &&
             (use_llvm_vp_intrinsics ||
              // Must be a power of two lanes
              ((input_lanes >= 2) &&
               ((input_lanes & (input_lanes - 1)) == 0) &&
               // int versions exist up to 1024 bits
               ((!op->type.is_float() && input_bytes <= 1024) ||
                // float versions exist up to 16 lanes
                input_lanes <= 16) &&
               // As of the release of llvm 10, the 64-bit experimental total
               // reductions don't seem to be done yet on arm.
               (val.type().bits() != 64 ||
                target.arch != Target::ARM))));

        if (llvm_has_intrinsic) {
            const char *name = "<err>";
            const int bits = op->type.bits();
            bool takes_initial_value = use_llvm_vp_intrinsics;
            Expr initial_value = init;
            if (op->type.is_float()) {
                switch (op->op) {
                case VectorReduce::Add:
                    name = "fadd";
                    takes_initial_value = true;
                    if (!initial_value.defined()) {
                        initial_value = make_zero(op->type);
                    }
                    break;
                case VectorReduce::Mul:
                    name = "fmul";
                    takes_initial_value = true;
                    if (!initial_value.defined()) {
                        initial_value = make_one(op->type);
                    }
                    break;
                case VectorReduce::Min:
                    name = "fmin";
                    // TODO(zvookin): Not correct for stricT_float. See: https://github.com/halide/Halide/issues/7118
                    if (takes_initial_value && !initial_value.defined()) {
                        initial_value = op->type.max();
                    }
                    break;
                case VectorReduce::Max:
                    name = "fmax";
                    // TODO(zvookin): Not correct for stricT_float. See: https://github.com/halide/Halide/issues/7118
                    if (takes_initial_value && !initial_value.defined()) {
                        initial_value = op->type.min();
                    }
                    break;
                default:
                    break;
                }
            } else if (op->type.is_int() || op->type.is_uint()) {
                switch (op->op) {
                case VectorReduce::Add:
                    name = "add";
                    if (takes_initial_value && !initial_value.defined()) {
                        initial_value = make_zero(op->type);
                    }
                    break;
                case VectorReduce::Mul:
                    name = "mul";
                    if (takes_initial_value && !initial_value.defined()) {
                        initial_value = make_one(op->type);
                    }
                    break;
                case VectorReduce::Min:
                    name = op->type.is_int() ? "smin" : "umin";
                    if (takes_initial_value && !initial_value.defined()) {
                        initial_value = op->type.max();
                    }
                    break;
                case VectorReduce::Max:
                    name = op->type.is_int() ? "smax" : "umax";
                    if (takes_initial_value && !initial_value.defined()) {
                        initial_value = op->type.min();
                    }
                    break;
                default:
                    break;
                }
            }

            if (use_llvm_vp_intrinsics) {
                string vp_name = "llvm.vp.reduce." + std::string(name);
                codegen(initial_value);
                llvm::Value *init = value;
                codegen(op->value);
                llvm::Value *val = value;
                bool generated = try_vector_predication_intrinsic(vp_name, llvm_type_of(op->type), op->value.type().lanes(),
                                                                  AllEnabledMask(), {VPArg(init), VPArg(val, 0)});
                internal_assert(generated) << "Vector predication intrinsic generation failed for vector reduction " << name << "\n";
            } else {
                std::stringstream build_name;
                build_name << "llvm.vector.reduce.";
                build_name << name;
                build_name << ".v" << val.type().lanes() << (op->type.is_float() ? 'f' : 'i') << bits;

                string intrin_name = build_name.str();

                vector<Expr> args;
                if (takes_initial_value) {
                    args.push_back(initial_value);
                    initial_value = Expr();
                }
                args.push_back(op->value);

                // Make sure the declaration exists, or the codegen for
                // call will assume that the args should scalarize.
                if (!module->getFunction(intrin_name)) {
                    vector<llvm::Type *> arg_types;
                    for (const Expr &e : args) {
                        arg_types.push_back(llvm_type_of(e.type()));
                    }
                    FunctionType *func_t = FunctionType::get(llvm_type_of(op->type), arg_types, false);
                    llvm::Function::Create(func_t, llvm::Function::ExternalLinkage, intrin_name, module.get());
                }

                Expr equiv = Call::make(op->type, intrin_name, args, Call::PureExtern);
                if (initial_value.defined()) {
                    equiv = binop(initial_value, equiv);
                }
                equiv.accept(this);
            }
<<<<<<< HEAD
            return equiv;
=======
            return;
>>>>>>> 10345d4f
        }
    }

    if (output_lanes == 1 &&
        factor > native_lanes &&
        (use_llvm_vp_intrinsics || (factor % native_lanes == 0))) {
        // It's a total reduction of multiple native
        // vectors. Start by adding the vectors together.
        Expr equiv;
        for (int i = 0; i < factor / native_lanes; i++) {
            Expr next = Shuffle::make_slice(val, i * native_lanes, 1, native_lanes);
            if (equiv.defined()) {
                equiv = binop(equiv, next);
            } else {
                equiv = next;
            }
        }
        equiv = VectorReduce::make(op->op, equiv, 1);
        if (init.defined()) {
            equiv = binop(equiv, init);
        }
        equiv = common_subexpression_elimination(equiv);
        return equiv;
    }

    if (factor > 2 && ((factor & 1) == 0)) {
        // Factor the reduce into multiple stages. If we're going to
        // be widening the type by 4x or more we should also factor the
        // widening into multiple stages.
        Type intermediate_type = op->value.type().with_lanes(op->value.type().lanes() / 2);
        Expr equiv = VectorReduce::make(op->op, op->value, intermediate_type.lanes());
        if (op->op == VectorReduce::Add &&
            (op->type.is_int() || op->type.is_uint()) &&
            op->type.bits() >= 32) {
            Type narrower_type = op->value.type().narrow().narrow();
            Expr narrower = lossless_cast(narrower_type, op->value);
            if (!narrower.defined() && narrower_type.is_int()) {
                // Maybe we can narrow to an unsigned int instead.
                narrower_type = narrower_type.with_code(Type::UInt);
                narrower = lossless_cast(narrower_type, op->value);
            }
            if (narrower.defined()) {
                // Widen it by 2x before the horizontal add
                narrower = cast(narrower.type().widen(), narrower);
                equiv = VectorReduce::make(op->op, narrower, intermediate_type.lanes());
                // Then widen it by 2x again afterwards
                equiv = cast(intermediate_type, equiv);
            }
        }
        equiv = VectorReduce::make(op->op, equiv, op->type.lanes());
        if (init.defined()) {
            equiv = binop(equiv, init);
        }
        equiv = common_subexpression_elimination(equiv);
        return equiv;
    }

    // Extract each slice and combine
    Expr equiv = init;
    for (int i = 0; i < factor; i++) {
        Expr next = Shuffle::make_slice(val, i, factor, val.type().lanes() / factor);
        if (equiv.defined()) {
            equiv = binop(equiv, next);
        } else {
            equiv = next;
        }
    }
    equiv = common_subexpression_elimination(equiv);
    return equiv;
}

void CodeGen_LLVM::codegen_vector_reduce(const VectorReduce *op, const Expr &init) {
    Expr equiv = split_vector_reduce(op, init);
    equiv.accept(this);
}

void CodeGen_LLVM::visit(const Atomic *op) {
    if (!op->mutex_name.empty()) {
        internal_assert(!inside_atomic_mutex_node)
            << "Nested atomic mutex locks detected. This might causes a deadlock.\n";
        ScopedValue<bool> old_inside_atomic_mutex_node(inside_atomic_mutex_node, true);
        // Mutex locking & unlocking are handled by function calls generated by previous lowering passes.
        codegen(op->body);
    } else {
        // Issue atomic stores.
        ScopedValue<bool> old_emit_atomic_stores(emit_atomic_stores, true);
        codegen(op->body);
    }
}

Value *CodeGen_LLVM::create_alloca_at_entry(llvm::Type *t, int n, bool zero_initialize, const string &name) {
    IRBuilderBase::InsertPoint here = builder->saveIP();
    BasicBlock *entry = &builder->GetInsertBlock()->getParent()->getEntryBlock();
    if (entry->empty()) {
        builder->SetInsertPoint(entry);
    } else {
        builder->SetInsertPoint(entry, entry->getFirstInsertionPt());
    }
    Value *size = ConstantInt::get(i32_t, n);
    AllocaInst *ptr = builder->CreateAlloca(t, size, name);
    int align = native_vector_bits() / 8;
    llvm::DataLayout d(module.get());
    int allocated_size = n * (int)d.getTypeAllocSize(t);
    if (t->isVectorTy() || n > 1) {
        ptr->setAlignment(llvm::Align(align));
    }
    requested_alloca_total += allocated_size;

    if (zero_initialize) {
        if (n == 1) {
            builder->CreateStore(Constant::getNullValue(t), ptr);
        } else {
            builder->CreateMemSet(ptr, Constant::getNullValue(t), n, llvm::Align(align));
        }
    }
    builder->restoreIP(here);
    return ptr;
}

Value *CodeGen_LLVM::get_user_context() const {
    Value *ctx = sym_get("__user_context", false);
    if (!ctx) {
        ctx = ConstantPointerNull::get(i8_t->getPointerTo());  // void*
    }
    return ctx;
}

llvm::Function *CodeGen_LLVM::get_llvm_intrin(llvm::Type *ret_type, const std::string &name, const std::vector<llvm::Type *> &arg_types) {
    llvm::Function *intrin = module->getFunction(name);
    if (!intrin) {
        FunctionType *func_t = FunctionType::get(ret_type, arg_types, false);
        intrin = llvm::Function::Create(func_t, llvm::Function::ExternalLinkage, name, module.get());
        intrin->setCallingConv(CallingConv::C);
    }
    return intrin;
}

llvm::Function *CodeGen_LLVM::get_llvm_intrin(const Type &ret_type, const std::string &name, const std::vector<Type> &arg_types, bool scalars_are_vectors) {
    llvm::Function *intrin = module->getFunction(name);
    if (intrin) {
        return intrin;
    }

    vector<llvm::Type *> llvm_arg_types(arg_types.size());
    for (size_t i = 0; i < arg_types.size(); i++) {
        llvm_arg_types[i] = llvm_type_of(arg_types[i]);
        if (arg_types[i].is_scalar() && scalars_are_vectors) {
            llvm_arg_types[i] = get_vector_type(llvm_arg_types[i], 1);
        }
    }

    llvm::Type *llvm_ret_type = llvm_type_of(ret_type);
    if (ret_type.is_scalar() && scalars_are_vectors) {
        llvm_ret_type = get_vector_type(llvm_ret_type, 1);
    }
    return get_llvm_intrin(llvm_ret_type, name, llvm_arg_types);
}

llvm::Function *CodeGen_LLVM::declare_intrin_overload(const std::string &name, const Type &ret_type, const std::string &impl_name, std::vector<Type> arg_types, bool scalars_are_vectors) {
    llvm::Function *intrin = get_llvm_intrin(ret_type, impl_name, arg_types, scalars_are_vectors);
    internal_assert(intrin);
    intrinsics[name].emplace_back(ret_type, std::move(arg_types), intrin);
    return intrin;
}

void CodeGen_LLVM::declare_intrin_overload(const std::string &name, const Type &ret_type, llvm::Function *impl, std::vector<Type> arg_types) {
    internal_assert(impl);
    intrinsics[name].emplace_back(ret_type, std::move(arg_types), impl);
}

Value *CodeGen_LLVM::call_overloaded_intrin(const Type &result_type, const std::string &name, const std::vector<Expr> &args) {
    if (get_env_variable("HL_DISABLE_HALIDE_LOWERING") == "1") {
        return nullptr;
    }
    constexpr int debug_level = 4;

    debug(debug_level) << "call_overloaded_intrin: " << result_type << " " << name << "(";
    const char *comma = "";
    for (const Expr &i : args) {
        debug(debug_level) << comma << i;
        comma = ", ";
    }
    debug(debug_level) << ")\n";

    auto impls_i = intrinsics.find(name);
    if (impls_i == intrinsics.end()) {
        debug(debug_level) << "No intrinsic " << name << "\n";
        return nullptr;
    }

    const Intrinsic *resolved = nullptr;
    for (const Intrinsic &overload : impls_i->second) {
        debug(debug_level) << "Considering candidate " << overload.result_type << "(";
        const char *comma = "";
        for (const auto &i : overload.arg_types) {
            debug(debug_level) << comma << i;
            comma = ", ";
        }
        debug(debug_level) << ")\n";
        if (overload.arg_types.size() != args.size()) {
            debug(debug_level) << "Wrong number of arguments\n";
            continue;
        }

        if (overload.result_type.element_of() != result_type.element_of()) {
            debug(debug_level) << "Wrong result type\n";
            continue;
        }

        bool match = true;
        for (int i = 0; i < (int)overload.arg_types.size(); i++) {
            if (args[i].type().is_scalar()) {
                // Allow lossless casting for scalar arguments, and
                // allow broadcasting to vector arguments.
                if (!lossless_cast(overload.arg_types[i].element_of(), args[i]).defined()) {
                    match = false;
                    debug(debug_level) << "Cannot promote scalar argument " << i << "\n";
                    break;
                }
            } else {
                int required_lanes = result_type.lanes() * overload.arg_types[i].lanes() / overload.result_type.lanes();
                if (required_lanes != args[i].type().lanes()) {
                    match = false;
                    debug(debug_level) << "Need " << required_lanes << " lanes for argument " << i << "\n";
                    break;
                }

                // Vector arguments must be exact.
                if (overload.arg_types[i].element_of() != args[i].type().element_of()) {
                    match = false;
                    debug(debug_level) << "Vector types not equal " << i << "\n";
                    break;
                }
            }
        }
        if (!match) {
            continue;
        }

        if (!resolved) {
            debug(debug_level) << "Resolved!\n";
            resolved = &overload;
        } else {
            if (resolved->result_type.lanes() < result_type.lanes()) {
                // The current match is smaller than the result type. Take the bigger intrinsic.
                if (overload.result_type.lanes() > resolved->result_type.lanes()) {
                    debug(debug_level) << "Replaced with bigger intrinsic\n";
                    resolved = &overload;
                }
            } else {
                // The current match is bigger than the result type. If the current candidate is also bigger,
                // but smaller than the current match, take it instead.
                if (overload.result_type.lanes() >= result_type.lanes() && overload.result_type.lanes() < resolved->result_type.lanes()) {
                    debug(debug_level) << "Replaced with smaller intrinsic\n";
                    resolved = &overload;
                }
            }
        }
    }

    if (resolved) {
        std::vector<Expr> promoted_args;
        promoted_args.reserve(args.size());
        for (size_t i = 0; i < args.size(); i++) {
            Expr promoted_arg = args[i];
            if (args[i].type().is_scalar()) {
                promoted_arg = lossless_cast(resolved->arg_types[i].element_of(), promoted_arg);
            }
            if (resolved->arg_types[i].is_vector() && args[i].type().is_scalar() && result_type.lanes() > 1) {
                // We're passing a scalar to a vector argument, broadcast it.
                promoted_args.emplace_back(Broadcast::make(promoted_arg, result_type.lanes()));
            } else {
                promoted_args.emplace_back(promoted_arg);
            }
            internal_assert(promoted_args.back().defined());
        }
        return call_intrin(result_type, resolved->result_type.lanes(), resolved->impl, promoted_args);
    } else {
        debug(debug_level) << "Unresolved intrinsic " << name << "\n";
    }
    return nullptr;
}

Value *CodeGen_LLVM::call_intrin(const Type &result_type, int intrin_lanes,
                                 const string &name, vector<Expr> args) {
    vector<Value *> arg_values(args.size());
    for (size_t i = 0; i < args.size(); i++) {
        arg_values[i] = codegen(args[i]);
    }

    llvm::Type *t = llvm_type_of(result_type);

    return call_intrin(t,
                       intrin_lanes,
                       name, arg_values, isa<llvm::ScalableVectorType>(t));
}

Value *CodeGen_LLVM::call_intrin(const Type &result_type, int intrin_lanes,
                                 llvm::Function *intrin, vector<Expr> args) {
    vector<Value *> arg_values(args.size());
    for (size_t i = 0; i < args.size(); i++) {
        arg_values[i] = codegen(args[i]);
    }

    llvm::Type *t = llvm_type_of(result_type);

    return call_intrin(t,
                       intrin_lanes,
                       intrin, arg_values);
}

Value *CodeGen_LLVM::call_intrin(const llvm::Type *result_type, int intrin_lanes,
                                 const string &name, vector<Value *> arg_values,
                                 bool scalable_vector_result, bool is_reduction) {
    llvm::Function *fn = module->getFunction(name);
    if (!fn) {
        vector<llvm::Type *> arg_types(arg_values.size());
        for (size_t i = 0; i < arg_values.size(); i++) {
            arg_types[i] = arg_values[i]->getType();
        }

        llvm::Type *intrinsic_result_type = result_type->getScalarType();
        if (intrin_lanes > 1 && !is_reduction) {
            if (scalable_vector_result && effective_vscale != 0) {
                intrinsic_result_type = get_vector_type(result_type->getScalarType(),
                                                        intrin_lanes / effective_vscale, VectorTypeConstraint::VScale);
            } else {
                intrinsic_result_type = get_vector_type(result_type->getScalarType(),
                                                        intrin_lanes, VectorTypeConstraint::Fixed);
            }
        }
        FunctionType *func_t = FunctionType::get(intrinsic_result_type, arg_types, false);
        fn = llvm::Function::Create(func_t, llvm::Function::ExternalLinkage, name, module.get());
        fn->setCallingConv(CallingConv::C);
    }

    return call_intrin(result_type, intrin_lanes, fn, arg_values, is_reduction);
}

Value *CodeGen_LLVM::call_intrin(const llvm::Type *result_type, int intrin_lanes,
                                 llvm::Function *intrin, vector<Value *> arg_values,
                                 bool is_reduction) {
    internal_assert(intrin);
    int arg_lanes = 1;
    if (result_type->isVoidTy()) {
        arg_lanes = intrin_lanes;
    } else if (result_type->isVectorTy()) {
        arg_lanes = get_vector_num_elements(result_type);
    }

    if (!is_reduction && intrin_lanes != arg_lanes) {
        // Cut up each arg into appropriately-sized pieces, call the
        // intrinsic on each, then splice together the results.
        vector<Value *> results;
        for (int start = 0; start < arg_lanes; start += intrin_lanes) {
            vector<Value *> args;
            for (size_t i = 0; i < arg_values.size(); i++) {
                int arg_i_lanes = 1;
                if (arg_values[i]->getType()->isVectorTy()) {
                    arg_i_lanes = get_vector_num_elements(arg_values[i]->getType());
                }

                if (arg_i_lanes >= arg_lanes) {
                    // Horizontally reducing intrinsics may have
                    // arguments that have more lanes than the
                    // result. Assume that the horizontally reduce
                    // neighboring elements...
                    int reduce = arg_i_lanes / arg_lanes;
                    args.push_back(slice_vector(arg_values[i], start * reduce, intrin_lanes * reduce));
                } else if (arg_i_lanes == 1) {
                    if (intrin->getFunctionType()->getParamType(i)->isVectorTy()) {
                        // It's a scalar argument to a vector parameter. Broadcast it.
                        // Overwriting the parameter means this only happens once.
                        arg_values[i] = create_broadcast(arg_values[i], intrin_lanes);
                    } else {
                        // It's a scalar arg to an intrinsic that returns
                        // a vector. Replicate it over the slices.
                    }
                    args.push_back(arg_values[i]);
                } else {
                    internal_error << "Argument in call_intrin has " << arg_i_lanes
                                   << " with result type having " << arg_lanes << "\n";
                }
            }

            llvm::Type *result_slice_type =
                get_vector_type(result_type->getScalarType(), intrin_lanes);

            results.push_back(call_intrin(result_slice_type, intrin_lanes, intrin, args));
        }
        Value *result = concat_vectors(results);
        return slice_vector(result, 0, arg_lanes);
    }

    llvm::FunctionType *intrin_type = intrin->getFunctionType();
    for (int i = 0; i < (int)arg_values.size(); i++) {
        if (arg_values[i]->getType() != intrin_type->getParamType(i)) {
            arg_values[i] = normalize_fixed_scalable_vector_type(intrin_type->getParamType(i), arg_values[i]);
        }
        if (arg_values[i]->getType() != intrin_type->getParamType(i)) {
            // There can be some mismatches in types, such as when passing scalar Halide type T
            // to LLVM vector type <1 x T>.
            arg_values[i] = builder->CreateBitCast(arg_values[i], intrin_type->getParamType(i));
        }
    }

    CallInst *call = builder->CreateCall(intrin, arg_values);
    return call;
}

Value *CodeGen_LLVM::slice_vector(Value *vec, int start, int size) {
    // Force the arg to be an actual vector
    if (!vec->getType()->isVectorTy()) {
        vec = create_broadcast(vec, 1);
    }

    int vec_lanes = get_vector_num_elements(vec->getType());

    if (start == 0 && size == vec_lanes) {
        return vec;
    }

    if (size == 1) {
        return builder->CreateExtractElement(vec, (uint64_t)start);
    }

    vector<int> indices(size);
    for (int i = 0; i < size; i++) {
        int idx = start + i;
        if (idx >= 0 && idx < vec_lanes) {
            indices[i] = idx;
        } else {
            indices[i] = -1;
        }
    }
    return shuffle_vectors(vec, indices);
}

Value *CodeGen_LLVM::concat_vectors(const vector<Value *> &v) {
    if (v.size() == 1) {
        return v[0];
    }

    internal_assert(!v.empty());

    vector<Value *> vecs = v;

    // Force them all to be actual vectors
    for (Value *&val : vecs) {
        if (!val->getType()->isVectorTy()) {
            val = create_broadcast(val, 1);
        }
    }

    while (vecs.size() > 1) {
        vector<Value *> new_vecs;

        for (size_t i = 0; i < vecs.size() - 1; i += 2) {
            Value *v1 = vecs[i];
            Value *v2 = vecs[i + 1];

            int w1 = get_vector_num_elements(v1->getType());
            int w2 = get_vector_num_elements(v2->getType());

            // Possibly pad one of the vectors to match widths.
            if (w1 < w2) {
                v1 = slice_vector(v1, 0, w2);
            } else if (w2 < w1) {
                v2 = slice_vector(v2, 0, w1);
            }
            int w_matched = std::max(w1, w2);

            internal_assert(v1->getType() == v2->getType());

            vector<int> indices(w1 + w2);
            for (int i = 0; i < w1; i++) {
                indices[i] = i;
            }
            for (int i = 0; i < w2; i++) {
                indices[w1 + i] = w_matched + i;
            }

            Value *merged = shuffle_vectors(v1, v2, indices);

            new_vecs.push_back(merged);
        }

        // If there were an odd number of them, we need to also push
        // the one that didn't get merged.
        if (vecs.size() & 1) {
            new_vecs.push_back(vecs.back());
        }

        vecs.swap(new_vecs);
    }

    return vecs[0];
}

Value *CodeGen_LLVM::shuffle_vectors(Value *a, Value *b,
                                     const std::vector<int> &indices) {
    internal_assert(a->getType() == b->getType());
    if (!a->getType()->isVectorTy()) {
        a = create_broadcast(a, 1);
        b = create_broadcast(b, 1);
    }
    vector<Constant *> llvm_indices(indices.size());
    for (size_t i = 0; i < llvm_indices.size(); i++) {
        if (indices[i] >= 0) {
            internal_assert(indices[i] < get_vector_num_elements(a->getType()) * 2);
            llvm_indices[i] = ConstantInt::get(i32_t, indices[i]);
        } else {
            // Only let -1 be undef.
            internal_assert(indices[i] == -1);
            llvm_indices[i] = PoisonValue::get(i32_t);
        }
    }
    if (isa<llvm::ScalableVectorType>(a->getType())) {
        a = scalable_to_fixed_vector_type(a);
    }
    if (isa<llvm::ScalableVectorType>(b->getType())) {
        b = scalable_to_fixed_vector_type(b);
    }
    return builder->CreateShuffleVector(a, b, ConstantVector::get(llvm_indices));
}

Value *CodeGen_LLVM::shuffle_vectors(Value *a, const std::vector<int> &indices) {
    Value *b = PoisonValue::get(a->getType());
    return shuffle_vectors(a, b, indices);
}

std::pair<llvm::Function *, int> CodeGen_LLVM::find_vector_runtime_function(const std::string &name, int lanes) {
    // Check if a vector version of the function already
    // exists at some useful width. We use the naming
    // convention that a N-wide version of a function foo is
    // called fooxN. All of our intrinsics are power-of-two
    // sized, so starting at the first power of two >= the
    // vector width, we'll try all powers of two in decreasing
    // order.
    vector<int> sizes_to_try;
    int l = 1;
    while (l < lanes) {
        l *= 2;
    }
    for (int i = l; i > 1; i /= 2) {
        sizes_to_try.push_back(i);
    }

    // If none of those match, we'll also try doubling
    // the lanes up to the next power of two (this is to catch
    // cases where we're a 64-bit vector and have a 128-bit
    // vector implementation).
    sizes_to_try.push_back(l * 2);

    for (int l : sizes_to_try) {
        llvm::Function *vec_fn = module->getFunction(name + "x" + std::to_string(l));
        if (vec_fn) {
            return {vec_fn, l};
        }
    }

    return {nullptr, 0};
}

bool CodeGen_LLVM::supports_atomic_add(const Type &t) const {
    return t.is_int_or_uint();
}

bool CodeGen_LLVM::use_pic() const {
    return true;
}

std::string CodeGen_LLVM::mabi() const {
    return "";
}

bool CodeGen_LLVM::supports_call_as_float16(const Call *op) const {
    return false;
}

llvm::Value *CodeGen_LLVM::normalize_fixed_scalable_vector_type(llvm::Type *desired_type, llvm::Value *result) {
    llvm::Type *actual_type = result->getType();

    if (isa<llvm::FixedVectorType>(actual_type) &&
        isa<llvm::ScalableVectorType>(desired_type)) {
        const llvm::FixedVectorType *fixed = cast<llvm::FixedVectorType>(actual_type);
        const llvm::ScalableVectorType *scalable = cast<llvm::ScalableVectorType>(desired_type);
        if (fixed->getElementType() == scalable->getElementType()) {
            return fixed_to_scalable_vector_type(result);
        }
    } else if (isa<llvm::FixedVectorType>(desired_type) &&
               isa<llvm::ScalableVectorType>(actual_type)) {
        const llvm::ScalableVectorType *scalable = cast<llvm::ScalableVectorType>(actual_type);
        const llvm::FixedVectorType *fixed = cast<llvm::FixedVectorType>(desired_type);
        if (fixed->getElementType() == scalable->getElementType()) {
            return scalable_to_fixed_vector_type(result);
        }
    }

    return result;
}

llvm::Value *CodeGen_LLVM::fixed_to_scalable_vector_type(llvm::Value *fixed_arg) {
    internal_assert(effective_vscale != 0);
    internal_assert(isa<llvm::FixedVectorType>(fixed_arg->getType()));
    const llvm::FixedVectorType *fixed = cast<llvm::FixedVectorType>(fixed_arg->getType());
    internal_assert(fixed != nullptr);
    auto lanes = fixed->getNumElements();

    const llvm::ScalableVectorType *scalable = cast<llvm::ScalableVectorType>(get_vector_type(fixed->getElementType(),
                                                                                              lanes / effective_vscale, VectorTypeConstraint::VScale));
    internal_assert(fixed != nullptr);

    internal_assert(fixed->getElementType() == scalable->getElementType());
    internal_assert(lanes == (scalable->getMinNumElements() * effective_vscale));

    // E.g. <vscale x 2 x i64> llvm.vector.insert.nxv2i64.v4i64(<vscale x 2 x i64>, <4 x i64>, i64)
    const char *type_designator;
    if (fixed->getElementType()->isIntegerTy()) {
        type_designator = "i";
    } else {
        type_designator = "f";
    }
    std::string intrin = "llvm.vector.insert.nxv" + std::to_string(scalable->getMinNumElements());
    intrin += type_designator;
    std::string bits_designator = std::to_string(fixed->getScalarSizeInBits());
    intrin += bits_designator;
    intrin += ".v" + std::to_string(lanes) + type_designator + bits_designator;
    Constant *poison = PoisonValue::get(scalable->getElementType());
    llvm::Value *result_vec = ConstantVector::getSplat(scalable->getElementCount(), poison);

    std::vector<llvm::Value *> args;
    args.push_back(result_vec);
    args.push_back(value);
    args.push_back(ConstantInt::get(i64_t, 0));
    return call_intrin(scalable, lanes, intrin, args, true);
}

llvm::Value *CodeGen_LLVM::scalable_to_fixed_vector_type(llvm::Value *scalable_arg) {
    internal_assert(effective_vscale != 0);
    internal_assert(isa<llvm::ScalableVectorType>(scalable_arg->getType()));
    const llvm::ScalableVectorType *scalable = cast<llvm::ScalableVectorType>(scalable_arg->getType());
    internal_assert(scalable != nullptr);

    const llvm::FixedVectorType *fixed = cast<llvm::FixedVectorType>(get_vector_type(scalable->getElementType(),
                                                                                     scalable->getMinNumElements() * effective_vscale, VectorTypeConstraint::Fixed));
    internal_assert(fixed != nullptr);

    internal_assert(fixed->getElementType() == scalable->getElementType());
    internal_assert(fixed->getNumElements() == (scalable->getMinNumElements() * effective_vscale));

    // E.g. <64 x i8> @llvm.vector.extract.v64i8.nxv8i8(<vscale x 8 x i8> %vresult, i64 0)
    const char *type_designator;
    if (scalable->getElementType()->isIntegerTy()) {
        type_designator = "i";
    } else {
        type_designator = "f";
    }
    std::string bits_designator = std::to_string(fixed->getScalarSizeInBits());
    std::string intrin = "llvm.vector.extract.v" + std::to_string(fixed->getNumElements()) + type_designator + bits_designator;
    intrin += ".nxv" + std::to_string(scalable->getMinNumElements()) + type_designator + bits_designator;
    std::vector<llvm::Value *> args;
    args.push_back(scalable_arg);
    args.push_back(ConstantInt::get(i64_t, 0));

    return call_intrin(fixed, fixed->getNumElements(), intrin, args, false);
}

int CodeGen_LLVM::get_vector_num_elements(const llvm::Type *t) {
    if (isa<llvm::FixedVectorType>(t)) {
        const auto *vt = cast<llvm::FixedVectorType>(t);
        return vt->getNumElements();
    } else if (isa<llvm::ScalableVectorType>(t)) {
        internal_assert(effective_vscale != 0) << "Scalable vector type enountered without vector_bits being set.\n";
        const auto *vt = cast<llvm::ScalableVectorType>(t);
        return vt->getMinNumElements() * effective_vscale;
    } else {
        return 1;
    }
}

llvm::Type *CodeGen_LLVM::llvm_type_of(LLVMContext *c, Halide::Type t,
                                       int effective_vscale) const {
    if (t.lanes() == 1) {
        if (t.is_float() && !t.is_bfloat()) {
            switch (t.bits()) {
            case 16:
                return llvm::Type::getHalfTy(*c);
            case 32:
                return llvm::Type::getFloatTy(*c);
            case 64:
                return llvm::Type::getDoubleTy(*c);
            default:
                internal_error << "There is no llvm type matching this floating-point bit width: " << t << "\n";
                return nullptr;
            }
        } else if (t.is_handle()) {
            return llvm::Type::getInt8PtrTy(*c);
        } else {
            return llvm::Type::getIntNTy(*c, t.bits());
        }
    } else {
        llvm::Type *element_type = llvm_type_of(c, t.element_of(), 0);
        bool scalable = false;
        int lanes = t.lanes();
        if (effective_vscale != 0) {
            int total_bits = t.bits() * t.lanes();
            scalable = ((total_bits % effective_vscale) == 0);
            if (scalable) {
                lanes /= effective_vscale;
            } else {
                // TODO(zvookin): This error indicates that the requested number of vector lanes
                // is not expressible exactly via vscale. This will be fairly unusual unless
                // non-power of two, or very short, vector sizes are used in a schedule.
                // It is made an error, instead of passing the fixed non-vscale vector type to LLVM,
                // to catch the case early while developing vscale backends.
                // We may need to change this to allow the case so if one hits this error in situation
                // where it should pass through a fixed width vector type, please discuss.
                internal_error << "Failed to make vscale vector type with bits " << t.bits() << " lanes " << t.lanes()
                               << " effective_vscale " << effective_vscale << " total_bits " << total_bits << "\n";
            }
        }
        return get_vector_type(element_type, lanes,
                               scalable ? VectorTypeConstraint::VScale : VectorTypeConstraint::Fixed);
    }
}

llvm::Type *CodeGen_LLVM::get_vector_type(llvm::Type *t, int n,
                                          VectorTypeConstraint type_constraint) const {
    bool scalable;

    if (t->isVoidTy()) {
        return t;
    }

    switch (type_constraint) {
    case VectorTypeConstraint::None:
        scalable = effective_vscale != 0 &&
                   ((n % effective_vscale) == 0);
        if (scalable) {
            n = n / effective_vscale;
        }
        break;
    case VectorTypeConstraint::Fixed:
        scalable = false;
        break;
    case VectorTypeConstraint::VScale:
        scalable = true;
        break;
    }

    return VectorType::get(t, n, scalable);
}

llvm::Constant *CodeGen_LLVM::get_splat(int lanes, llvm::Constant *value,
                                        VectorTypeConstraint type_constraint) const {
    bool scalable = false;
    switch (type_constraint) {
    case VectorTypeConstraint::None:
        scalable = effective_vscale != 0 &&
                   ((lanes % effective_vscale) == 0);
        if (scalable) {
            lanes = lanes / effective_vscale;
        }
        break;
    case VectorTypeConstraint::Fixed:
        scalable = false;
        break;
    case VectorTypeConstraint::VScale:
        scalable = true;
        break;
    }

    llvm::ElementCount ec = scalable ? llvm::ElementCount::getScalable(lanes) :
                                       llvm::ElementCount::getFixed(lanes);
    return ConstantVector::getSplat(ec, value);
}

std::string CodeGen_LLVM::mangle_llvm_type(llvm::Type *type) {
    std::string type_string = ".";
    llvm::ElementCount llvm_vector_ec;
    if (isa<PointerType>(type)) {
        const auto *vt = cast<llvm::PointerType>(type);
        type_string = ".p" + std::to_string(vt->getAddressSpace());
    } else if (isa<llvm::ScalableVectorType>(type)) {
        const auto *vt = cast<llvm::ScalableVectorType>(type);
        const char *type_designator = vt->getElementType()->isIntegerTy() ? "i" : "f";
        std::string bits_designator = std::to_string(vt->getScalarSizeInBits());
        llvm_vector_ec = vt->getElementCount();
        type_string = ".nxv" + std::to_string(vt->getMinNumElements()) + type_designator + bits_designator;
    } else if (isa<llvm::FixedVectorType>(type)) {
        const auto *vt = cast<llvm::FixedVectorType>(type);
        const char *type_designator = vt->getElementType()->isIntegerTy() ? "i" : "f";
        std::string bits_designator = std::to_string(vt->getScalarSizeInBits());
        llvm_vector_ec = vt->getElementCount();
        type_string = ".v" + std::to_string(vt->getNumElements()) + type_designator + bits_designator;
    } else if (type->isIntegerTy()) {
        type_string = ".i" + std::to_string(type->getScalarSizeInBits());
    } else if (type->isFloatTy()) {
        type_string = ".f" + std::to_string(type->getScalarSizeInBits());
    } else {
        std::string type_name;
        llvm::raw_string_ostream type_name_stream(type_name);
        type->print(type_name_stream, true);
        internal_error << "Attempt to mangle unknown LLVM type " << type_name << "\n";
    }
    return type_string;
}

bool CodeGen_LLVM::try_vector_predication_intrinsic(const std::string &name, VPResultType result_type,
                                                    int32_t length, MaskVariant mask, std::vector<VPArg> vp_args) {
    if (!use_llvm_vp_intrinsics) {
        return false;
    }

    llvm::Type *llvm_result_type = result_type.type;
    bool any_scalable = isa<llvm::ScalableVectorType>(llvm_result_type);
    bool any_fixed = isa<llvm::FixedVectorType>(llvm_result_type);
    bool result_is_vector_type = any_scalable || any_fixed;
    bool is_reduction = !any_scalable && !any_fixed;
    llvm::Type *base_vector_type = nullptr;
    for (const VPArg &arg : vp_args) {
        llvm::Type *arg_type = arg.value->getType();
        bool scalable = isa<llvm::ScalableVectorType>(arg_type);
        bool fixed = isa<llvm::FixedVectorType>(arg_type);
        if (base_vector_type == nullptr && (fixed || scalable)) {
            base_vector_type = arg_type;
        }
        any_scalable |= scalable;
        any_fixed |= fixed;
    }
    if (!any_fixed && !any_scalable) {
        return false;
    }
    internal_assert(!(any_scalable && any_fixed)) << "Cannot combine fixed and scalable vectors to vector predication intrinsic.\n";
    if (base_vector_type == nullptr && result_is_vector_type) {
        base_vector_type = llvm_result_type;
    }
    bool is_scalable = any_scalable;

    std::vector<llvm::Value *> args;
    args.reserve(2 + vp_args.size());
    std::vector<string> mangled_types(vp_args.size() + 1);

    for (const VPArg &arg : vp_args) {
        args.push_back(arg.value);
        if (arg.mangle_index) {
            llvm::Type *llvm_type = arg.value->getType();
            mangled_types[arg.mangle_index.value()] = mangle_llvm_type(llvm_type);
        }
    }
    if (result_type.mangle_index) {
        mangled_types[result_type.mangle_index.value()] = mangle_llvm_type(llvm_result_type);
    }

    std::string full_name = name;
    for (const std::string &mangle : mangled_types) {
        full_name += mangle;
    }

    if (!std::holds_alternative<NoMask>(mask)) {
        if (std::holds_alternative<AllEnabledMask>(mask)) {
            internal_assert(base_vector_type != nullptr) << "Requested all enabled mask without any vector type to use for type/length.\n";
            llvm::ElementCount llvm_vector_ec;
            if (is_scalable) {
                const auto *vt = cast<llvm::ScalableVectorType>(base_vector_type);
                llvm_vector_ec = vt->getElementCount();
            } else {
                const auto *vt = cast<llvm::FixedVectorType>(base_vector_type);
                llvm_vector_ec = vt->getElementCount();
            }
            args.push_back(ConstantVector::getSplat(llvm_vector_ec, ConstantInt::get(i1_t, 1)));
        } else {
            args.push_back(std::get<llvm::Value *>(mask));
        }
    }
    args.push_back(ConstantInt::get(i32_t, length));

    value = call_intrin(llvm_result_type, length, full_name, args, is_scalable, is_reduction);
    llvm::CallInst *call = dyn_cast<llvm::CallInst>(value);
    for (size_t i = 0; i < vp_args.size(); i++) {
        if (vp_args[i].alignment != 0) {
            call->addParamAttr(i, Attribute::getWithAlignment(*context, llvm::Align(vp_args[i].alignment)));
        }
    }
    return true;
}

bool CodeGen_LLVM::try_vector_predication_comparison(const std::string &name, const Type &result_type,
                                                     MaskVariant mask, llvm::Value *a, llvm::Value *b,
                                                     const char *cmp_op) {
    // Early out to prevent creating useless metadata.
    if (!use_llvm_vp_intrinsics ||
        result_type.is_scalar()) {
        return false;
    }

    internal_assert(result_type.is_bool()) << "Vector predicated comparisons must return bool type.\n";

    llvm::MDBuilder md_builder(*context);
    llvm::Value *md_val = llvm::MetadataAsValue::get(*context, md_builder.createString(cmp_op));
    return try_vector_predication_intrinsic(name, llvm_type_of(result_type), result_type.lanes(), mask,
                                            {VPArg(a, 0), VPArg(b), VPArg(md_val)});
}

}  // namespace Internal
}  // namespace Halide<|MERGE_RESOLUTION|>--- conflicted
+++ resolved
@@ -4191,7 +4191,7 @@
 Expr CodeGen_LLVM::split_vector_reduce(const VectorReduce *op, const Expr &init) const {
     Expr val = op->value;
     const int output_lanes = op->type.lanes();
-    const int native_lanes = maximum_vector_bits() / op->type.bits();
+    const int native_lanes = native_vector_bits() / op->type.bits();
     const int factor = val.type().lanes() / output_lanes;
     Type elt = op->type.element_of();
 
@@ -4261,53 +4261,45 @@
               op->op == VectorReduce::Mul ||
               op->op == VectorReduce::Min ||
               op->op == VectorReduce::Max) &&
-             (use_llvm_vp_intrinsics ||
-              // Must be a power of two lanes
-              ((input_lanes >= 2) &&
-               ((input_lanes & (input_lanes - 1)) == 0) &&
-               // int versions exist up to 1024 bits
-               ((!op->type.is_float() && input_bytes <= 1024) ||
-                // float versions exist up to 16 lanes
-                input_lanes <= 16) &&
-               // As of the release of llvm 10, the 64-bit experimental total
-               // reductions don't seem to be done yet on arm.
-               (val.type().bits() != 64 ||
-                target.arch != Target::ARM))));
+             // Must be a power of two lanes
+             (input_lanes >= 2) &&
+             ((input_lanes & (input_lanes - 1)) == 0) &&
+             // int versions exist up to 1024 bits
+             ((!op->type.is_float() && input_bytes <= 1024) ||
+              // float versions exist up to 16 lanes
+              input_lanes <= 16) &&
+             // As of the release of llvm 10, the 64-bit experimental total
+             // reductions don't seem to be done yet on arm.
+             (val.type().bits() != 64 ||
+              target.arch != Target::ARM));
 
         if (llvm_has_intrinsic) {
-            const char *name = "<err>";
+            std::stringstream name;
+            name << "llvm.vector.reduce.";
             const int bits = op->type.bits();
-            bool takes_initial_value = use_llvm_vp_intrinsics;
+            bool takes_initial_value = false;
             Expr initial_value = init;
             if (op->type.is_float()) {
                 switch (op->op) {
                 case VectorReduce::Add:
-                    name = "fadd";
+                    name << "fadd";
                     takes_initial_value = true;
                     if (!initial_value.defined()) {
                         initial_value = make_zero(op->type);
                     }
                     break;
                 case VectorReduce::Mul:
-                    name = "fmul";
+                    name << "fmul";
                     takes_initial_value = true;
                     if (!initial_value.defined()) {
                         initial_value = make_one(op->type);
                     }
                     break;
                 case VectorReduce::Min:
-                    name = "fmin";
-                    // TODO(zvookin): Not correct for stricT_float. See: https://github.com/halide/Halide/issues/7118
-                    if (takes_initial_value && !initial_value.defined()) {
-                        initial_value = op->type.max();
-                    }
+                    name << "fmin";
                     break;
                 case VectorReduce::Max:
-                    name = "fmax";
-                    // TODO(zvookin): Not correct for stricT_float. See: https://github.com/halide/Halide/issues/7118
-                    if (takes_initial_value && !initial_value.defined()) {
-                        initial_value = op->type.min();
-                    }
+                    name << "fmax";
                     break;
                 default:
                     break;
@@ -4315,86 +4307,54 @@
             } else if (op->type.is_int() || op->type.is_uint()) {
                 switch (op->op) {
                 case VectorReduce::Add:
-                    name = "add";
-                    if (takes_initial_value && !initial_value.defined()) {
-                        initial_value = make_zero(op->type);
-                    }
+                    name << "add";
                     break;
                 case VectorReduce::Mul:
-                    name = "mul";
-                    if (takes_initial_value && !initial_value.defined()) {
-                        initial_value = make_one(op->type);
-                    }
+                    name << "mul";
                     break;
                 case VectorReduce::Min:
-                    name = op->type.is_int() ? "smin" : "umin";
-                    if (takes_initial_value && !initial_value.defined()) {
-                        initial_value = op->type.max();
-                    }
+                    name << (op->type.is_int() ? 's' : 'u') << "min";
                     break;
                 case VectorReduce::Max:
-                    name = op->type.is_int() ? "smax" : "umax";
-                    if (takes_initial_value && !initial_value.defined()) {
-                        initial_value = op->type.min();
-                    }
+                    name << (op->type.is_int() ? 's' : 'u') << "max";
                     break;
                 default:
                     break;
                 }
             }
-
-            if (use_llvm_vp_intrinsics) {
-                string vp_name = "llvm.vp.reduce." + std::string(name);
-                codegen(initial_value);
-                llvm::Value *init = value;
-                codegen(op->value);
-                llvm::Value *val = value;
-                bool generated = try_vector_predication_intrinsic(vp_name, llvm_type_of(op->type), op->value.type().lanes(),
-                                                                  AllEnabledMask(), {VPArg(init), VPArg(val, 0)});
-                internal_assert(generated) << "Vector predication intrinsic generation failed for vector reduction " << name << "\n";
-            } else {
-                std::stringstream build_name;
-                build_name << "llvm.vector.reduce.";
-                build_name << name;
-                build_name << ".v" << val.type().lanes() << (op->type.is_float() ? 'f' : 'i') << bits;
-
-                string intrin_name = build_name.str();
-
-                vector<Expr> args;
-                if (takes_initial_value) {
-                    args.push_back(initial_value);
-                    initial_value = Expr();
+            name << ".v" << val.type().lanes() << (op->type.is_float() ? 'f' : 'i') << bits;
+
+            string intrin_name = name.str();
+
+            vector<Expr> args;
+            if (takes_initial_value) {
+                args.push_back(initial_value);
+                initial_value = Expr();
+            }
+            args.push_back(op->value);
+
+            // Make sure the declaration exists, or the codegen for
+            // call will assume that the args should scalarize.
+            if (!module->getFunction(intrin_name)) {
+                vector<llvm::Type *> arg_types;
+                for (const Expr &e : args) {
+                    arg_types.push_back(llvm_type_of(e.type()));
                 }
-                args.push_back(op->value);
-
-                // Make sure the declaration exists, or the codegen for
-                // call will assume that the args should scalarize.
-                if (!module->getFunction(intrin_name)) {
-                    vector<llvm::Type *> arg_types;
-                    for (const Expr &e : args) {
-                        arg_types.push_back(llvm_type_of(e.type()));
-                    }
-                    FunctionType *func_t = FunctionType::get(llvm_type_of(op->type), arg_types, false);
-                    llvm::Function::Create(func_t, llvm::Function::ExternalLinkage, intrin_name, module.get());
-                }
-
-                Expr equiv = Call::make(op->type, intrin_name, args, Call::PureExtern);
-                if (initial_value.defined()) {
-                    equiv = binop(initial_value, equiv);
-                }
-                equiv.accept(this);
-            }
-<<<<<<< HEAD
+                FunctionType *func_t = FunctionType::get(llvm_type_of(op->type), arg_types, false);
+                llvm::Function::Create(func_t, llvm::Function::ExternalLinkage, intrin_name, module.get());
+            }
+
+            Expr equiv = Call::make(op->type, intrin_name, args, Call::PureExtern);
+            if (initial_value.defined()) {
+                equiv = binop(initial_value, equiv);
+            }
             return equiv;
-=======
-            return;
->>>>>>> 10345d4f
         }
     }
 
     if (output_lanes == 1 &&
         factor > native_lanes &&
-        (use_llvm_vp_intrinsics || (factor % native_lanes == 0))) {
+        factor % native_lanes == 0) {
         // It's a total reduction of multiple native
         // vectors. Start by adding the vectors together.
         Expr equiv;
