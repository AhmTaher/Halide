#ifndef HALIDE_BOUNDARY_CONDITIONS_H
#define HALIDE_BOUNDARY_CONDITIONS_H

/** \file
 * Support for imposing boundary conditions on Halide::Funcs.
 */

#include <utility>
#include <vector>

#include "Func.h"
#include "IR.h"
#include "Util.h"

namespace Halide {

/** namespace to hold functions for imposing boundary conditions on
 *  Halide Funcs.
 *
 *  All functions in this namespace transform a source Func to a
 *  result Func where the result produces the values of the source
 *  within a given region and a different set of values outside the
 *  given region. A region is an N dimensional box specified by
 *  mins and extents.
 *
 *  Three areas are defined:
 *      The image is the entire set of values in the region.
 *      The edge is the set of pixels in the image but adjacent
 *          to coordinates that are not
 *      The interior is the image minus the edge (and is undefined
 *          if the extent of any region is 1 or less).
 *
 *  If the source Func has more dimensions than are specified, the extra ones
 *  are unmodified. Additionally, passing an undefined (default constructed)
 *  'Expr' for the min and extent of a dimension will keep that dimension
 *  unmodified.
 *
 *  Numerous options for specifing the outside area are provided,
 *  including replacement with an expression, repeating the edge
 *  samples, mirroring over the edge, and repeating or mirroring the
 *  entire image.
 *
 *  Using these functions to express your boundary conditions is highly
 *  recommended for correctness and performance. Some of these are hard
 *  to get right. The versions here are both understood by bounds
 *  inference, and also judiciously use the 'likely' intrinsic to minimize
 *  runtime overhead.
 *
 */
namespace BoundaryConditions {

namespace Internal {

<<<<<<< HEAD
=======
inline NO_INLINE void collect_bounds(std::vector<std::pair<Expr, Expr> > &collected_bounds,
                                     Expr min, Expr extent) {
    collected_bounds.push_back(std::make_pair(min, extent));
}

template <typename ...Bounds>
inline NO_INLINE void collect_bounds(std::vector<std::pair<Expr, Expr> > &collected_bounds,
                                     Expr min, Expr extent, Bounds... bounds) {
    collected_bounds.push_back(std::make_pair(min, extent));
    collect_bounds(collected_bounds, bounds...);
}

>>>>>>> 8a8d38a9
inline const Func &func_like_to_func(const Func &func) {
    return func;
}

template <typename T>
inline NO_INLINE Func func_like_to_func(T func_like) {
    return lambda(_, func_like(_));
}

}

/** Impose a boundary condition such that a given expression is returned
 *  everywhere outside the boundary. Generally the expression will be a
 *  constant, though the code currently allows accessing the arguments
 *  of source.
 *
 *  An ImageParam, Image<T>, or similar can be passed instead of a Func. If this
 *  is done and no bounds are given, the boundaries will be taken from the
 *  min and extent methods of the passed object.
 *
 *  (This is similar to setting GL_TEXTURE_WRAP_* to GL_CLAMP_TO_BORDER
 *   and putting value in the border of the texture.)
 */
// @{
EXPORT Func constant_exterior(const Func &source, Expr value,
                              const std::vector<std::pair<Expr, Expr> > &bounds);

template <typename T>
inline NO_INLINE Func constant_exterior(T func_like, Expr value) {
    std::vector<std::pair<Expr, Expr> > object_bounds;
    for (int i = 0; i < func_like.dimensions(); i++) {
        object_bounds.push_back(std::make_pair(Expr(func_like.min(i)), Expr(func_like.extent(i))));
    }

    return constant_exterior(Internal::func_like_to_func(func_like), value, object_bounds);
}

template <typename T, typename ...Bounds>
inline NO_INLINE Func constant_exterior(T func_like, Expr value,
                                        Bounds... bounds) {
    std::vector<std::pair<Expr, Expr> > collected_bounds;
    ::Halide::Internal::collect_paired_args(collected_bounds, bounds...);
    return constant_exterior(Internal::func_like_to_func(func_like), value, collected_bounds);
}
// @}

/** Impose a boundary condition such that the nearest edge sample is returned
 *  everywhere outside the given region.
 *
 *  An ImageParam, Image<T>, or similar can be passed instead of a Func. If this
 *  is done and no bounds are given, the boundaries will be taken from the
 *  min and extent methods of the passed object.
 *
 *  (This is similar to setting GL_TEXTURE_WRAP_* to GL_CLAMP_TO_EDGE.)
 */
// @{
EXPORT Func repeat_edge(const Func &source,
                        const std::vector<std::pair<Expr, Expr> > &bounds);

template <typename T>
inline NO_INLINE Func repeat_edge(T func_like) {
    std::vector<std::pair<Expr, Expr> > object_bounds;
    for (int i = 0; i < func_like.dimensions(); i++) {
        object_bounds.push_back(std::make_pair(Expr(func_like.min(i)), Expr(func_like.extent(i))));
    }

    return repeat_edge(Internal::func_like_to_func(func_like), object_bounds);
}


template <typename T, typename ...Bounds>
inline NO_INLINE Func repeat_edge(T func_like, Bounds... bounds) {
    std::vector<std::pair<Expr, Expr> > collected_bounds;
    ::Halide::Internal::collect_paired_args(collected_bounds, bounds...);
    return repeat_edge(Internal::func_like_to_func(func_like), collected_bounds);
}
// @}

/** Impose a boundary condition such that the entire coordinate space is
 *  tiled with copies of the image abutted against each other.
 *
 *  An ImageParam, Image<T>, or similar can be passed instead of a Func. If this
 *  is done and no bounds are given, the boundaries will be taken from the
 *  min and extent methods of the passed object.
 *
 *  (This is similar to setting GL_TEXTURE_WRAP_* to GL_REPEAT.)
 */
// @{
EXPORT Func repeat_image(const Func &source,
                         const std::vector<std::pair<Expr, Expr> > &bounds);

template <typename T>
inline NO_INLINE Func repeat_image(T func_like) {
    std::vector<std::pair<Expr, Expr> > object_bounds;
    for (int i = 0; i < func_like.dimensions(); i++) {
        object_bounds.push_back(std::make_pair(Expr(func_like.min(i)), Expr(func_like.extent(i))));
    }

    return repeat_image(Internal::func_like_to_func(func_like), object_bounds);
}

template <typename T, typename ...Bounds>
inline NO_INLINE Func repeat_image(T func_like, Bounds... bounds) {
    std::vector<std::pair<Expr, Expr> > collected_bounds;
    ::Halide::Internal::collect_paired_args(collected_bounds, bounds...);
    return repeat_image(Internal::func_like_to_func(func_like), collected_bounds);
}

/** Impose a boundary condition such that the entire coordinate space is
 *  tiled with copies of the image abutted against each other, but mirror
 *  them such that adjacent edges are the same.
 *
 *  An ImageParam, Image<T>, or similar can be passed instead of a Func. If this
 *  is done and no bounds are given, the boundaries will be taken from the
 *  min and extent methods of the passed object.
 *
 *  (This is similar to setting GL_TEXTURE_WRAP_* to GL_MIRRORED_REPEAT.)
 */
// @{
EXPORT Func mirror_image(const Func &source,
                         const std::vector<std::pair<Expr, Expr> > &bounds);

template <typename T>
inline NO_INLINE Func mirror_image(T func_like) {
    std::vector<std::pair<Expr, Expr> > object_bounds;
    for (int i = 0; i < func_like.dimensions(); i++) {
        object_bounds.push_back(std::make_pair(Expr(func_like.min(i)), Expr(func_like.extent(i))));
    }

    return mirror_image(Internal::func_like_to_func(func_like), object_bounds);
}

template <typename T, typename ...Bounds>
inline NO_INLINE Func mirror_image(T func_like, Bounds... bounds) {
    std::vector<std::pair<Expr, Expr> > collected_bounds;
    ::Halide::Internal::collect_paired_args(collected_bounds, bounds...);
    return mirror_image(Internal::func_like_to_func(func_like), collected_bounds);
}
// @}

/** Impose a boundary condition such that the entire coordinate space is
 *  tiled with copies of the image abutted against each other, but mirror
 *  them such that adjacent edges are the same and then overlap the edges.
 *
 *  This produces an error if any extent is 1 or less. (TODO: check this.)
 *
 *  An ImageParam, Image<T>, or similar can be passed instead of a Func. If this
 *  is done and no bounds are given, the boundaries will be taken from the
 *  min and extent methods of the passed object.
 *
 *  (I do not believe there is a direct GL_TEXTURE_WRAP_* equivalent for this.)
 */
// @{
EXPORT Func mirror_interior(const Func &source,
                            const std::vector<std::pair<Expr, Expr> > &bounds);

template <typename T>
inline NO_INLINE Func mirror_interior(T func_like) {
    std::vector<std::pair<Expr, Expr> > object_bounds;
    for (int i = 0; i < func_like.dimensions(); i++) {
        object_bounds.push_back(std::make_pair(Expr(func_like.min(i)), Expr(func_like.extent(i))));
    }

    return mirror_interior(Internal::func_like_to_func(func_like), object_bounds);
}

template <typename T, typename ...Bounds>
inline NO_INLINE Func mirror_interior(T func_like, Bounds... bounds) {
    std::vector<std::pair<Expr, Expr> > collected_bounds;
    ::Halide::Internal::collect_paired_args(collected_bounds, bounds...);
    return mirror_interior(Internal::func_like_to_func(func_like), collected_bounds);
}
// @}

}

}

#endif<|MERGE_RESOLUTION|>--- conflicted
+++ resolved
@@ -51,8 +51,6 @@
 
 namespace Internal {
 
-<<<<<<< HEAD
-=======
 inline NO_INLINE void collect_bounds(std::vector<std::pair<Expr, Expr> > &collected_bounds,
                                      Expr min, Expr extent) {
     collected_bounds.push_back(std::make_pair(min, extent));
@@ -65,7 +63,6 @@
     collect_bounds(collected_bounds, bounds...);
 }
 
->>>>>>> 8a8d38a9
 inline const Func &func_like_to_func(const Func &func) {
     return func;
 }
