--- conflicted
+++ resolved
@@ -389,7 +389,6 @@
     for (auto *output : outputs) {
         std::string c_type = output->get_c_type();
         const bool is_func = (c_type == "Func");
-<<<<<<< HEAD
         std::string getter = "generator->gen_get_funcs_for_output(\"" + output->name() + "\")";
         if (!is_func) {
             getter = c_type + "::to_output_buffers(" + getter + ", generator)";
@@ -401,13 +400,6 @@
         out_info.push_back({output->name(),
                             output->is_array() ? "std::vector<" + c_type + ">" : c_type,
                             getter});
-=======
-        std::string getter = is_func ? "get_outputs" : "get_output_buffers<" + c_type + ">";
-        std::string getter_suffix = output->is_array() ? "" : ".at(0)";
-        out_info.push_back({output->name(),
-                            output->is_array() ? "std::vector<" + c_type + ">" : c_type,
-                            getter + "(\"" + output->name() + "\")" + getter_suffix});
->>>>>>> 39e81fdb
         if (c_type != "Func") {
             all_outputs_are_func = false;
         }
@@ -655,63 +647,6 @@
     stream << get_indent() << "#endif  // " << guard.str() << "\n";
 }
 
-<<<<<<< HEAD
-=======
-GeneratorStub::GeneratorStub(const GeneratorContext &context,
-                             const GeneratorFactory &generator_factory)
-    : generator(generator_factory(context)) {
-}
-
-GeneratorStub::GeneratorStub(const GeneratorContext &context,
-                             const GeneratorFactory &generator_factory,
-                             const GeneratorParamsMap &generator_params,
-                             const std::vector<std::vector<Internal::StubInput>> &inputs)
-    : GeneratorStub(context, generator_factory) {
-    generate(generator_params, inputs);
-}
-
-// Return a vector of all Outputs of this Generator; non-array outputs are returned
-// as a vector-of-size-1. This method is primarily useful for code that needs
-// to iterate through the outputs of unknown, arbitrary Generators (e.g.,
-// the Python bindings).
-std::vector<std::vector<Func>> GeneratorStub::generate(const GeneratorParamsMap &generator_params,
-                                                       const std::vector<std::vector<Internal::StubInput>> &inputs) {
-    generator->set_generator_param_values(generator_params);
-    generator->call_configure();
-    generator->set_inputs_vector(inputs);
-    Pipeline p = generator->build_pipeline();
-
-    std::vector<std::vector<Func>> v;
-    GeneratorParamInfo &pi = generator->param_info();
-    if (!pi.outputs().empty()) {
-        for (auto *output : pi.outputs()) {
-            v.push_back(get_outputs(output->name()));
-        }
-    } else {
-        // Generators with build() method can't have Output<>, hence can't have array outputs
-        for (const auto &output : p.outputs()) {
-            v.push_back(std::vector<Func>{output});
-        }
-    }
-    return v;
-}
-
-GeneratorStub::Names GeneratorStub::get_names() const {
-    auto &pi = generator->param_info();
-    Names names;
-    for (auto *o : pi.generator_params()) {
-        names.generator_params.push_back(o->name());
-    }
-    for (auto *o : pi.inputs()) {
-        names.inputs.push_back(o->name());
-    }
-    for (auto *o : pi.outputs()) {
-        names.outputs.push_back(o->name());
-    }
-    return names;
-}
-
->>>>>>> 39e81fdb
 const std::map<std::string, Type> &get_halide_type_enum_map() {
     static const std::map<std::string, Type> halide_type_enum_map{
         {"bool", Bool()},
@@ -1442,21 +1377,6 @@
     return *param_info_ptr;
 }
 
-<<<<<<< HEAD
-namespace {
-=======
-std::vector<Func> GeneratorBase::get_outputs(const std::string &n) {
-    check_min_phase(GenerateCalled);
-    auto *output = find_output_by_name(n);
-    // Call for the side-effect of asserting if the value isn't defined.
-    (void)output->array_size();
-    for (const auto &f : output->funcs()) {
-        user_assert(f.defined()) << "Output " << n << " was not fully defined.\n";
-    }
-    return output->funcs();
-}
->>>>>>> 39e81fdb
-
 template<typename T>
 T *find_by_name(const std::string &name, const std::vector<T *> &v) {
     for (T *t : v) {
