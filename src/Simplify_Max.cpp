#include "Simplify_Internal.h"

namespace Halide {
namespace Internal {

Expr Simplify::visit(const Max *op, ExprInfo *bounds) {
    ExprInfo a_bounds, b_bounds;
    Expr a = mutate(op->a, &a_bounds);
    Expr b = mutate(op->b, &b_bounds);

    if (bounds) {
        bounds->min_defined = a_bounds.min_defined || b_bounds.min_defined;
        bounds->max_defined = a_bounds.max_defined && b_bounds.max_defined;
        bounds->max = std::max(a_bounds.max, b_bounds.max);
        if (a_bounds.min_defined && b_bounds.min_defined) {
            bounds->min = std::max(a_bounds.min, b_bounds.min);
        } else if (a_bounds.min_defined) {
            bounds->min = a_bounds.min;
        } else {
            bounds->min = b_bounds.min;
        }
        bounds->alignment = ModulusRemainder::unify(a_bounds.alignment, b_bounds.alignment);
        bounds->trim_bounds_using_alignment();
    }

    // Early out when the bounds tells us one side or the other is smaller
    if (a_bounds.max_defined && b_bounds.min_defined && a_bounds.max <= b_bounds.min) {
        if (const Call *call = b.as<Call>()) {
            if (call->is_intrinsic(Call::likely) ||
                call->is_intrinsic(Call::likely_if_innermost)) {
                return call->args[0];
            }
        }
        return b;
    }
    if (b_bounds.max_defined && a_bounds.min_defined && b_bounds.max <= a_bounds.min) {
        if (const Call *call = a.as<Call>()) {
            if (call->is_intrinsic(Call::likely) ||
                call->is_intrinsic(Call::likely_if_innermost)) {
                return call->args[0];
            }
        }
        return a;
    }

    if (may_simplify(op->type)) {

        // Order commutative operations by node type
        if (should_commute(a, b)) {
            std::swap(a, b);
            std::swap(a_bounds, b_bounds);
        }

        int lanes = op->type.lanes();
        auto rewrite = IRMatcher::rewriter(IRMatcher::max(a, b), op->type);

        // clang-format off
        if (EVAL_IN_LAMBDA
            ((rewrite(max(x, x), x, "max47")) ||
             (rewrite(max(c0, c1), fold(max(c0, c1)), "max48")) ||
             (rewrite(max(IRMatcher::Overflow(), x), IRMatcher::Overflow(), "max49")) ||
             (rewrite(max(x,IRMatcher::Overflow()), IRMatcher::Overflow(), "max50")) ||
             // Cases where one side dominates:
             (rewrite(max(x, op->type.max()), b, "max52")) ||
             (rewrite(max(x, op->type.min()), x, "max53")) ||
             (rewrite(max((x/c0)*c0, x), x, c0 > 0, "max54")) ||
             (rewrite(max(x, (x/c0)*c0), x, c0 > 0, "max55")) ||
             (rewrite(max(max(x, y), x), max(x, y), "max56")) ||
             (rewrite(max(max(x, y), y), max(x, y), "max57")) ||
             (rewrite(max(max(max(x, y), z), x), max(max(x, y), z), "max58")) ||
             (rewrite(max(max(max(x, y), z), y), max(max(x, y), z), "max59")) ||
             (rewrite(max(max(max(max(x, y), z), w), x), max(max(max(x, y), z), w), "max60")) ||
             (rewrite(max(max(max(max(x, y), z), w), y), max(max(max(x, y), z), w), "max61")) ||
             (rewrite(max(max(max(max(max(x, y), z), w), u), x), max(max(max(max(x, y), z), w), u), "max62")) ||
             (rewrite(max(max(max(max(max(x, y), z), w), u), y), max(max(max(max(x, y), z), w), u), "max63")) ||
             (rewrite(max(x, min(x, y)), x, "max64")) ||
             (rewrite(max(x, min(y, x)), x, "max65")) ||
             (rewrite(max(max(x, y), min(x, y)), max(x, y), "max66")) ||
             (rewrite(max(max(x, y), min(y, x)), max(x, y), "max67")) ||
             (rewrite(max(min(x, y), x), x, "max68")) ||
             (rewrite(max(min(y, x), x), x, "max69")) ||
             (rewrite(max(min(x, c0), c1), c1, c1 >= c0, "max70")) ||

             (rewrite(max(intrin(Call::likely, x), x), intrin(Call::likely, x), "max72")) ||
             (rewrite(max(x, intrin(Call::likely, x)), intrin(Call::likely, x), "max73")) ||
             (rewrite(max(intrin(Call::likely_if_innermost, x), x), intrin(Call::likely_if_innermost, x), "max74")) ||
             (rewrite(max(x, intrin(Call::likely_if_innermost, x)), intrin(Call::likely_if_innermost, x), "max75")) ||

             (no_overflow(op->type) &&
              ((rewrite(max(ramp(x, y), broadcast(z)), ramp(x, y), can_prove(x + y * (lanes - 1) >= z && x >= z, this), "max78")) ||
               (rewrite(max(ramp(x, y), broadcast(z)), broadcast(z), can_prove(x + y * (lanes - 1) <= z && x <= z, this), "max79")) ||
               // Compare x to a stair-step function in x
               (rewrite(max(((x + c0)/c1)*c1 + c2, x), ((x + c0)/c1)*c1 + c2, c1 > 0 && c0 + c2 >= c1 - 1, "max81")) ||
               (rewrite(max(x, ((x + c0)/c1)*c1 + c2), ((x + c0)/c1)*c1 + c2, c1 > 0 && c0 + c2 >= c1 - 1, "max82")) ||
               (rewrite(max(((x + c0)/c1)*c1 + c2, x), x, c1 > 0 && c0 + c2 <= 0, "max83")) ||
               (rewrite(max(x, ((x + c0)/c1)*c1 + c2), x, c1 > 0 && c0 + c2 <= 0, "max84")) ||
               // Special cases where c0 or c2 is zero
               (rewrite(max((x/c1)*c1 + c2, x), (x/c1)*c1 + c2, c1 > 0 && c2 >= c1 - 1, "max86")) ||
               (rewrite(max(x, (x/c1)*c1 + c2), (x/c1)*c1 + c2, c1 > 0 && c2 >= c1 - 1, "max87")) ||
               (rewrite(max(((x + c0)/c1)*c1, x), ((x + c0)/c1)*c1, c1 > 0 && c0 >= c1 - 1, "max88")) ||
               (rewrite(max(x, ((x + c0)/c1)*c1), ((x + c0)/c1)*c1, c1 > 0 && c0 >= c1 - 1, "max89")) ||
               (rewrite(max((x/c1)*c1 + c2, x), x, c1 > 0 && c2 <= 0, "max90")) ||
               (rewrite(max(x, (x/c1)*c1 + c2), x, c1 > 0 && c2 <= 0, "max91")) ||
               (rewrite(max(((x + c0)/c1)*c1, x), x, c1 > 0 && c0 <= 0, "max92")) ||
               (rewrite(max(x, ((x + c0)/c1)*c1), x, c1 > 0 && c0 <= 0, "max93")))))) {
            return rewrite.result;
        }
        // clang-format on

        // clang-format off
        if (EVAL_IN_LAMBDA
<<<<<<< HEAD
            ((rewrite(max(max(x, c0), c1), max(x, fold(max(c0, c1))), "max100")) ||
             (rewrite(max(max(x, c0), y), max(max(x, y), c0), "max101")) ||
             (rewrite(max(max(x, y), max(x, z)), max(max(y, z), x), "max102")) ||
             (rewrite(max(max(y, x), max(x, z)), max(max(y, z), x), "max103")) ||
             (rewrite(max(max(x, y), max(z, x)), max(max(y, z), x), "max104")) ||
             (rewrite(max(max(y, x), max(z, x)), max(max(y, z), x), "max105")) ||
             (rewrite(max(max(x, y), max(z, w)), max(max(max(x, y), z), w), "max106")) ||
             (rewrite(max(broadcast(x), broadcast(y)), broadcast(max(x, y), lanes), "max107")) ||
             (rewrite(max(broadcast(x), ramp(y, z)), max(ramp(y, z), broadcast(x)), "max108")) ||
             (rewrite(max(max(x, broadcast(y)), broadcast(z)), max(x, broadcast(max(y, z), lanes)), "max109")) ||
             (rewrite(max(min(x, y), min(x, z)), min(x, max(y, z)), "max110")) ||
             (rewrite(max(min(x, y), min(z, x)), min(x, max(y, z)), "max111")) ||
             (rewrite(max(min(y, x), min(x, z)), min(max(y, z), x), "max112")) ||
             (rewrite(max(min(y, x), min(z, x)), min(max(y, z), x), "max113")) ||
             (rewrite(max(min(max(x, y), z), y), max(min(x, z), y), "max114")) ||
             (rewrite(max(min(max(y, x), z), y), max(y, min(x, z)), "max115")) ||
             (rewrite(max(max(x, c0), c1), max(x, fold(max(c0, c1))), "max116")) ||

             (no_overflow(op->type) &&
              ((rewrite(max(max(x, y) + c0, x), max(x, y + c0), c0 < 0, "max119")) ||
               (rewrite(max(max(x, y) + c0, x), max(x, y) + c0, c0 > 0, "max120")) ||
               (rewrite(max(max(y, x) + c0, x), max(y + c0, x), c0 < 0, "max121")) ||
               (rewrite(max(max(y, x) + c0, x), max(y, x) + c0, c0 > 0, "max122")) ||

               (rewrite(max(x, max(x, y) + c0), max(x, y + c0), c0 < 0, "max124")) ||
               (rewrite(max(x, max(x, y) + c0), max(x, y) + c0, c0 > 0, "max125")) ||
               (rewrite(max(x, max(y, x) + c0), max(x, y + c0), c0 < 0, "max126")) ||
               (rewrite(max(x, max(y, x) + c0), max(x, y) + c0, c0 > 0, "max127")) ||

               (rewrite(max(x + c0, c1), max(x, fold(c1 - c0)) + c0, "max129")) ||

               (rewrite(max(x + c0, y + c1), max(x, y + fold(c1 - c0)) + c0, c1 > c0, "max131")) ||
               (rewrite(max(x + c0, y + c1), max(x + fold(c0 - c1), y) + c1, c0 > c1, "max132")) ||

               (rewrite(max(x + y, x + z), x + max(y, z), "max134")) ||
               (rewrite(max(x + y, z + x), x + max(y, z), "max135")) ||
               (rewrite(max(y + x, x + z), max(y, z) + x, "max136")) ||
               (rewrite(max(y + x, z + x), max(y, z) + x, "max137")) ||
               (rewrite(max(x, x + z), x + max(z, 0), "max138")) ||
               (rewrite(max(x, z + x), x + max(z, 0), "max139")) ||
               (rewrite(max(y + x, x), max(y, 0) + x, "max140")) ||
               (rewrite(max(x + y, x), x + max(y, 0), "max141")) ||

               (rewrite(max((x*c0 + y)*c1, x*c2 + z), max(y*c1, z) + x*c2, c0 * c1 == c2, "max143")) ||
               (rewrite(max((y + x*c0)*c1, x*c2 + z), max(y*c1, z) + x*c2, c0 * c1 == c2, "max144")) ||
               (rewrite(max((x*c0 + y)*c1, z + x*c2), max(y*c1, z) + x*c2, c0 * c1 == c2, "max145")) ||
               (rewrite(max((y + x*c0)*c1, z + x*c2), max(y*c1, z) + x*c2, c0 * c1 == c2, "max146")) ||

               (rewrite(max(max(x + y, z), x + w), max(x + max(y, w), z), "max148")) ||
               (rewrite(max(max(z, x + y), x + w), max(x + max(y, w), z), "max149")) ||
               (rewrite(max(max(x + y, z), w + x), max(x + max(y, w), z), "max150")) ||
               (rewrite(max(max(z, x + y), w + x), max(x + max(y, w), z), "max151")) ||

               (rewrite(max(max(y + x, z), x + w), max(max(y, w) + x, z), "max153")) ||
               (rewrite(max(max(z, y + x), x + w), max(max(y, w) + x, z), "max154")) ||
               (rewrite(max(max(y + x, z), w + x), max(max(y, w) + x, z), "max155")) ||
               (rewrite(max(max(z, y + x), w + x), max(max(y, w) + x, z), "max156")) ||

               (rewrite(max((x + w) + y, x + z), x + max(w + y, z), "max158")) ||
               (rewrite(max((w + x) + y, x + z), max(w + y, z) + x, "max159")) ||
               (rewrite(max((x + w) + y, z + x), x + max(w + y, z), "max160")) ||
               (rewrite(max((w + x) + y, z + x), max(w + y, z) + x, "max161")) ||
               (rewrite(max((x + w) + y, x), x + max(w + y, 0), "max162")) ||
               (rewrite(max((w + x) + y, x), x + max(w + y, 0), "max163")) ||
               (rewrite(max(x + y, (w + x) + z), x + max(w + z, y), "max164")) ||
               (rewrite(max(x + y, (x + w) + z), x + max(w + z, y), "max165")) ||
               (rewrite(max(y + x, (w + x) + z), max(w + z, y) + x, "max166")) ||
               (rewrite(max(y + x, (x + w) + z), max(w + z, y) + x, "max167")) ||
               (rewrite(max(x, (w + x) + z), x + max(w + z, 0), "max168")) ||
               (rewrite(max(x, (x + w) + z), x + max(w + z, 0), "max169")) ||

               (rewrite(max(y - x, z - x), max(y, z) - x, "max171")) ||
               (rewrite(max(x - y, x - z), x - min(y, z), "max172")) ||

               (rewrite(max(x, x - y), x - min(0, y), "max174")) ||
               (rewrite(max(x - y, x), x - min(0, y), "max175")) ||
               (rewrite(max(x, (x - y) + z), x + max(0, z - y), "max176")) ||
               (rewrite(max(x, z + (x - y)), x + max(0, z - y), "max177")) ||
               (rewrite(max(x, (x - y) - z), x - min(0, y + z), "max178")) ||
               (rewrite(max((x - y) + z, x), max(0, z - y) + x, "max179")) ||
               (rewrite(max(z + (x - y), x), max(0, z - y) + x, "max180")) ||
               (rewrite(max((x - y) - z, x), x - min(0, y + z), "max181")) ||

               (rewrite(max(x * c0, c1), max(x, fold(c1 / c0)) * c0, c0 > 0 && c1 % c0 == 0, "max183")) ||
               (rewrite(max(x * c0, c1), min(x, fold(c1 / c0)) * c0, c0 < 0 && c1 % c0 == 0, "max184")) ||

               (rewrite(max(x * c0, y * c1), max(x, y * fold(c1 / c0)) * c0, c0 > 0 && c1 % c0 == 0, "max186")) ||
               (rewrite(max(x * c0, y * c1), min(x, y * fold(c1 / c0)) * c0, c0 < 0 && c1 % c0 == 0, "max187")) ||
               (rewrite(max(x * c0, y * c1), max(x * fold(c0 / c1), y) * c1, c1 > 0 && c0 % c1 == 0, "max188")) ||
               (rewrite(max(x * c0, y * c1), min(x * fold(c0 / c1), y) * c1, c1 < 0 && c0 % c1 == 0, "max189")) ||
               (rewrite(max(x * c0, y * c0 + c1), max(x, y + fold(c1 / c0)) * c0, c0 > 0 && c1 % c0 == 0, "max190")) ||
               (rewrite(max(x * c0, y * c0 + c1), min(x, y + fold(c1 / c0)) * c0, c0 < 0 && c1 % c0 == 0, "max191")) ||

               (rewrite(max(x / c0, y / c0), max(x, y) / c0, c0 > 0, "max193")) ||
               (rewrite(max(x / c0, y / c0), min(x, y) / c0, c0 < 0, "max194")) ||
=======
            (rewrite(max(max(x, c0), c1), max(x, fold(max(c0, c1)))) ||
             rewrite(max(max(x, c0), y), max(max(x, y), c0)) ||
             rewrite(max(max(x, y), max(x, z)), max(max(y, z), x)) ||
             rewrite(max(max(y, x), max(x, z)), max(max(y, z), x)) ||
             rewrite(max(max(x, y), max(z, x)), max(max(y, z), x)) ||
             rewrite(max(max(y, x), max(z, x)), max(max(y, z), x)) ||
             rewrite(max(max(x, y), max(z, w)), max(max(max(x, y), z), w)) ||
             rewrite(max(broadcast(x), broadcast(y)), broadcast(max(x, y), lanes)) ||
             rewrite(max(max(x, broadcast(y)), broadcast(z)), max(x, broadcast(max(y, z), lanes))) ||
             rewrite(max(min(x, y), min(x, z)), min(x, max(y, z))) ||
             rewrite(max(min(x, y), min(z, x)), min(x, max(y, z))) ||
             rewrite(max(min(y, x), min(x, z)), min(max(y, z), x)) ||
             rewrite(max(min(y, x), min(z, x)), min(max(y, z), x)) ||
             rewrite(max(min(max(x, y), z), y), max(min(x, z), y)) ||
             rewrite(max(min(max(y, x), z), y), max(y, min(x, z))) ||
             rewrite(max(max(x, c0), c1), max(x, fold(max(c0, c1)))) ||

             (no_overflow(op->type) &&
              (rewrite(max(max(x, y) + c0, x), max(x, y + c0), c0 < 0) ||
               rewrite(max(max(x, y) + c0, x), max(x, y) + c0, c0 > 0) ||
               rewrite(max(max(y, x) + c0, x), max(y + c0, x), c0 < 0) ||
               rewrite(max(max(y, x) + c0, x), max(y, x) + c0, c0 > 0) ||

               rewrite(max(x, max(x, y) + c0), max(x, y + c0), c0 < 0) ||
               rewrite(max(x, max(x, y) + c0), max(x, y) + c0, c0 > 0) ||
               rewrite(max(x, max(y, x) + c0), max(x, y + c0), c0 < 0) ||
               rewrite(max(x, max(y, x) + c0), max(x, y) + c0, c0 > 0) ||

               rewrite(max(x + c0, c1), max(x, fold(c1 - c0)) + c0) ||

               rewrite(max(x + c0, y + c1), max(x, y + fold(c1 - c0)) + c0, c1 > c0) ||
               rewrite(max(x + c0, y + c1), max(x + fold(c0 - c1), y) + c1, c0 > c1) ||

               rewrite(max(x + y, x + z), x + max(y, z)) ||
               rewrite(max(x + y, z + x), x + max(y, z)) ||
               rewrite(max(y + x, x + z), max(y, z) + x) ||
               rewrite(max(y + x, z + x), max(y, z) + x) ||
               rewrite(max(x, x + z), x + max(z, 0)) ||
               rewrite(max(x, z + x), x + max(z, 0)) ||
               rewrite(max(y + x, x), max(y, 0) + x) ||
               rewrite(max(x + y, x), x + max(y, 0)) ||

               rewrite(max((x*c0 + y)*c1, x*c2 + z), max(y*c1, z) + x*c2, c0 * c1 == c2) ||
               rewrite(max((y + x*c0)*c1, x*c2 + z), max(y*c1, z) + x*c2, c0 * c1 == c2) ||
               rewrite(max((x*c0 + y)*c1, z + x*c2), max(y*c1, z) + x*c2, c0 * c1 == c2) ||
               rewrite(max((y + x*c0)*c1, z + x*c2), max(y*c1, z) + x*c2, c0 * c1 == c2) ||

               rewrite(max(max(x + y, z), x + w), max(x + max(y, w), z)) ||
               rewrite(max(max(z, x + y), x + w), max(x + max(y, w), z)) ||
               rewrite(max(max(x + y, z), w + x), max(x + max(y, w), z)) ||
               rewrite(max(max(z, x + y), w + x), max(x + max(y, w), z)) ||

               rewrite(max(max(y + x, z), x + w), max(max(y, w) + x, z)) ||
               rewrite(max(max(z, y + x), x + w), max(max(y, w) + x, z)) ||
               rewrite(max(max(y + x, z), w + x), max(max(y, w) + x, z)) ||
               rewrite(max(max(z, y + x), w + x), max(max(y, w) + x, z)) ||

               rewrite(max((x + w) + y, x + z), x + max(w + y, z)) ||
               rewrite(max((w + x) + y, x + z), max(w + y, z) + x) ||
               rewrite(max((x + w) + y, z + x), x + max(w + y, z)) ||
               rewrite(max((w + x) + y, z + x), max(w + y, z) + x) ||
               rewrite(max((x + w) + y, x), x + max(w + y, 0)) ||
               rewrite(max((w + x) + y, x), x + max(w + y, 0)) ||
               rewrite(max(x + y, (w + x) + z), x + max(w + z, y)) ||
               rewrite(max(x + y, (x + w) + z), x + max(w + z, y)) ||
               rewrite(max(y + x, (w + x) + z), max(w + z, y) + x) ||
               rewrite(max(y + x, (x + w) + z), max(w + z, y) + x) ||
               rewrite(max(x, (w + x) + z), x + max(w + z, 0)) ||
               rewrite(max(x, (x + w) + z), x + max(w + z, 0)) ||

               rewrite(max(y - x, z - x), max(y, z) - x) ||
               rewrite(max(x - y, x - z), x - min(y, z)) ||

               rewrite(max(x, x - y), x - min(y, 0)) ||
               rewrite(max(x - y, x), x - min(y, 0)) ||
               rewrite(max(x, (x - y) + z), x + max(z - y, 0)) ||
               rewrite(max(x, z + (x - y)), x + max(z - y, 0)) ||
               rewrite(max(x, (x - y) - z), x - min(y + z, 0)) ||
               rewrite(max((x - y) + z, x), max(z - y, 0) + x) ||
               rewrite(max(z + (x - y), x), max(z - y, 0) + x) ||
               rewrite(max((x - y) - z, x), x - min(y + z, 0)) ||

               rewrite(max(x * c0, c1), max(x, fold(c1 / c0)) * c0, c0 > 0 && c1 % c0 == 0) ||
               rewrite(max(x * c0, c1), min(x, fold(c1 / c0)) * c0, c0 < 0 && c1 % c0 == 0) ||

               rewrite(max(x * c0, y * c1), max(x, y * fold(c1 / c0)) * c0, c0 > 0 && c1 % c0 == 0) ||
               rewrite(max(x * c0, y * c1), min(x, y * fold(c1 / c0)) * c0, c0 < 0 && c1 % c0 == 0) ||
               rewrite(max(x * c0, y * c1), max(x * fold(c0 / c1), y) * c1, c1 > 0 && c0 % c1 == 0) ||
               rewrite(max(x * c0, y * c1), min(x * fold(c0 / c1), y) * c1, c1 < 0 && c0 % c1 == 0) ||
               rewrite(max(x * c0, y * c0 + c1), max(x, y + fold(c1 / c0)) * c0, c0 > 0 && c1 % c0 == 0) ||
               rewrite(max(x * c0, y * c0 + c1), min(x, y + fold(c1 / c0)) * c0, c0 < 0 && c1 % c0 == 0) ||

               rewrite(max(x / c0, y / c0), max(x, y) / c0, c0 > 0) ||
               rewrite(max(x / c0, y / c0), min(x, y) / c0, c0 < 0) ||
>>>>>>> a841d91c

               /* Causes some things to cancel, but also creates large constants and breaks peephole patterns
                  rewrite(max(x / c0, c1), max(x, fold(c1 * c0)) / c0, c0 > 0 && !overflows(c1 * c0)) ||
                  rewrite(max(x / c0, c1), min(x, fold(c1 * c0)) / c0, c0 < 0 && !overflows(c1 * c0)) ||
               */

               (rewrite(max(x / c0, y / c0 + c1), max(x, y + fold(c1 * c0)) / c0, c0 > 0 && !overflows(c1 * c0), "max201")) ||
               (rewrite(max(x / c0, y / c0 + c1), min(x, y + fold(c1 * c0)) / c0, c0 < 0 && !overflows(c1 * c0), "max202")) ||

               (rewrite(max(select(x, y, z), select(x, w, u)), select(x, max(y, w), max(z, u)), "max204")) ||

               (rewrite(max(c0 - x, c1), c0 - min(x, fold(c0 - c1)), "max206")))))) {

            return mutate(std::move(rewrite.result), bounds);
        }
        // clang-format on
    }

    const Shuffle *shuffle_a = a.as<Shuffle>();
    const Shuffle *shuffle_b = b.as<Shuffle>();
    if (shuffle_a && shuffle_b &&
        shuffle_a->is_slice() &&
        shuffle_b->is_slice()) {
        if (a.same_as(op->a) && b.same_as(op->b)) {
            return hoist_slice_vector<Max>(op);
        } else {
            return hoist_slice_vector<Max>(Max::make(a, b));
        }
    }

    if (a.same_as(op->a) && b.same_as(op->b)) {
        return op;
    } else {
        return Max::make(a, b);
    }
}

}  // namespace Internal
}  // namespace Halide<|MERGE_RESOLUTION|>--- conflicted
+++ resolved
@@ -109,7 +109,6 @@
 
         // clang-format off
         if (EVAL_IN_LAMBDA
-<<<<<<< HEAD
             ((rewrite(max(max(x, c0), c1), max(x, fold(max(c0, c1))), "max100")) ||
              (rewrite(max(max(x, c0), y), max(max(x, y), c0), "max101")) ||
              (rewrite(max(max(x, y), max(x, z)), max(max(y, z), x), "max102")) ||
@@ -184,14 +183,14 @@
                (rewrite(max(y - x, z - x), max(y, z) - x, "max171")) ||
                (rewrite(max(x - y, x - z), x - min(y, z), "max172")) ||
 
-               (rewrite(max(x, x - y), x - min(0, y), "max174")) ||
-               (rewrite(max(x - y, x), x - min(0, y), "max175")) ||
-               (rewrite(max(x, (x - y) + z), x + max(0, z - y), "max176")) ||
-               (rewrite(max(x, z + (x - y)), x + max(0, z - y), "max177")) ||
-               (rewrite(max(x, (x - y) - z), x - min(0, y + z), "max178")) ||
-               (rewrite(max((x - y) + z, x), max(0, z - y) + x, "max179")) ||
-               (rewrite(max(z + (x - y), x), max(0, z - y) + x, "max180")) ||
-               (rewrite(max((x - y) - z, x), x - min(0, y + z), "max181")) ||
+               (rewrite(max(x, x - y), x - min(y, 0), "max174")) ||
+               (rewrite(max(x - y, x), x - min(y, 0), "max175")) ||
+               (rewrite(max(x, (x - y) + z), x + max(z - y, 0), "max176")) ||
+               (rewrite(max(x, z + (x - y)), x + max(z - y, 0), "max177")) ||
+               (rewrite(max(x, (x - y) - z), x - min(y + z, 0), "max178")) ||
+               (rewrite(max((x - y) + z, x), max(z - y, 0) + x, "max179")) ||
+               (rewrite(max(z + (x - y), x), max(z - y, 0) + x, "max180")) ||
+               (rewrite(max((x - y) - z, x), x - min(y + z, 0), "max181")) ||
 
                (rewrite(max(x * c0, c1), max(x, fold(c1 / c0)) * c0, c0 > 0 && c1 % c0 == 0, "max183")) ||
                (rewrite(max(x * c0, c1), min(x, fold(c1 / c0)) * c0, c0 < 0 && c1 % c0 == 0, "max184")) ||
@@ -205,102 +204,6 @@
 
                (rewrite(max(x / c0, y / c0), max(x, y) / c0, c0 > 0, "max193")) ||
                (rewrite(max(x / c0, y / c0), min(x, y) / c0, c0 < 0, "max194")) ||
-=======
-            (rewrite(max(max(x, c0), c1), max(x, fold(max(c0, c1)))) ||
-             rewrite(max(max(x, c0), y), max(max(x, y), c0)) ||
-             rewrite(max(max(x, y), max(x, z)), max(max(y, z), x)) ||
-             rewrite(max(max(y, x), max(x, z)), max(max(y, z), x)) ||
-             rewrite(max(max(x, y), max(z, x)), max(max(y, z), x)) ||
-             rewrite(max(max(y, x), max(z, x)), max(max(y, z), x)) ||
-             rewrite(max(max(x, y), max(z, w)), max(max(max(x, y), z), w)) ||
-             rewrite(max(broadcast(x), broadcast(y)), broadcast(max(x, y), lanes)) ||
-             rewrite(max(max(x, broadcast(y)), broadcast(z)), max(x, broadcast(max(y, z), lanes))) ||
-             rewrite(max(min(x, y), min(x, z)), min(x, max(y, z))) ||
-             rewrite(max(min(x, y), min(z, x)), min(x, max(y, z))) ||
-             rewrite(max(min(y, x), min(x, z)), min(max(y, z), x)) ||
-             rewrite(max(min(y, x), min(z, x)), min(max(y, z), x)) ||
-             rewrite(max(min(max(x, y), z), y), max(min(x, z), y)) ||
-             rewrite(max(min(max(y, x), z), y), max(y, min(x, z))) ||
-             rewrite(max(max(x, c0), c1), max(x, fold(max(c0, c1)))) ||
-
-             (no_overflow(op->type) &&
-              (rewrite(max(max(x, y) + c0, x), max(x, y + c0), c0 < 0) ||
-               rewrite(max(max(x, y) + c0, x), max(x, y) + c0, c0 > 0) ||
-               rewrite(max(max(y, x) + c0, x), max(y + c0, x), c0 < 0) ||
-               rewrite(max(max(y, x) + c0, x), max(y, x) + c0, c0 > 0) ||
-
-               rewrite(max(x, max(x, y) + c0), max(x, y + c0), c0 < 0) ||
-               rewrite(max(x, max(x, y) + c0), max(x, y) + c0, c0 > 0) ||
-               rewrite(max(x, max(y, x) + c0), max(x, y + c0), c0 < 0) ||
-               rewrite(max(x, max(y, x) + c0), max(x, y) + c0, c0 > 0) ||
-
-               rewrite(max(x + c0, c1), max(x, fold(c1 - c0)) + c0) ||
-
-               rewrite(max(x + c0, y + c1), max(x, y + fold(c1 - c0)) + c0, c1 > c0) ||
-               rewrite(max(x + c0, y + c1), max(x + fold(c0 - c1), y) + c1, c0 > c1) ||
-
-               rewrite(max(x + y, x + z), x + max(y, z)) ||
-               rewrite(max(x + y, z + x), x + max(y, z)) ||
-               rewrite(max(y + x, x + z), max(y, z) + x) ||
-               rewrite(max(y + x, z + x), max(y, z) + x) ||
-               rewrite(max(x, x + z), x + max(z, 0)) ||
-               rewrite(max(x, z + x), x + max(z, 0)) ||
-               rewrite(max(y + x, x), max(y, 0) + x) ||
-               rewrite(max(x + y, x), x + max(y, 0)) ||
-
-               rewrite(max((x*c0 + y)*c1, x*c2 + z), max(y*c1, z) + x*c2, c0 * c1 == c2) ||
-               rewrite(max((y + x*c0)*c1, x*c2 + z), max(y*c1, z) + x*c2, c0 * c1 == c2) ||
-               rewrite(max((x*c0 + y)*c1, z + x*c2), max(y*c1, z) + x*c2, c0 * c1 == c2) ||
-               rewrite(max((y + x*c0)*c1, z + x*c2), max(y*c1, z) + x*c2, c0 * c1 == c2) ||
-
-               rewrite(max(max(x + y, z), x + w), max(x + max(y, w), z)) ||
-               rewrite(max(max(z, x + y), x + w), max(x + max(y, w), z)) ||
-               rewrite(max(max(x + y, z), w + x), max(x + max(y, w), z)) ||
-               rewrite(max(max(z, x + y), w + x), max(x + max(y, w), z)) ||
-
-               rewrite(max(max(y + x, z), x + w), max(max(y, w) + x, z)) ||
-               rewrite(max(max(z, y + x), x + w), max(max(y, w) + x, z)) ||
-               rewrite(max(max(y + x, z), w + x), max(max(y, w) + x, z)) ||
-               rewrite(max(max(z, y + x), w + x), max(max(y, w) + x, z)) ||
-
-               rewrite(max((x + w) + y, x + z), x + max(w + y, z)) ||
-               rewrite(max((w + x) + y, x + z), max(w + y, z) + x) ||
-               rewrite(max((x + w) + y, z + x), x + max(w + y, z)) ||
-               rewrite(max((w + x) + y, z + x), max(w + y, z) + x) ||
-               rewrite(max((x + w) + y, x), x + max(w + y, 0)) ||
-               rewrite(max((w + x) + y, x), x + max(w + y, 0)) ||
-               rewrite(max(x + y, (w + x) + z), x + max(w + z, y)) ||
-               rewrite(max(x + y, (x + w) + z), x + max(w + z, y)) ||
-               rewrite(max(y + x, (w + x) + z), max(w + z, y) + x) ||
-               rewrite(max(y + x, (x + w) + z), max(w + z, y) + x) ||
-               rewrite(max(x, (w + x) + z), x + max(w + z, 0)) ||
-               rewrite(max(x, (x + w) + z), x + max(w + z, 0)) ||
-
-               rewrite(max(y - x, z - x), max(y, z) - x) ||
-               rewrite(max(x - y, x - z), x - min(y, z)) ||
-
-               rewrite(max(x, x - y), x - min(y, 0)) ||
-               rewrite(max(x - y, x), x - min(y, 0)) ||
-               rewrite(max(x, (x - y) + z), x + max(z - y, 0)) ||
-               rewrite(max(x, z + (x - y)), x + max(z - y, 0)) ||
-               rewrite(max(x, (x - y) - z), x - min(y + z, 0)) ||
-               rewrite(max((x - y) + z, x), max(z - y, 0) + x) ||
-               rewrite(max(z + (x - y), x), max(z - y, 0) + x) ||
-               rewrite(max((x - y) - z, x), x - min(y + z, 0)) ||
-
-               rewrite(max(x * c0, c1), max(x, fold(c1 / c0)) * c0, c0 > 0 && c1 % c0 == 0) ||
-               rewrite(max(x * c0, c1), min(x, fold(c1 / c0)) * c0, c0 < 0 && c1 % c0 == 0) ||
-
-               rewrite(max(x * c0, y * c1), max(x, y * fold(c1 / c0)) * c0, c0 > 0 && c1 % c0 == 0) ||
-               rewrite(max(x * c0, y * c1), min(x, y * fold(c1 / c0)) * c0, c0 < 0 && c1 % c0 == 0) ||
-               rewrite(max(x * c0, y * c1), max(x * fold(c0 / c1), y) * c1, c1 > 0 && c0 % c1 == 0) ||
-               rewrite(max(x * c0, y * c1), min(x * fold(c0 / c1), y) * c1, c1 < 0 && c0 % c1 == 0) ||
-               rewrite(max(x * c0, y * c0 + c1), max(x, y + fold(c1 / c0)) * c0, c0 > 0 && c1 % c0 == 0) ||
-               rewrite(max(x * c0, y * c0 + c1), min(x, y + fold(c1 / c0)) * c0, c0 < 0 && c1 % c0 == 0) ||
-
-               rewrite(max(x / c0, y / c0), max(x, y) / c0, c0 > 0) ||
-               rewrite(max(x / c0, y / c0), min(x, y) / c0, c0 < 0) ||
->>>>>>> a841d91c
 
                /* Causes some things to cancel, but also creates large constants and breaks peephole patterns
                   rewrite(max(x / c0, c1), max(x, fold(c1 * c0)) / c0, c0 > 0 && !overflows(c1 * c0)) ||
