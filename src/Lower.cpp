--- conflicted
+++ resolved
@@ -436,18 +436,14 @@
     debug(1) << "Removing dead allocations and moving loop invariant code...\n";
     s = remove_dead_allocations(s);
     s = simplify(s);
-<<<<<<< HEAD
-    s = loop_invariant_code_motion(s);
-    debug(2) << "Lowering after removing dead allocations and moving loop invariant code:\n"
+    s = hoist_loop_invariant_values(s);
+    debug(2) << "Lowering after removing dead allocations and hoisting loop invariant values:\n"
              << s << "\n\n";
 
     debug(1) << "Flattening nested ramps...\n";
     s = flatten_nested_ramps(s);
     s = simplify(s);
 
-=======
-    s = hoist_loop_invariant_values(s);
->>>>>>> d8889ad1
     debug(1) << "Lowering after final simplification:\n"
              << s << "\n\n";
 
