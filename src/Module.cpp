--- conflicted
+++ resolved
@@ -612,14 +612,11 @@
             compile_llvm_module_to_llvm_assembly(*llvm_module, *out);
         }
     }
-<<<<<<< HEAD
 
     if (contains(output_files, OutputFileType::stmt_viz)) {
         debug(1) << "Module.compile(): stmt_viz " << output_files.at(OutputFileType::stmt_viz) << "\n";
         Internal::print_to_viz(output_files.at(OutputFileType::stmt_viz), *this);
     }
-
-=======
     if (contains(output_files, OutputFileType::function_info_header)) {
         debug(1) << "Module.compile(): function_info_header " << output_files.at(OutputFileType::function_info_header) << "\n";
         std::ofstream file(output_files.at(OutputFileType::function_info_header));
@@ -629,7 +626,6 @@
                                output_files.at(OutputFileType::function_info_header));
         cg.compile(*this);
     }
->>>>>>> beba53ae
     if (contains(output_files, OutputFileType::c_header)) {
         debug(1) << "Module.compile(): c_header " << output_files.at(OutputFileType::c_header) << "\n";
         std::ofstream file(output_files.at(OutputFileType::c_header));
