#ifndef HALIDE_FUNC_H
#define HALIDE_FUNC_H

/** \file
 *
 * Defines Func - the front-end handle on a halide function, and related classes.
 */

#include "IR.h"
#include "Var.h"
#include "Function.h"
#include "Param.h"
#include "Argument.h"
#include "RDom.h"
#include "JITModule.h"
#include "Target.h"
#include "Tuple.h"
#include "Module.h"
#include "Pipeline.h"

#include <map>

namespace Halide {

class OutputImageParam;
class ParamMap;

/** A class that can represent Vars or RVars. Used for reorder calls
 * which can accept a mix of either. */
struct VarOrRVar {
    VarOrRVar(const std::string &n, bool r) : var(n), rvar(n), is_rvar(r) {}
    VarOrRVar(const Var &v) : var(v), is_rvar(false) {}
    VarOrRVar(const RVar &r) : rvar(r), is_rvar(true) {}
    VarOrRVar(const RDom &r) : rvar(RVar(r)), is_rvar(true) {}

    const std::string &name() const {
        if (is_rvar) return rvar.name();
        else return var.name();
    }

    Var var;
    RVar rvar;
    bool is_rvar;
};

class ImageParam;

namespace Internal {
struct Split;
struct StorageDim;
}

/** A single definition of a Func. May be a pure or update definition. */
class Stage {
    /** Reference to the Function this stage (or definition) belongs to. */
    Internal::Function function;
    Internal::Definition definition;
    /** Indicate which stage the definition belongs to (0 for initial
     * definition, 1 for first update, etc.). */
    size_t stage_index;
    /** Pure Vars of the Function (from the init definition). */
    std::vector<Var> dim_vars;

    void set_dim_type(VarOrRVar var, Internal::ForType t);
    void set_dim_device_api(VarOrRVar var, DeviceAPI device_api);
    void split(const std::string &old, const std::string &outer, const std::string &inner,
               Expr factor, bool exact, TailStrategy tail);
    void remove(const std::string &var);
    Stage &purify(VarOrRVar old_name, VarOrRVar new_name);

    const std::vector<Internal::StorageDim> &storage_dims() const {
        return function.schedule().storage_dims();
    }

    Stage &compute_with(LoopLevel loop_level, const std::map<std::string, LoopAlignStrategy> &align);

public:
    Stage(Internal::Function f, Internal::Definition d, size_t stage_index,
          const std::vector<Var> &args)
            : function(f), definition(d), stage_index(stage_index), dim_vars(args) {
        internal_assert(definition.args().size() == dim_vars.size());
        definition.schedule().touched() = true;
    }

    Stage(Internal::Function f, Internal::Definition d, size_t stage_index,
          const std::vector<std::string> &args)
            : function(f), definition(d), stage_index(stage_index) {
        definition.schedule().touched() = true;

        std::vector<Var> dim_vars(args.size());
        for (size_t i = 0; i < args.size(); i++) {
            dim_vars[i] = Var(args[i]);
        }
        internal_assert(definition.args().size() == dim_vars.size());
    }

    /** Return the current StageSchedule associated with this Stage. For
     * introspection only: to modify schedule, use the Func interface. */
    const Internal::StageSchedule &get_schedule() const { return definition.schedule(); }

    /** Return a string describing the current var list taking into
     * account all the splits, reorders, and tiles. */
    std::string dump_argument_list() const;

    /** Return the name of this stage, e.g. "f.update(2)" */
    std::string name() const;

    /** Calling rfactor() on an associative update definition a Func will split
     * the update into an intermediate which computes the partial results and
     * replaces the current update definition with a new definition which merges
     * the partial results. If called on a init/pure definition, this will
     * throw an error. rfactor() will automatically infer the associative reduction
     * operator and identity of the operator. If it can't prove the operation
     * is associative or if it cannot find an identity for that operator, this
     * will throw an error. In addition, commutativity of the operator is required
     * if rfactor() is called on the inner dimension but excluding the outer
     * dimensions.
     *
     * rfactor() takes as input 'preserved', which is a list of <RVar, Var> pairs.
     * The rvars not listed in 'preserved' are removed from the original Func and
     * are lifted to the intermediate Func. The remaining rvars (the ones in
     * 'preserved') are made pure in the intermediate Func. The intermediate Func's
     * update definition inherits all scheduling directives (e.g. split,fuse, etc.)
     * applied to the original Func's update definition. The loop order of the
     * intermediate Func's update definition is the same as the original, although
     * the RVars in 'preserved' are replaced by the new pure Vars. The loop order of the
     * intermediate Func's init definition from innermost to outermost is the args'
     * order of the original Func's init definition followed by the new pure Vars.
     *
     * The intermediate Func also inherits storage order from the original Func
     * with the new pure Vars added to the outermost.
     *
     * For example, f.update(0).rfactor({{r.y, u}}) would rewrite a pipeline like this:
     \code
     f(x, y) = 0;
     f(x, y) += g(r.x, r.y);
     \endcode
     * into a pipeline like this:
     \code
     f_intm(x, y, u) = 0;
     f_intm(x, y, u) += g(r.x, u);

     f(x, y) = 0;
     f(x, y) += f_intm(x, y, r.y);
     \endcode
     *
     * This has a variety of uses. You can use it to split computation of an associative reduction:
     \code
     f(x, y) = 10;
     RDom r(0, 96);
     f(x, y) = max(f(x, y), g(x, y, r.x));
     f.update(0).split(r.x, rxo, rxi, 8).reorder(y, x).parallel(x);
     f.update(0).rfactor({{rxo, u}}).compute_root().parallel(u).update(0).parallel(u);
     \endcode
     *
     *, which is equivalent to:
     \code
     parallel for u = 0 to 11:
       for y:
         for x:
           f_intm(x, y, u) = -inf
     parallel for x:
       for y:
         parallel for u = 0 to 11:
           for rxi = 0 to 7:
             f_intm(x, y, u) = max(f_intm(x, y, u), g(8*u + rxi))
     for y:
       for x:
         f(x, y) = 10
     parallel for x:
       for y:
         for rxo = 0 to 11:
           f(x, y) = max(f(x, y), f_intm(x, y, u))
     \endcode
     *
     */
    // @{
    Func rfactor(std::vector<std::pair<RVar, Var>> preserved);
    Func rfactor(RVar r, Var v);
    // @}

    /** Schedule the iteration over this stage to be fused with another
     * stage 's' from outermost loop to a given LoopLevel. 'this' stage will
     * be computed AFTER 's' in the innermost fused dimension. There should not
     * be any dependencies between those two fused stages. If either of the
     * stages being fused is a stage of an extern Func, this will throw an error.
     *
     * Note that the two stages that are fused together should have the same
     * exact schedule from the outermost to the innermost fused dimension, and
     * the stage we are calling compute_with on should not have specializations,
     * e.g. f2.compute_with(f1, x) is allowed only if f2 has no specializations.
     *
     * Given the constraints, this has a variety of uses. Consider the
     * following code:
     \code
     f(x, y) = x + y;
     g(x, y) = x - y;
     h(x, y) = f(x, y) + g(x, y);
     f.compute_root();
     g.compute_root();
     f.split(x, xo, xi, 8);
     g.split(x, xo, xi, 8);
     g.compute_with(f, xo);
     \endcode
     *
     * This is equivalent to:
     \code
     for y:
       for xo:
         for xi:
           f(8*xo + xi) = (8*xo + xi) + y
         for xi:
           g(8*xo + xi) = (8*xo + xi) - y
     for y:
       for x:
         h(x, y) = f(x, y) + g(x, y)
     \endcode
     *
     * The size of the dimensions of the stages computed_with do not have
     * to match. Consider the following code where 'g' is half the size of 'f':
     \code
     Image<int> f_im(size, size), g_im(size/2, size/2);
     input(x, y) = x + y;
     f(x, y) = input(x, y);
     g(x, y) = input(2*x, 2*y);
     g.compute_with(f, y);
     input.compute_at(f, y);
     Pipeline({f, g}).realize({f_im, g_im});
     \endcode
     *
     * This is equivalent to:
     \code
     for y = 0 to size-1:
       for x = 0 to size-1:
         input(x, y) = x + y;
       for x = 0 to size-1:
         f(x, y) = input(x, y)
       for x = 0 to size/2-1:
         if (y < size/2-1):
           g(x, y) = input(2*x, 2*y)
     \endcode
     *
     * 'align' specifies how the loop iteration of each dimension of the
     * two stages being fused should be aligned in the fused loop nests
     * (see LoopAlignStrategy for options). Consider the following loop nests:
     \code
     for z = f_min_z to f_max_z:
       for y = f_min_y to f_max_y:
         for x = f_min_x to f_max_x:
           f(x, y, z) = x + y + z
     for z = g_min_z to g_max_z:
       for y = g_min_y to g_max_y:
         for x = g_min_x to g_max_x:
           g(x, y, z) = x - y - z
     \endcode
     *
     * If no alignment strategy is specified, the following loop nest will be
     * generated:
     \code
     for z = min(f_min_z, g_min_z) to max(f_max_z, g_max_z):
       for y = min(f_min_y, g_min_y) to max(f_max_y, g_max_y):
         for x = f_min_x to f_max_x:
           if (f_min_z <= z <= f_max_z):
             if (f_min_y <= y <= f_max_y):
               f(x, y, z) = x + y + z
         for x = g_min_x to g_max_x:
           if (g_min_z <= z <= g_max_z):
             if (g_min_y <= y <= g_max_y):
               g(x, y, z) = x - y - z
     \endcode
     *
     * Instead, these alignment strategies:
     \code
     g.compute_with(f, y, {{z, LoopAlignStrategy::AlignStart}, {y, LoopAlignStrategy::AlignEnd}});
     \endcode
     * will produce the following loop nest:
     \code
     f_loop_min_z = f_min_z
     f_loop_max_z = max(f_max_z, (f_min_z - g_min_z) + g_max_z)
     for z = f_min_z to f_loop_max_z:
       f_loop_min_y = min(f_min_y, (f_max_y - g_max_y) + g_min_y)
       f_loop_max_y = f_max_y
       for y = f_loop_min_y to f_loop_max_y:
         for x = f_min_x to f_max_x:
           if (f_loop_min_z <= z <= f_loop_max_z):
             if (f_loop_min_y <= y <= f_loop_max_y):
               f(x, y, z) = x + y + z
         for x = g_min_x to g_max_x:
           g_shift_z = g_min_z - f_loop_min_z
           g_shift_y = g_max_y - f_loop_max_y
           if (g_min_z <= (z + g_shift_z) <= g_max_z):
             if (g_min_y <= (y + g_shift_y) <= g_max_y):
               g(x, y + g_shift_y, z + g_shift_z) = x - (y + g_shift_y) - (z + g_shift_z)
     \endcode
     *
     * LoopAlignStrategy::AlignStart on dimension z will shift the loop iteration
     * of 'g' at dimension z so that its starting value matches that of 'f'.
     * Likewise, LoopAlignStrategy::AlignEnd on dimension y will shift the loop
     * iteration of 'g' at dimension y so that its end value matches that of 'f'.
     */
    // @{
    Stage &compute_with(LoopLevel loop_level, const std::vector<std::pair<VarOrRVar, LoopAlignStrategy>> &align);
    Stage &compute_with(LoopLevel loop_level, LoopAlignStrategy align = LoopAlignStrategy::Auto);
    Stage &compute_with(Stage s, VarOrRVar var, const std::vector<std::pair<VarOrRVar, LoopAlignStrategy>> &align);
    Stage &compute_with(Stage s, VarOrRVar var, LoopAlignStrategy align = LoopAlignStrategy::Auto);
    // @}

    /** Scheduling calls that control how the domain of this stage is
     * traversed. See the documentation for Func for the meanings. */
    // @{

    Stage &split(VarOrRVar old, VarOrRVar outer, VarOrRVar inner, Expr factor, TailStrategy tail = TailStrategy::Auto);
    Stage &fuse(VarOrRVar inner, VarOrRVar outer, VarOrRVar fused);
    Stage &serial(VarOrRVar var);
    Stage &parallel(VarOrRVar var);
    Stage &vectorize(VarOrRVar var);
    Stage &unroll(VarOrRVar var);
    Stage &parallel(VarOrRVar var, Expr task_size, TailStrategy tail = TailStrategy::Auto);
    Stage &vectorize(VarOrRVar var, Expr factor, TailStrategy tail = TailStrategy::Auto);
    Stage &unroll(VarOrRVar var, Expr factor, TailStrategy tail = TailStrategy::Auto);
    Stage &tile(VarOrRVar x, VarOrRVar y,
                VarOrRVar xo, VarOrRVar yo,
                VarOrRVar xi, VarOrRVar yi, Expr
                xfactor, Expr yfactor,
                TailStrategy tail = TailStrategy::Auto);
    Stage &tile(VarOrRVar x, VarOrRVar y,
                VarOrRVar xi, VarOrRVar yi,
                Expr xfactor, Expr yfactor,
                TailStrategy tail = TailStrategy::Auto);
    Stage &reorder(const std::vector<VarOrRVar> &vars);

    template <typename... Args>
    NO_INLINE typename std::enable_if<Internal::all_are_convertible<VarOrRVar, Args...>::value, Stage &>::type
    reorder(VarOrRVar x, VarOrRVar y, Args&&... args) {
        std::vector<VarOrRVar> collected_args{x, y, std::forward<Args>(args)...};
        return reorder(collected_args);
    }

<<<<<<< HEAD
    Stage &rename(VarOrRVar old_name, VarOrRVar new_name);
    Stage specialize(Expr condition);
    void specialize_fail(const std::string &message);

    Stage &gpu_threads(VarOrRVar thread_x, DeviceAPI device_api = DeviceAPI::Default_GPU);
    Stage &gpu_threads(VarOrRVar thread_x, VarOrRVar thread_y, DeviceAPI device_api = DeviceAPI::Default_GPU);
    Stage &gpu_threads(VarOrRVar thread_x, VarOrRVar thread_y, VarOrRVar thread_z, DeviceAPI device_api = DeviceAPI::Default_GPU);
    Stage &gpu_single_thread(DeviceAPI device_api = DeviceAPI::Default_GPU);

    Stage &gpu_blocks(VarOrRVar block_x, DeviceAPI device_api = DeviceAPI::Default_GPU);
    Stage &gpu_blocks(VarOrRVar block_x, VarOrRVar block_y, DeviceAPI device_api = DeviceAPI::Default_GPU);
    Stage &gpu_blocks(VarOrRVar block_x, VarOrRVar block_y, VarOrRVar block_z, DeviceAPI device_api = DeviceAPI::Default_GPU);

    Stage &gpu(VarOrRVar block_x, VarOrRVar thread_x, DeviceAPI device_api = DeviceAPI::Default_GPU);
    Stage &gpu(VarOrRVar block_x, VarOrRVar block_y,
               VarOrRVar thread_x, VarOrRVar thread_y,
               DeviceAPI device_api = DeviceAPI::Default_GPU);
    Stage &gpu(VarOrRVar block_x, VarOrRVar block_y, VarOrRVar block_z,
               VarOrRVar thread_x, VarOrRVar thread_y, VarOrRVar thread_z,
               DeviceAPI device_api = DeviceAPI::Default_GPU);

    Stage &gpu_tile(VarOrRVar x, VarOrRVar bx, VarOrRVar tx, Expr x_size,
                    TailStrategy tail = TailStrategy::Auto,
                    DeviceAPI device_api = DeviceAPI::Default_GPU);

    Stage &gpu_tile(VarOrRVar x, VarOrRVar tx, Expr x_size,
                    TailStrategy tail = TailStrategy::Auto,
                    DeviceAPI device_api = DeviceAPI::Default_GPU);
    Stage &gpu_tile(VarOrRVar x, VarOrRVar y,
                    VarOrRVar bx, VarOrRVar by,
                    VarOrRVar tx, VarOrRVar ty,
                    Expr x_size, Expr y_size,
                    TailStrategy tail = TailStrategy::Auto,
                    DeviceAPI device_api = DeviceAPI::Default_GPU);

    Stage &gpu_tile(VarOrRVar x, VarOrRVar y,
                    VarOrRVar tx, VarOrRVar ty,
                    Expr x_size, Expr y_size,
                    TailStrategy tail = TailStrategy::Auto,
                    DeviceAPI device_api = DeviceAPI::Default_GPU);

    Stage &gpu_tile(VarOrRVar x, VarOrRVar y, VarOrRVar z,
                    VarOrRVar bx, VarOrRVar by, VarOrRVar bz,
                    VarOrRVar tx, VarOrRVar ty, VarOrRVar tz,
                    Expr x_size, Expr y_size, Expr z_size,
                    TailStrategy tail = TailStrategy::Auto,
                    DeviceAPI device_api = DeviceAPI::Default_GPU);
    Stage &gpu_tile(VarOrRVar x, VarOrRVar y, VarOrRVar z,
                    VarOrRVar tx, VarOrRVar ty, VarOrRVar tz,
                    Expr x_size, Expr y_size, Expr z_size,
                    TailStrategy tail = TailStrategy::Auto,
                    DeviceAPI device_api = DeviceAPI::Default_GPU);

    Stage &allow_race_conditions();

    Stage &hexagon(VarOrRVar x = Var::outermost());
    Stage &prefetch(const Func &f, VarOrRVar var, Expr offset = 1,
                    PrefetchBoundStrategy strategy = PrefetchBoundStrategy::GuardWithIf);
    Stage &prefetch(const Internal::Parameter &param, VarOrRVar var, Expr offset = 1,
                    PrefetchBoundStrategy strategy = PrefetchBoundStrategy::GuardWithIf);
=======
    EXPORT Stage &rename(VarOrRVar old_name, VarOrRVar new_name);
    EXPORT Stage specialize(Expr condition);
    EXPORT void specialize_fail(const std::string &message);

    EXPORT Stage &gpu_threads(VarOrRVar thread_x, DeviceAPI device_api = DeviceAPI::Default_GPU);
    EXPORT Stage &gpu_threads(VarOrRVar thread_x, VarOrRVar thread_y, DeviceAPI device_api = DeviceAPI::Default_GPU);
    EXPORT Stage &gpu_threads(VarOrRVar thread_x, VarOrRVar thread_y, VarOrRVar thread_z, DeviceAPI device_api = DeviceAPI::Default_GPU);

    EXPORT Stage &gpu_lanes(VarOrRVar thread_x, DeviceAPI device_api = DeviceAPI::Default_GPU);

    EXPORT Stage &gpu_single_thread(DeviceAPI device_api = DeviceAPI::Default_GPU);

    EXPORT Stage &gpu_blocks(VarOrRVar block_x, DeviceAPI device_api = DeviceAPI::Default_GPU);
    EXPORT Stage &gpu_blocks(VarOrRVar block_x, VarOrRVar block_y, DeviceAPI device_api = DeviceAPI::Default_GPU);
    EXPORT Stage &gpu_blocks(VarOrRVar block_x, VarOrRVar block_y, VarOrRVar block_z, DeviceAPI device_api = DeviceAPI::Default_GPU);

    EXPORT Stage &gpu(VarOrRVar block_x, VarOrRVar thread_x, DeviceAPI device_api = DeviceAPI::Default_GPU);
    EXPORT Stage &gpu(VarOrRVar block_x, VarOrRVar block_y,
                      VarOrRVar thread_x, VarOrRVar thread_y,
                      DeviceAPI device_api = DeviceAPI::Default_GPU);
    EXPORT Stage &gpu(VarOrRVar block_x, VarOrRVar block_y, VarOrRVar block_z,
                      VarOrRVar thread_x, VarOrRVar thread_y, VarOrRVar thread_z,
                      DeviceAPI device_api = DeviceAPI::Default_GPU);

    EXPORT Stage &gpu_tile(VarOrRVar x, VarOrRVar bx, VarOrRVar tx, Expr x_size,
                           TailStrategy tail = TailStrategy::Auto,
                           DeviceAPI device_api = DeviceAPI::Default_GPU);

    EXPORT Stage &gpu_tile(VarOrRVar x, VarOrRVar tx, Expr x_size,
                           TailStrategy tail = TailStrategy::Auto,
                           DeviceAPI device_api = DeviceAPI::Default_GPU);
    EXPORT Stage &gpu_tile(VarOrRVar x, VarOrRVar y,
                           VarOrRVar bx, VarOrRVar by,
                           VarOrRVar tx, VarOrRVar ty,
                           Expr x_size, Expr y_size,
                           TailStrategy tail = TailStrategy::Auto,
                           DeviceAPI device_api = DeviceAPI::Default_GPU);

    EXPORT Stage &gpu_tile(VarOrRVar x, VarOrRVar y,
                           VarOrRVar tx, VarOrRVar ty,
                           Expr x_size, Expr y_size,
                           TailStrategy tail = TailStrategy::Auto,
                           DeviceAPI device_api = DeviceAPI::Default_GPU);

    EXPORT Stage &gpu_tile(VarOrRVar x, VarOrRVar y, VarOrRVar z,
                           VarOrRVar bx, VarOrRVar by, VarOrRVar bz,
                           VarOrRVar tx, VarOrRVar ty, VarOrRVar tz,
                           Expr x_size, Expr y_size, Expr z_size,
                           TailStrategy tail = TailStrategy::Auto,
                           DeviceAPI device_api = DeviceAPI::Default_GPU);
    EXPORT Stage &gpu_tile(VarOrRVar x, VarOrRVar y, VarOrRVar z,
                           VarOrRVar tx, VarOrRVar ty, VarOrRVar tz,
                           Expr x_size, Expr y_size, Expr z_size,
                           TailStrategy tail = TailStrategy::Auto,
                           DeviceAPI device_api = DeviceAPI::Default_GPU);

    EXPORT Stage &allow_race_conditions();

    EXPORT Stage &hexagon(VarOrRVar x = Var::outermost());
    EXPORT Stage &prefetch(const Func &f, VarOrRVar var, Expr offset = 1,
                           PrefetchBoundStrategy strategy = PrefetchBoundStrategy::GuardWithIf);
    EXPORT Stage &prefetch(const Internal::Parameter &param, VarOrRVar var, Expr offset = 1,
                           PrefetchBoundStrategy strategy = PrefetchBoundStrategy::GuardWithIf);
>>>>>>> e40ffc86
    template<typename T>
    Stage &prefetch(const T &image, VarOrRVar var, Expr offset = 1,
                    PrefetchBoundStrategy strategy = PrefetchBoundStrategy::GuardWithIf) {
        return prefetch(image.parameter(), var, offset, strategy);
    }
    // @}

    /** Attempt to get the source file and line where this stage was
     * defined by parsing the process's own debug symbols. Returns an
     * empty string if no debug symbols were found or the debug
     * symbols were not understood. Works on OS X and Linux only. */
    std::string source_location() const;
};

// For backwards compatibility, keep the ScheduleHandle name.
typedef Stage ScheduleHandle;


class FuncTupleElementRef;

/** A fragment of front-end syntax of the form f(x, y, z), where x, y,
 * z are Vars or Exprs. If could be the left hand side of a definition or
 * an update definition, or it could be a call to a function. We don't know
 * until we see how this object gets used.
 */
class FuncRef {
    Internal::Function func;
    int implicit_placeholder_pos;
    int implicit_count;
    std::vector<Expr> args;
    std::vector<Expr> args_with_implicit_vars(const std::vector<Expr> &e) const;

    /** Helper for function update by Tuple. If the function does not
     * already have a pure definition, init_val will be used as RHS of
     * each tuple element in the initial function definition. */
    template <typename BinaryOp>
    Stage func_ref_update(const Tuple &e, int init_val);

    /** Helper for function update by Expr. If the function does not
     * already have a pure definition, init_val will be used as RHS in
     * the initial function definition. */
    template <typename BinaryOp>
    Stage func_ref_update(Expr e, int init_val);

public:
    FuncRef(Internal::Function, const std::vector<Expr> &,
                int placeholder_pos = -1, int count = 0);
    FuncRef(Internal::Function, const std::vector<Var> &,
                int placeholder_pos = -1, int count = 0);

    /** Use this as the left-hand-side of a definition or an update definition
     * (see \ref RDom).
     */
    Stage operator=(Expr);

    /** Use this as the left-hand-side of a definition or an update definition
     * for a Func with multiple outputs. */
    Stage operator=(const Tuple &);

    /** Define a stage that adds the given expression to this Func. If the
     * expression refers to some RDom, this performs a sum reduction of the
     * expression over the domain. If the function does not already have a
     * pure definition, this sets it to zero.
     */
    // @{
    Stage operator+=(Expr);
    Stage operator+=(const Tuple &);
    Stage operator+=(const FuncRef &);
    // @}

    /** Define a stage that adds the negative of the given expression to this
     * Func. If the expression refers to some RDom, this performs a sum reduction
     * of the negative of the expression over the domain. If the function does
     * not already have a pure definition, this sets it to zero.
     */
    // @{
    Stage operator-=(Expr);
    Stage operator-=(const Tuple &);
    Stage operator-=(const FuncRef &);
    // @}

    /** Define a stage that multiplies this Func by the given expression. If the
     * expression refers to some RDom, this performs a product reduction of the
     * expression over the domain. If the function does not already have a pure
     * definition, this sets it to 1.
     */
    // @{
    Stage operator*=(Expr);
    Stage operator*=(const Tuple &);
    Stage operator*=(const FuncRef &);
    // @}

    /** Define a stage that divides this Func by the given expression.
     * If the expression refers to some RDom, this performs a product
     * reduction of the inverse of the expression over the domain. If the
     * function does not already have a pure definition, this sets it to 1.
     */
    // @{
    Stage operator/=(Expr);
    Stage operator/=(const Tuple &);
    Stage operator/=(const FuncRef &);
    // @}

    /* Override the usual assignment operator, so that
     * f(x, y) = g(x, y) defines f.
     */
    Stage operator=(const FuncRef &);

    /** Use this as a call to the function, and not the left-hand-side
     * of a definition. Only works for single-output Funcs. */
    operator Expr() const;

    /** When a FuncRef refers to a function that provides multiple
     * outputs, you can access each output as an Expr using
     * operator[].
     */
    FuncTupleElementRef operator[](int) const;

    /** How many outputs does the function this refers to produce. */
    size_t size() const;

    /** What function is this calling? */
    Internal::Function function() const {return func;}
};

/** Explicit overloads of min and max for FuncRef. These exist to
 * disambiguate calls to min on FuncRefs when a user has pulled both
 * Halide::min and std::min into their namespace. */
// @{
inline Expr min(FuncRef a, FuncRef b) {return min(Expr(std::move(a)), Expr(std::move(b)));}
inline Expr max(FuncRef a, FuncRef b) {return max(Expr(std::move(a)), Expr(std::move(b)));}
// @}

/** A fragment of front-end syntax of the form f(x, y, z)[index], where x, y,
 * z are Vars or Exprs. If could be the left hand side of an update
 * definition, or it could be a call to a function. We don't know
 * until we see how this object gets used.
 */
class FuncTupleElementRef {
    FuncRef func_ref;
    std::vector<Expr> args; // args to the function
    int idx;                // Index to function outputs

    /** Helper function that generates a Tuple where element at 'idx' is set
     * to 'e' and the rests are undef. */
    Tuple values_with_undefs(Expr e) const;

public:
    FuncTupleElementRef(const FuncRef &ref, const std::vector<Expr>& args, int idx);

    /** Use this as the left-hand-side of an update definition of Tuple
     * component 'idx' of a Func (see \ref RDom). The function must
     * already have an initial definition.
     */
    Stage operator=(Expr e);


    /** Define a stage that adds the given expression to Tuple component 'idx'
     * of this Func. The other Tuple components are unchanged. If the expression
     * refers to some RDom, this performs a sum reduction of the expression over
     * the domain. The function must already have an initial definition.
     */
    Stage operator+=(Expr e);

    /** Define a stage that adds the negative of the given expression to Tuple
     * component 'idx' of this Func. The other Tuple components are unchanged.
     * If the expression refers to some RDom, this performs a sum reduction of
     * the negative of the expression over the domain. The function must already
     * have an initial definition.
     */
    Stage operator-=(Expr e);

    /** Define a stage that multiplies Tuple component 'idx' of this Func by
     * the given expression. The other Tuple components are unchanged. If the
     * expression refers to some RDom, this performs a product reduction of
     * the expression over the domain. The function must already have an
     * initial definition.
     */
    Stage operator*=(Expr e);

    /** Define a stage that divides Tuple component 'idx' of this Func by
     * the given expression. The other Tuple components are unchanged.
     * If the expression refers to some RDom, this performs a product
     * reduction of the inverse of the expression over the domain. The function
     * must already have an initial definition.
     */
    Stage operator/=(Expr e);

    /* Override the usual assignment operator, so that
     * f(x, y)[index] = g(x, y) defines f.
     */
    Stage operator=(const FuncRef &e);

    /** Use this as a call to Tuple component 'idx' of a Func, and not the
     * left-hand-side of a definition. */
    operator Expr() const;

    /** What function is this calling? */
    Internal::Function function() const {return func_ref.function();}

    /** Return index to the function outputs. */
    int index() const {return idx;}
};

namespace Internal {
struct ErrorBuffer;
class IRMutator2;
}

/** A halide function. This class represents one stage in a Halide
 * pipeline, and is the unit by which we schedule things. By default
 * they are aggressively inlined, so you are encouraged to make lots
 * of little functions, rather than storing things in Exprs. */
class Func {

    /** A handle on the internal halide function that this
     * represents */
    Internal::Function func;

    /** When you make a reference to this function with fewer
     * arguments than it has dimensions, the argument list is bulked
     * up with 'implicit' vars with canonical names. This lets you
     * pass around partially applied Halide functions. */
    // @{
    std::pair<int, int> add_implicit_vars(std::vector<Var> &) const;
    std::pair<int, int> add_implicit_vars(std::vector<Expr> &) const;
    // @}

    /** The imaging pipeline that outputs this Func alone. */
    Pipeline pipeline_;

    /** Get the imaging pipeline that outputs this Func alone,
     * creating it (and freezing the Func) if necessary. */
    Pipeline pipeline();

    // Helper function for recursive reordering support
    Func &reorder_storage(const std::vector<Var> &dims, size_t start);

    void invalidate_cache();

public:

    /** Declare a new undefined function with the given name */
    explicit Func(const std::string &name);

    /** Declare a new undefined function with an
     * automatically-generated unique name */
    Func();

    /** Declare a new function with an automatically-generated unique
     * name, and define it to return the given expression (which may
     * not contain free variables). */
    explicit Func(Expr e);

    /** Construct a new Func to wrap an existing, already-define
     * Function object. */
    explicit Func(Internal::Function f);

    /** Construct a new Func to wrap a Buffer. */
    template<typename T>
    NO_INLINE explicit Func(Buffer<T> &im) : Func() {
        (*this)(_) = im(_);
    }

    /** Evaluate this function over some rectangular domain and return
     * the resulting buffer or buffers. Performs compilation if the
     * Func has not previously been realized and jit_compile has not
     * been called. If the final stage of the pipeline is on the GPU,
     * data is copied back to the host before being returned. The
     * returned Realization should probably be instantly converted to
     * a Buffer class of the appropriate type. That is, do this:
     *
     \code
     f(x) = sin(x);
     Buffer<float> im = f.realize(...);
     \endcode
     *
     * If your Func has multiple values, because you defined it using
     * a Tuple, then casting the result of a realize call to a buffer
     * or image will produce a run-time error. Instead you should do the
     * following:
     *
     \code
     f(x) = Tuple(x, sin(x));
     Realization r = f.realize(...);
     Buffer<int> im0 = r[0];
     Buffer<float> im1 = r[1];
     \endcode
     *
     * In Halide formal arguments of a computation are specified using
     * Param<T> and ImageParam objects in the expressions defining the
     * computation. The param_map argument to realize allows
     * specifying a set of per-call parameters to be used for a
     * specific computation. This method is thread-safe where the
     * globals used by Param<T> and ImageParam are not. Any parameters
     * that are not in the param_map are taken from the global values,
     * so those can continue to be used if they are not changing
     * per-thread.
     *
     * One can explicitly construct a ParamMap and
     * use its set method to insert Parameter to scalar or Buffer
     * value mappings:
     *
     \code
     Param<int32> p(42);
     ImageParam img(Int(32), 1);
     f(x) = img(x) + p;

     Buffer<int32_t) arg_img(10, 10);
     <fill in arg_img...>
     ParamMap params;
     params.set(p, 17);
     params.set(img, arg_img);

     Target t = get_jit_target_from_environment();
     Buffer<int32_t> result = f.realize(10, 10, t, params);
     \endcode
     *
     * Alternatively, an initializer list can be used
     * directly in the realize call to pass this information:
     *
     \code
     Param<int32> p(42);
     ImageParam img(Int(32), 1);
     f(x) = img(x) + p;

     Buffer<int32_t) arg_img(10, 10);
     <fill in arg_img...>

     Target t = get_jit_target_from_environment();
     Buffer<int32_t> result = f.realize(10, 10, t, { { p, 17 }, { img, arg_img } });
     \endcode
     *
     */
    // @{
    Realization realize(std::vector<int32_t> sizes, const Target &target = Target(), const ParamMap &param_map = ParamMap());
    Realization realize(int x_size, int y_size, int z_size, int w_size,
                        const Target &target = Target(), const ParamMap &param_map = ParamMap());
    Realization realize(int x_size, int y_size, int z_size,
                        const Target &target = Target(), const ParamMap &param_map = ParamMap());
    Realization realize(int x_size, int y_size,
                        const Target &target = Target(), const ParamMap &param_map = ParamMap());
    Realization realize(int x_size,
                        const Target &target = Target(), const ParamMap &param_map = ParamMap());
    Realization realize(const Target &target = Target(), const ParamMap &param_map = ParamMap());
    // @}

    /** Evaluate this function into an existing allocated buffer or
     * buffers. If the buffer is also one of the arguments to the
     * function, strange things may happen, as the pipeline isn't
     * necessarily safe to run in-place. If you pass multiple buffers,
     * they must have matching sizes. This form of realize does *not*
     * automatically copy data back from the GPU. */
    void realize(Realization dst, const Target &target = Target(), const ParamMap &param_map = ParamMap());

    /** For a given size of output, or a given output buffer,
     * determine the bounds required of all unbound ImageParams
     * referenced. Communicates the result by allocating new buffers
     * of the appropriate size and binding them to the unbound
     * ImageParams.
     *
     * Set the documentation for Func::realize regarding the
     * ParamMap. There is one difference in that input Buffer<>
     * arguments that are being inferred are specified as a pointer to
     * the Buffer<> in the ParamMap. E.g.
     *
     \code
     Param<int32> p(42);
     ImageParam img(Int(32), 1);
     f(x) = img(x) + p;

     Target t = get_jit_target_from_environment();
     Buffer<> in;
     f.infer_input_bounds(10, 10, t, { { img, &in } });
     \endcode
     * On return, in will be an allocated buffer of the correct size
     * to evaulate f over a 10x10 region.
     */
    // @{
    void infer_input_bounds(int x_size = 0, int y_size = 0, int z_size = 0, int w_size = 0, const ParamMap &param_map = ParamMap());
    void infer_input_bounds(Realization dst, const ParamMap &param_map = ParamMap());
    // @}

    /** Statically compile this function to llvm bitcode, with the
     * given filename (which should probably end in .bc), type
     * signature, and C function name (which defaults to the same name
     * as this halide function */
    //@{
    void compile_to_bitcode(const std::string &filename, const std::vector<Argument> &, const std::string &fn_name,
                            const Target &target = get_target_from_environment());
    void compile_to_bitcode(const std::string &filename, const std::vector<Argument> &,
                            const Target &target = get_target_from_environment());
    // @}

    /** Statically compile this function to llvm assembly, with the
     * given filename (which should probably end in .ll), type
     * signature, and C function name (which defaults to the same name
     * as this halide function */
    //@{
    void compile_to_llvm_assembly(const std::string &filename, const std::vector<Argument> &, const std::string &fn_name,
                                  const Target &target = get_target_from_environment());
    void compile_to_llvm_assembly(const std::string &filename, const std::vector<Argument> &,
                                  const Target &target = get_target_from_environment());
    // @}

    /** Statically compile this function to an object file, with the
     * given filename (which should probably end in .o or .obj), type
     * signature, and C function name (which defaults to the same name
     * as this halide function. You probably don't want to use this
     * directly; call compile_to_static_library or compile_to_file instead. */
    //@{
    void compile_to_object(const std::string &filename, const std::vector<Argument> &, const std::string &fn_name,
                           const Target &target = get_target_from_environment());
    void compile_to_object(const std::string &filename, const std::vector<Argument> &,
                           const Target &target = get_target_from_environment());
    // @}

    /** Emit a header file with the given filename for this
     * function. The header will define a function with the type
     * signature given by the second argument, and a name given by the
     * third. The name defaults to the same name as this halide
     * function. You don't actually have to have defined this function
     * yet to call this. You probably don't want to use this directly;
     * call compile_to_static_library or compile_to_file instead. */
    void compile_to_header(const std::string &filename, const std::vector<Argument> &, const std::string &fn_name = "",
                           const Target &target = get_target_from_environment());

    /** Statically compile this function to text assembly equivalent
     * to the object file generated by compile_to_object. This is
     * useful for checking what Halide is producing without having to
     * disassemble anything, or if you need to feed the assembly into
     * some custom toolchain to produce an object file (e.g. iOS) */
    //@{
    void compile_to_assembly(const std::string &filename, const std::vector<Argument> &, const std::string &fn_name,
                             const Target &target = get_target_from_environment());
    void compile_to_assembly(const std::string &filename, const std::vector<Argument> &,
                             const Target &target = get_target_from_environment());
    // @}

    /** Statically compile this function to C source code. This is
     * useful for providing fallback code paths that will compile on
     * many platforms. Vectorization will fail, and parallelization
     * will produce serial code. */
    void compile_to_c(const std::string &filename,
                      const std::vector<Argument> &,
                      const std::string &fn_name = "",
                      const Target &target = get_target_from_environment());

    /** Write out an internal representation of lowered code. Useful
     * for analyzing and debugging scheduling. Can emit html or plain
     * text. */
    void compile_to_lowered_stmt(const std::string &filename,
                                 const std::vector<Argument> &args,
                                 StmtOutputFormat fmt = Text,
                                 const Target &target = get_target_from_environment());

    /** Write out the loop nests specified by the schedule for this
     * Function. Helpful for understanding what a schedule is
     * doing. */
    void print_loop_nest();

    /** Compile to object file and header pair, with the given
     * arguments. The name defaults to the same name as this halide
     * function.
     */
    void compile_to_file(const std::string &filename_prefix, const std::vector<Argument> &args,
                         const std::string &fn_name = "",
                         const Target &target = get_target_from_environment());

    /** Compile to static-library file and header pair, with the given
     * arguments. The name defaults to the same name as this halide
     * function.
     */
    void compile_to_static_library(const std::string &filename_prefix, const std::vector<Argument> &args,
                                   const std::string &fn_name = "",
                                   const Target &target = get_target_from_environment());

    /** Compile to static-library file and header pair once for each target;
     * each resulting function will be considered (in order) via halide_can_use_target_features()
     * at runtime, with the first appropriate match being selected for subsequent use.
     * This is typically useful for specializations that may vary unpredictably by machine
     * (e.g., SSE4.1/AVX/AVX2 on x86 desktop machines).
     * All targets must have identical arch-os-bits.
     */
    void compile_to_multitarget_static_library(const std::string &filename_prefix,
                                               const std::vector<Argument> &args,
                                               const std::vector<Target> &targets);

    /** Store an internal representation of lowered code as a self
     * contained Module suitable for further compilation. */
    Module compile_to_module(const std::vector<Argument> &args, const std::string &fn_name = "",
                             const Target &target = get_target_from_environment());

    /** Compile and generate multiple target files with single call.
     * Deduces target files based on filenames specified in
     * output_files struct.
     */
    void compile_to(const Outputs &output_files,
                    const std::vector<Argument> &args,
                    const std::string &fn_name,
                    const Target &target = get_target_from_environment());

    /** Eagerly jit compile the function to machine code. This
     * normally happens on the first call to realize. If you're
     * running your halide pipeline inside time-sensitive code and
     * wish to avoid including the time taken to compile a pipeline,
     * then you can call this ahead of time. Returns the raw function
     * pointer to the compiled pipeline. Default is to use the Target
     * returned from Halide::get_jit_target_from_environment()
     */
    void *compile_jit(const Target &target = get_jit_target_from_environment());

    /** Set the error handler function that be called in the case of
     * runtime errors during halide pipelines. If you are compiling
     * statically, you can also just define your own function with
     * signature
     \code
     extern "C" void halide_error(void *user_context, const char *);
     \endcode
     * This will clobber Halide's version.
     */
    void set_error_handler(void (*handler)(void *, const char *));

    /** Set a custom malloc and free for halide to use. Malloc should
     * return 32-byte aligned chunks of memory, and it should be safe
     * for Halide to read slightly out of bounds (up to 8 bytes before
     * the start or beyond the end). If compiling statically, routines
     * with appropriate signatures can be provided directly
    \code
     extern "C" void *halide_malloc(void *, size_t)
     extern "C" void halide_free(void *, void *)
     \endcode
     * These will clobber Halide's versions. See \file HalideRuntime.h
     * for declarations.
     */
    void set_custom_allocator(void *(*malloc)(void *, size_t),
                              void (*free)(void *, void *));

    /** Set a custom task handler to be called by the parallel for
     * loop. It is useful to set this if you want to do some
     * additional bookkeeping at the granularity of parallel
     * tasks. The default implementation does this:
     \code
     extern "C" int halide_do_task(void *user_context,
                                   int (*f)(void *, int, uint8_t *),
                                   int idx, uint8_t *state) {
         return f(user_context, idx, state);
     }
     \endcode
     * If you are statically compiling, you can also just define your
     * own version of the above function, and it will clobber Halide's
     * version.
     *
     * If you're trying to use a custom parallel runtime, you probably
     * don't want to call this. See instead \ref Func::set_custom_do_par_for .
    */
    void set_custom_do_task(
        int (*custom_do_task)(void *, int (*)(void *, int, uint8_t *),
                              int, uint8_t *));

    /** Set a custom parallel for loop launcher. Useful if your app
     * already manages a thread pool. The default implementation is
     * equivalent to this:
     \code
     extern "C" int halide_do_par_for(void *user_context,
                                      int (*f)(void *, int, uint8_t *),
                                      int min, int extent, uint8_t *state) {
         int exit_status = 0;
         parallel for (int idx = min; idx < min+extent; idx++) {
             int job_status = halide_do_task(user_context, f, idx, state);
             if (job_status) exit_status = job_status;
         }
         return exit_status;
     }
     \endcode
     *
     * However, notwithstanding the above example code, if one task
     * fails, we may skip over other tasks, and if two tasks return
     * different error codes, we may select one arbitrarily to return.
     *
     * If you are statically compiling, you can also just define your
     * own version of the above function, and it will clobber Halide's
     * version.
     */
    void set_custom_do_par_for(
        int (*custom_do_par_for)(void *, int (*)(void *, int, uint8_t *), int,
                                 int, uint8_t *));

    /** Set custom routines to call when tracing is enabled. Call this
     * on the output Func of your pipeline. This then sets custom
     * routines for the entire pipeline, not just calls to this
     * Func.
     *
     * If you are statically compiling, you can also just define your
     * own versions of the tracing functions (see HalideRuntime.h),
     * and they will clobber Halide's versions. */
    void set_custom_trace(int (*trace_fn)(void *, const halide_trace_event_t *));

    /** Set the function called to print messages from the runtime.
     * If you are compiling statically, you can also just define your
     * own function with signature
     \code
     extern "C" void halide_print(void *user_context, const char *);
     \endcode
     * This will clobber Halide's version.
     */
    void set_custom_print(void (*handler)(void *, const char *));

    /** Get a struct containing the currently set custom functions
     * used by JIT. */
    const Internal::JITHandlers &jit_handlers();

    /** Add a custom pass to be used during lowering. It is run after
     * all other lowering passes. Can be used to verify properties of
     * the lowered Stmt, instrument it with extra code, or otherwise
     * modify it. The Func takes ownership of the pass, and will call
     * delete on it when the Func goes out of scope. So don't pass a
     * stack object, or share pass instances between multiple
     * Funcs. */
    template<typename T>
    void add_custom_lowering_pass(T *pass) {
        // Template instantiate a custom deleter for this type, then
        // cast it to a deleter that takes a IRMutator2 *. The custom
        // deleter lives in user code, so that deletion is on the same
        // heap as construction (I hate Windows).
        void (*deleter)(Internal::IRMutator2 *) =
            (void (*)(Internal::IRMutator2 *))(&delete_lowering_pass<T>);
        add_custom_lowering_pass(pass, deleter);
    }

    /** Add a custom pass to be used during lowering, with the
     * function that will be called to delete it also passed in. Set
     * it to nullptr if you wish to retain ownership of the object. */
    void add_custom_lowering_pass(Internal::IRMutator2 *pass, void (*deleter)(Internal::IRMutator2 *));

    /** Remove all previously-set custom lowering passes */
    void clear_custom_lowering_passes();

    /** Get the custom lowering passes. */
    const std::vector<CustomLoweringPass> &custom_lowering_passes();

    /** When this function is compiled, include code that dumps its
     * values to a file after it is realized, for the purpose of
     * debugging.
     *
     * If filename ends in ".tif" or ".tiff" (case insensitive) the file
     * is in TIFF format and can be read by standard tools. Oherwise, the
     * file format is as follows:
     *
     * All data is in the byte-order of the target platform.  First, a
     * 20 byte-header containing four 32-bit ints, giving the extents
     * of the first four dimensions.  Dimensions beyond four are
     * folded into the fourth.  Then, a fifth 32-bit int giving the
     * data type of the function. The typecodes are given by: float =
     * 0, double = 1, uint8_t = 2, int8_t = 3, uint16_t = 4, int16_t =
     * 5, uint32_t = 6, int32_t = 7, uint64_t = 8, int64_t = 9. The
     * data follows the header, as a densely packed array of the given
     * size and the given type. If given the extension .tmp, this file
     * format can be natively read by the program ImageStack. */
    void debug_to_file(const std::string &filename);

    /** The name of this function, either given during construction,
     * or automatically generated. */
    const std::string &name() const;

    /** Get the pure arguments. */
    std::vector<Var> args() const;

    /** The right-hand-side value of the pure definition of this
     * function. Causes an error if there's no pure definition, or if
     * the function is defined to return multiple values. */
    Expr value() const;

    /** The values returned by this function. An error if the function
     * has not been been defined. Returns a Tuple with one element for
     * functions defined to return a single value. */
    Tuple values() const;

    /** Does this function have at least a pure definition. */
    bool defined() const;

    /** Get the left-hand-side of the update definition. An empty
     * vector if there's no update definition. If there are
     * multiple update definitions for this function, use the
     * argument to select which one you want. */
    const std::vector<Expr> &update_args(int idx = 0) const;

    /** Get the right-hand-side of an update definition. An error if
     * there's no update definition. If there are multiple
     * update definitions for this function, use the argument to
     * select which one you want. */
    Expr update_value(int idx = 0) const;

    /** Get the right-hand-side of an update definition for
     * functions that returns multiple values. An error if there's no
     * update definition. Returns a Tuple with one element for
     * functions that return a single value. */
    Tuple update_values(int idx = 0) const;

    /** Get the RVars of the reduction domain for an update definition, if there is
     * one. */
    std::vector<RVar> rvars(int idx = 0) const;

    /** Does this function have at least one update definition? */
    bool has_update_definition() const;

    /** How many update definitions does this function have? */
    int num_update_definitions() const;

    /** Is this function an external stage? That is, was it defined
     * using define_extern? */
    bool is_extern() const;

    /** Add an extern definition for this Func. This lets you define a
     * Func that represents an external pipeline stage. You can, for
     * example, use it to wrap a call to an extern library such as
     * fftw. */
    // @{
    void define_extern(const std::string &function_name,
                       const std::vector<ExternFuncArgument> &params,
                       Type t,
                       int dimensionality,
                       NameMangling mangling,
                       bool uses_old_buffer_t) {
        define_extern(function_name, params, t,
                      Internal::make_argument_list(dimensionality),
                      mangling, uses_old_buffer_t);
    }

    void define_extern(const std::string &function_name,
                       const std::vector<ExternFuncArgument> &params,
                       Type t,
                       int dimensionality,
                       NameMangling mangling = NameMangling::Default,
                       DeviceAPI device_api = DeviceAPI::Host,
                       bool uses_old_buffer_t = false) {
        define_extern(function_name, params, t,
                      Internal::make_argument_list(dimensionality),
                      mangling, device_api, uses_old_buffer_t);
    }

    void define_extern(const std::string &function_name,
                       const std::vector<ExternFuncArgument> &params,
                       const std::vector<Type> &types,
                       int dimensionality,
                       NameMangling mangling,
                       bool uses_old_buffer_t) {
        define_extern(function_name, params, types,
                      Internal::make_argument_list(dimensionality),
                      mangling, uses_old_buffer_t);
    }

    void define_extern(const std::string &function_name,
                       const std::vector<ExternFuncArgument> &params,
                       const std::vector<Type> &types,
                       int dimensionality,
                       NameMangling mangling = NameMangling::Default,
                       DeviceAPI device_api = DeviceAPI::Host,
                       bool uses_old_buffer_t = false) {
        define_extern(function_name, params, types,
                      Internal::make_argument_list(dimensionality),
                      mangling, device_api, uses_old_buffer_t);
    }

    void define_extern(const std::string &function_name,
                       const std::vector<ExternFuncArgument> &params,
                       Type t,
                       const std::vector<Var> &arguments,
                       NameMangling mangling,
                       bool uses_old_buffer_t) {
        define_extern(function_name, params, std::vector<Type>{t},
                      arguments, mangling, uses_old_buffer_t);
    }

    void define_extern(const std::string &function_name,
                       const std::vector<ExternFuncArgument> &params,
                       Type t,
                       const std::vector<Var> &arguments,
                       NameMangling mangling = NameMangling::Default,
                       DeviceAPI device_api = DeviceAPI::Host,
                       bool uses_old_buffer_t = false) {
        define_extern(function_name, params, std::vector<Type>{t},
                      arguments, mangling, device_api, uses_old_buffer_t);
    }

    void define_extern(const std::string &function_name,
                       const std::vector<ExternFuncArgument> &params,
                       const std::vector<Type> &types,
                       const std::vector<Var> &arguments,
                       NameMangling mangling,
                       bool uses_old_buffer_t) {
      define_extern(function_name, params, types,
                    arguments, mangling, DeviceAPI::Host, uses_old_buffer_t);
    }

    void define_extern(const std::string &function_name,
                       const std::vector<ExternFuncArgument> &params,
                       const std::vector<Type> &types,
                       const std::vector<Var> &arguments,
                       NameMangling mangling = NameMangling::Default,
                       DeviceAPI device_api = DeviceAPI::Host,
                       bool uses_old_buffer_t = false);
    // @}

    /** Get the types of the outputs of this Func. */
    const std::vector<Type> &output_types() const;

    /** Get the number of outputs of this Func. Corresponds to the
     * size of the Tuple this Func was defined to return. */
    int outputs() const;

    /** Get the name of the extern function called for an extern
     * definition. */
    const std::string &extern_function_name() const;

    /** The dimensionality (number of arguments) of this
     * function. Zero if the function is not yet defined. */
    int dimensions() const;

    /** Construct either the left-hand-side of a definition, or a call
     * to a functions that happens to only contain vars as
     * arguments. If the function has already been defined, and fewer
     * arguments are given than the function has dimensions, then
     * enough implicit vars are added to the end of the argument list
     * to make up the difference (see \ref Var::implicit) */
    // @{
    FuncRef operator()(std::vector<Var>) const;

    template <typename... Args>
    NO_INLINE typename std::enable_if<Internal::all_are_convertible<Var, Args...>::value, FuncRef>::type
    operator()(Args&&... args) const {
        std::vector<Var> collected_args{std::forward<Args>(args)...};
        return this->operator()(collected_args);
    }
    // @}

    /** Either calls to the function, or the left-hand-side of
     * an update definition (see \ref RDom). If the function has
     * already been defined, and fewer arguments are given than the
     * function has dimensions, then enough implicit vars are added to
     * the end of the argument list to make up the difference. (see
     * \ref Var::implicit)*/
    // @{
    FuncRef operator()(std::vector<Expr>) const;

    template <typename... Args>
    NO_INLINE typename std::enable_if<Internal::all_are_convertible<Expr, Args...>::value, FuncRef>::type
    operator()(Expr x, Args&&... args) const {
        std::vector<Expr> collected_args{x, std::forward<Args>(args)...};
        return (*this)(collected_args);
    }
    // @}

    /** Creates and returns a new identity Func that wraps this Func. During
     * compilation, Halide replaces all calls to this Func done by 'f'
     * with calls to the wrapper. If this Func is already wrapped for
     * use in 'f', will return the existing wrapper.
     *
     * For example, g.in(f) would rewrite a pipeline like this:
     \code
     g(x, y) = ...
     f(x, y) = ... g(x, y) ...
     \endcode
     * into a pipeline like this:
     \code
     g(x, y) = ...
     g_wrap(x, y) = g(x, y)
     f(x, y) = ... g_wrap(x, y)
     \endcode
     *
     * This has a variety of uses. You can use it to schedule this
     * Func differently in the different places it is used:
     \code
     g(x, y) = ...
     f1(x, y) = ... g(x, y) ...
     f2(x, y) = ... g(x, y) ...
     g.in(f1).compute_at(f1, y).vectorize(x, 8);
     g.in(f2).compute_at(f2, x).unroll(x);
     \endcode
     *
     * You can also use it to stage loads from this Func via some
     * intermediate buffer (perhaps on the stack as in
     * test/performance/block_transpose.cpp, or in shared GPU memory
     * as in test/performance/wrap.cpp). In this we compute the
     * wrapper at tiles of the consuming Funcs like so:
     \code
     g.compute_root()...
     g.in(f).compute_at(f, tiles)...
     \endcode
     *
     * Func::in() can also be used to compute pieces of a Func into a
     * smaller scratch buffer (perhaps on the GPU) and then copy them
     * into a larger output buffer one tile at a time. See
     * apps/interpolate/interpolate.cpp for an example of this. In
     * this case we compute the Func at tiles of its own wrapper:
     \code
     f.in(g).compute_root().gpu_tile(...)...
     f.compute_at(f.in(g), tiles)...
     \endcode
     *
     * A similar use of Func::in() wrapping Funcs with multiple update
     * stages in a pure wrapper. The following code:
     \code
     f(x, y) = x + y;
     f(x, y) += 5;
     g(x, y) = f(x, y);
     f.compute_root();
     \endcode
     *
     * Is equivalent to:
     \code
     for y:
       for x:
         f(x, y) = x + y;
     for y:
       for x:
         f(x, y) += 5
     for y:
       for x:
         g(x, y) = f(x, y)
     \endcode
     * using Func::in(), we can write:
     \code
     f(x, y) = x + y;
     f(x, y) += 5;
     g(x, y) = f(x, y);
     f.in(g).compute_root();
     \endcode
     * which instead produces:
     \code
     for y:
       for x:
         f(x, y) = x + y;
         f(x, y) += 5
         f_wrap(x, y) = f(x, y)
     for y:
       for x:
         g(x, y) = f_wrap(x, y)
     \endcode
     */
    Func in(const Func &f);

    /** Create and return an identity wrapper shared by all the Funcs in
     * 'fs'. If any of the Funcs in 'fs' already have a custom wrapper,
     * this will throw an error. */
    Func in(const std::vector<Func> &fs);

    /** Create and return a global identity wrapper, which wraps all calls to
     * this Func by any other Func. If a global wrapper already exists,
     * returns it. The global identity wrapper is only used by callers for
     * which no custom wrapper has been specified.
     */
    Func in();

    /** Similar to \ref Func::in; however, instead of replacing the call to
     * this Func with an identity Func that refers to it, this replaces the
     * call with a clone of this Func.
     *
     * For example, f.clone_in(g) would rewrite a pipeline like this:
     \code
     f(x, y) = x + y;
     g(x, y) = f(x, y) + 2;
     h(x, y) = f(x, y) - 3;
     \endcode
     * into a pipeline like this:
     \code
     f(x, y) = x + y;
     f_clone(x, y) = x + y;
     g(x, y) = f_clone(x, y) + 2;
     h(x, y) = f(x, y) - 3;
     \endcode
     *
     */
    //@{
    Func clone_in(const Func &f);
    Func clone_in(const std::vector<Func> &fs);
    //@}

    /** Declare that this function should be implemented by a call to
     * halide_buffer_copy with the given target device API. Asserts
     * that the Func has a pure definition which is a simple call to a
     * single input, and no update definitions. The wrapper Funcs
     * returned by in() are suitable candidates. Consumes all pure
     * variables, and rewrites the Func to have an extern definition
     * that calls halide_buffer_copy. */
    Func copy_to_device(DeviceAPI d = DeviceAPI::Default_GPU);

    /** Declare that this function should be implemented by a call to
     * halide_buffer_copy with a NULL target device API. Equivalent to
     * copy_to_device(DeviceAPI::Host). Asserts that the Func has a
     * pure definition which is a simple call to a single input, and
     * no update definitions. The wrapper Funcs returned by in() are
     * suitable candidates. Consumes all pure variables, and rewrites
     * the Func to have an extern definition that calls
     * halide_buffer_copy.
     *
     * Note that if the source Func is already valid in host memory,
     * this compiles to code that does the minimum number of calls to
     * memcpy.
     */
    Func copy_to_host();

    /** Split a dimension into inner and outer subdimensions with the
     * given names, where the inner dimension iterates from 0 to
     * factor-1. The inner and outer subdimensions can then be dealt
     * with using the other scheduling calls. It's ok to reuse the old
     * variable name as either the inner or outer variable. The final
     * argument specifies how the tail should be handled if the split
     * factor does not provably divide the extent. */
    Func &split(VarOrRVar old, VarOrRVar outer, VarOrRVar inner, Expr factor, TailStrategy tail = TailStrategy::Auto);

    /** Join two dimensions into a single fused dimenion. The fused
     * dimension covers the product of the extents of the inner and
     * outer dimensions given. */
    Func &fuse(VarOrRVar inner, VarOrRVar outer, VarOrRVar fused);

    /** Mark a dimension to be traversed serially. This is the default. */
    Func &serial(VarOrRVar var);

    /** Mark a dimension to be traversed in parallel */
    Func &parallel(VarOrRVar var);

    /** Split a dimension by the given task_size, and the parallelize the
     * outer dimension. This creates parallel tasks that have size
     * task_size. After this call, var refers to the outer dimension of
     * the split. The inner dimension has a new anonymous name. If you
     * wish to mutate it, or schedule with respect to it, do the split
     * manually. */
    Func &parallel(VarOrRVar var, Expr task_size, TailStrategy tail = TailStrategy::Auto);

    /** Mark a dimension to be computed all-at-once as a single
     * vector. The dimension should have constant extent -
     * e.g. because it is the inner dimension following a split by a
     * constant factor. For most uses of vectorize you want the two
     * argument form. The variable to be vectorized should be the
     * innermost one. */
    Func &vectorize(VarOrRVar var);

    /** Mark a dimension to be completely unrolled. The dimension
     * should have constant extent - e.g. because it is the inner
     * dimension following a split by a constant factor. For most uses
     * of unroll you want the two-argument form. */
    Func &unroll(VarOrRVar var);

    /** Split a dimension by the given factor, then vectorize the
     * inner dimension. This is how you vectorize a loop of unknown
     * size. The variable to be vectorized should be the innermost
     * one. After this call, var refers to the outer dimension of the
     * split. 'factor' must be an integer. */
    Func &vectorize(VarOrRVar var, Expr factor, TailStrategy tail = TailStrategy::Auto);

    /** Split a dimension by the given factor, then unroll the inner
     * dimension. This is how you unroll a loop of unknown size by
     * some constant factor. After this call, var refers to the outer
     * dimension of the split. 'factor' must be an integer. */
    Func &unroll(VarOrRVar var, Expr factor, TailStrategy tail = TailStrategy::Auto);

    /** Statically declare that the range over which a function should
     * be evaluated is given by the second and third arguments. This
     * can let Halide perform some optimizations. E.g. if you know
     * there are going to be 4 color channels, you can completely
     * vectorize the color channel dimension without the overhead of
     * splitting it up. If bounds inference decides that it requires
     * more of this function than the bounds you have stated, a
     * runtime error will occur when you try to run your pipeline. */
    Func &bound(Var var, Expr min, Expr extent);

    /** Statically declare the range over which the function will be
     * evaluated in the general case. This provides a basis for the auto
     * scheduler to make trade-offs and scheduling decisions. The auto
     * generated schedules might break when the sizes of the dimensions are
     * very different from the estimates specified. These estimates are used
     * only by the auto scheduler if the function is a pipeline output. */
    Func &estimate(Var var, Expr min, Expr extent);

    /** Expand the region computed so that the min coordinates is
     * congruent to 'remainder' modulo 'modulus', and the extent is a
     * multiple of 'modulus'. For example, f.align_bounds(x, 2) forces
     * the min and extent realized to be even, and calling
     * f.align_bounds(x, 2, 1) forces the min to be odd and the extent
     * to be even. The region computed always contains the region that
     * would have been computed without this directive, so no
     * assertions are injected. */
    Func &align_bounds(Var var, Expr modulus, Expr remainder = 0);

    /** Bound the extent of a Func's realization, but not its
     * min. This means the dimension can be unrolled or vectorized
     * even when its min is not fixed (for example because it is
     * compute_at tiles of another Func). This can also be useful for
     * forcing a function's allocation to be a fixed size, which often
     * means it can go on the stack. */
    Func &bound_extent(Var var, Expr extent);

    /** Split two dimensions at once by the given factors, and then
     * reorder the resulting dimensions to be xi, yi, xo, yo from
     * innermost outwards. This gives a tiled traversal. */
    Func &tile(VarOrRVar x, VarOrRVar y,
               VarOrRVar xo, VarOrRVar yo,
               VarOrRVar xi, VarOrRVar yi,
               Expr xfactor, Expr yfactor,
               TailStrategy tail = TailStrategy::Auto);

    /** A shorter form of tile, which reuses the old variable names as
     * the new outer dimensions */
    Func &tile(VarOrRVar x, VarOrRVar y,
               VarOrRVar xi, VarOrRVar yi,
               Expr xfactor, Expr yfactor,
               TailStrategy tail = TailStrategy::Auto);

    /** Reorder variables to have the given nesting order, from
     * innermost out */
    Func &reorder(const std::vector<VarOrRVar> &vars);

    template <typename... Args>
    NO_INLINE typename std::enable_if<Internal::all_are_convertible<VarOrRVar, Args...>::value, Func &>::type
    reorder(VarOrRVar x, VarOrRVar y, Args&&... args) {
        std::vector<VarOrRVar> collected_args{x, y, std::forward<Args>(args)...};
        return reorder(collected_args);
    }

    /** Rename a dimension. Equivalent to split with a inner size of one. */
    Func &rename(VarOrRVar old_name, VarOrRVar new_name);

    /** Specify that race conditions are permitted for this Func,
     * which enables parallelizing over RVars even when Halide cannot
     * prove that it is safe to do so. Use this with great caution,
     * and only if you can prove to yourself that this is safe, as it
     * may result in a non-deterministic routine that returns
     * different values at different times or on different machines. */
    Func &allow_race_conditions();


    /** Specialize a Func. This creates a special-case version of the
     * Func where the given condition is true. The most effective
     * conditions are those of the form param == value, and boolean
     * Params. Consider a simple example:
     \code
     f(x) = x + select(cond, 0, 1);
     f.compute_root();
     \endcode
     * This is equivalent to:
     \code
     for (int x = 0; x < width; x++) {
       f[x] = x + (cond ? 0 : 1);
     }
     \endcode
     * Adding the scheduling directive:
     \code
     f.specialize(cond)
     \endcode
     * makes it equivalent to:
     \code
     if (cond) {
       for (int x = 0; x < width; x++) {
         f[x] = x;
       }
     } else {
       for (int x = 0; x < width; x++) {
         f[x] = x + 1;
       }
     }
     \endcode
     * Note that the inner loops have been simplified. In the first
     * path Halide knows that cond is true, and in the second path
     * Halide knows that it is false.
     *
     * The specialized version gets its own schedule, which inherits
     * every directive made about the parent Func's schedule so far
     * except for its specializations. This method returns a handle to
     * the new schedule. If you wish to retrieve the specialized
     * sub-schedule again later, you can call this method with the
     * same condition. Consider the following example of scheduling
     * the specialized version:
     *
     \code
     f(x) = x;
     f.compute_root();
     f.specialize(width > 1).unroll(x, 2);
     \endcode
     * Assuming for simplicity that width is even, this is equivalent to:
     \code
     if (width > 1) {
       for (int x = 0; x < width/2; x++) {
         f[2*x] = 2*x;
         f[2*x + 1] = 2*x + 1;
       }
     } else {
       for (int x = 0; x < width/2; x++) {
         f[x] = x;
       }
     }
     \endcode
     * For this case, it may be better to schedule the un-specialized
     * case instead:
     \code
     f(x) = x;
     f.compute_root();
     f.specialize(width == 1); // Creates a copy of the schedule so far.
     f.unroll(x, 2); // Only applies to the unspecialized case.
     \endcode
     * This is equivalent to:
     \code
     if (width == 1) {
       f[0] = 0;
     } else {
       for (int x = 0; x < width/2; x++) {
         f[2*x] = 2*x;
         f[2*x + 1] = 2*x + 1;
       }
     }
     \endcode
     * This can be a good way to write a pipeline that splits,
     * vectorizes, or tiles, but can still handle small inputs.
     *
     * If a Func has several specializations, the first matching one
     * will be used, so the order in which you define specializations
     * is significant. For example:
     *
     \code
     f(x) = x + select(cond1, a, b) - select(cond2, c, d);
     f.specialize(cond1);
     f.specialize(cond2);
     \endcode
     * is equivalent to:
     \code
     if (cond1) {
       for (int x = 0; x < width; x++) {
         f[x] = x + a - (cond2 ? c : d);
       }
     } else if (cond2) {
       for (int x = 0; x < width; x++) {
         f[x] = x + b - c;
       }
     } else {
       for (int x = 0; x < width; x++) {
         f[x] = x + b - d;
       }
     }
     \endcode
     *
     * Specializations may in turn be specialized, which creates a
     * nested if statement in the generated code.
     *
     \code
     f(x) = x + select(cond1, a, b) - select(cond2, c, d);
     f.specialize(cond1).specialize(cond2);
     \endcode
     * This is equivalent to:
     \code
     if (cond1) {
       if (cond2) {
         for (int x = 0; x < width; x++) {
           f[x] = x + a - c;
         }
       } else {
         for (int x = 0; x < width; x++) {
           f[x] = x + a - d;
         }
       }
     } else {
       for (int x = 0; x < width; x++) {
         f[x] = x + b - (cond2 ? c : d);
       }
     }
     \endcode
     * To create a 4-way if statement that simplifies away all of the
     * ternary operators above, you could say:
     \code
     f.specialize(cond1).specialize(cond2);
     f.specialize(cond2);
     \endcode
     * or
     \code
     f.specialize(cond1 && cond2);
     f.specialize(cond1);
     f.specialize(cond2);
     \endcode
     *
     * Any prior Func which is compute_at some variable of this Func
     * gets separately included in all paths of the generated if
     * statement. The Var in the compute_at call to must exist in all
     * paths, but it may have been generated via a different path of
     * splits, fuses, and renames. This can be used somewhat
     * creatively. Consider the following code:
     \code
     g(x, y) = 8*x;
     f(x, y) = g(x, y) + 1;
     f.compute_root().specialize(cond);
     Var g_loop;
     f.specialize(cond).rename(y, g_loop);
     f.rename(x, g_loop);
     g.compute_at(f, g_loop);
     \endcode
     * When cond is true, this is equivalent to g.compute_at(f,y).
     * When it is false, this is equivalent to g.compute_at(f,x).
     */
    Stage specialize(Expr condition);

    /** Add a specialization to a Func that always terminates execution
     * with a call to halide_error(). By itself, this is of limited use,
     * but can be useful to terminate chains of specialize() calls where
     * no "default" case is expected (thus avoiding unnecessary code generation).
     *
     * For instance, say we want to optimize a pipeline to process images
     * in planar and interleaved format; we might typically do something like:
     \code
     ImageParam im(UInt(8), 3);
     Func f = do_something_with(im);
     f.specialize(im.dim(0).stride() == 1).vectorize(x, 8);  // planar
     f.specialize(im.dim(2).stride() == 1).reorder(c, x, y).vectorize(c);  // interleaved
     \endcode
     * This code will vectorize along rows for the planar case, and across pixel
     * components for the interleaved case... but there is an implicit "else"
     * for the unhandled cases, which generates unoptimized code. If we never
     * anticipate passing any other sort of images to this, we code streamline
     * our code by adding specialize_fail():
     \code
     ImageParam im(UInt(8), 3);
     Func f = do_something(im);
     f.specialize(im.dim(0).stride() == 1).vectorize(x, 8);  // planar
     f.specialize(im.dim(2).stride() == 1).reorder(c, x, y).vectorize(c);  // interleaved
     f.specialize_fail("Unhandled image format");
     \endcode
     * Conceptually, this produces codes like:
     \code
     if (im.dim(0).stride() == 1) {
        do_something_planar();
     } else if (im.dim(2).stride() == 1) {
        do_something_interleaved();
     } else {
        halide_error("Unhandled image format");
     }
     \endcode
     *
     * Note that calling specialize_fail() terminates the specialization chain
     * for a given Func; you cannot create new specializations for the Func
     * afterwards (though you can retrieve handles to previous specializations).
     */
    void specialize_fail(const std::string &message);

    /** Tell Halide that the following dimensions correspond to GPU
     * thread indices. This is useful if you compute a producer
     * function within the block indices of a consumer function, and
     * want to control how that function's dimensions map to GPU
     * threads. If the selected target is not an appropriate GPU, this
     * just marks those dimensions as parallel. */
    // @{
    Func &gpu_threads(VarOrRVar thread_x, DeviceAPI device_api = DeviceAPI::Default_GPU);
    Func &gpu_threads(VarOrRVar thread_x, VarOrRVar thread_y, DeviceAPI device_api = DeviceAPI::Default_GPU);
    Func &gpu_threads(VarOrRVar thread_x, VarOrRVar thread_y, VarOrRVar thread_z, DeviceAPI device_api = DeviceAPI::Default_GPU);
    // @}

    /** The given dimension corresponds to the lanes in a GPU
     * warp. GPU warp lanes are distinguished from GPU threads by the
     * fact that all warp lanes run together in lockstep, which
     * permits lightweight communication of data from one lane to
     * another. */
    EXPORT Func &gpu_lanes(VarOrRVar thread_x, DeviceAPI device_api = DeviceAPI::Default_GPU);

    /** Tell Halide to run this stage using a single gpu thread and
     * block. This is not an efficient use of your GPU, but it can be
     * useful to avoid copy-back for intermediate update stages that
     * touch a very small part of your Func. */
    Func &gpu_single_thread(DeviceAPI device_api = DeviceAPI::Default_GPU);

    /** Tell Halide that the following dimensions correspond to GPU
     * block indices. This is useful for scheduling stages that will
     * run serially within each GPU block. If the selected target is
     * not ptx, this just marks those dimensions as parallel. */
    // @{
    Func &gpu_blocks(VarOrRVar block_x, DeviceAPI device_api = DeviceAPI::Default_GPU);
    Func &gpu_blocks(VarOrRVar block_x, VarOrRVar block_y, DeviceAPI device_api = DeviceAPI::Default_GPU);
    Func &gpu_blocks(VarOrRVar block_x, VarOrRVar block_y, VarOrRVar block_z, DeviceAPI device_api = DeviceAPI::Default_GPU);
    // @}

    /** Tell Halide that the following dimensions correspond to GPU
     * block indices and thread indices. If the selected target is not
     * ptx, these just mark the given dimensions as parallel. The
     * dimensions are consumed by this call, so do all other
     * unrolling, reordering, etc first. */
    // @{
    Func &gpu(VarOrRVar block_x, VarOrRVar thread_x, DeviceAPI device_api = DeviceAPI::Default_GPU);
    Func &gpu(VarOrRVar block_x, VarOrRVar block_y,
              VarOrRVar thread_x, VarOrRVar thread_y, DeviceAPI device_api = DeviceAPI::Default_GPU);
    Func &gpu(VarOrRVar block_x, VarOrRVar block_y, VarOrRVar block_z,
              VarOrRVar thread_x, VarOrRVar thread_y, VarOrRVar thread_z, DeviceAPI device_api = DeviceAPI::Default_GPU);
    // @}

    /** Short-hand for tiling a domain and mapping the tile indices
     * to GPU block indices and the coordinates within each tile to
     * GPU thread indices. Consumes the variables given, so do all
     * other scheduling first. */
    // @{
    Func &gpu_tile(VarOrRVar x, VarOrRVar bx, VarOrRVar tx, Expr x_size,
                   TailStrategy tail = TailStrategy::Auto,
                   DeviceAPI device_api = DeviceAPI::Default_GPU);

    Func &gpu_tile(VarOrRVar x, VarOrRVar tx, Expr x_size,
                   TailStrategy tail = TailStrategy::Auto,
                   DeviceAPI device_api = DeviceAPI::Default_GPU);
    Func &gpu_tile(VarOrRVar x, VarOrRVar y,
                   VarOrRVar bx, VarOrRVar by,
                   VarOrRVar tx, VarOrRVar ty,
                   Expr x_size, Expr y_size,
                   TailStrategy tail = TailStrategy::Auto,
                   DeviceAPI device_api = DeviceAPI::Default_GPU);

    Func &gpu_tile(VarOrRVar x, VarOrRVar y,
                   VarOrRVar tx, VarOrRVar ty,
                   Expr x_size, Expr y_size,
                   TailStrategy tail = TailStrategy::Auto,
                   DeviceAPI device_api = DeviceAPI::Default_GPU);

    Func &gpu_tile(VarOrRVar x, VarOrRVar y, VarOrRVar z,
                   VarOrRVar bx, VarOrRVar by, VarOrRVar bz,
                   VarOrRVar tx, VarOrRVar ty, VarOrRVar tz,
                   Expr x_size, Expr y_size, Expr z_size,
                   TailStrategy tail = TailStrategy::Auto,
                   DeviceAPI device_api = DeviceAPI::Default_GPU);
    Func &gpu_tile(VarOrRVar x, VarOrRVar y, VarOrRVar z,
                   VarOrRVar tx, VarOrRVar ty, VarOrRVar tz,
                   Expr x_size, Expr y_size, Expr z_size,
                   TailStrategy tail = TailStrategy::Auto,
                   DeviceAPI device_api = DeviceAPI::Default_GPU);
    // @}

    /** Schedule for execution using coordinate-based hardware api.
     * GLSL is an example of this. Conceptually, this is
     * similar to parallelization over 'x' and 'y' (since GLSL shaders compute
     * individual output pixels in parallel) and vectorization over 'c'
     * (since GLSL/RS implicitly vectorizes the color channel). */
    Func &shader(Var x, Var y, Var c, DeviceAPI device_api);

    /** Schedule for execution as GLSL kernel. */
    Func &glsl(Var x, Var y, Var c);

    /** Schedule for execution on Hexagon. When a loop is marked with
     * Hexagon, that loop is executed on a Hexagon DSP. */
    Func &hexagon(VarOrRVar x = Var::outermost());

    /** Prefetch data written to or read from a Func or an ImageParam by a
     * subsequent loop iteration, at an optionally specified iteration offset.
     * 'var' specifies at which loop level the prefetch calls should be inserted.
     * The final argument specifies how prefetch of region outside bounds
     * should be handled.
     *
     * For example, consider this pipeline:
     \code
     Func f, g;
     Var x, y;
     f(x, y) = x + y;
     g(x, y) = 2 * f(x, y);
     \endcode
     *
     * The following schedule:
     \code
     f.compute_root();
     g.prefetch(f, x, 2, PrefetchBoundStrategy::NonFaulting);
     \endcode
     *
     * will inject prefetch call at the innermost loop of 'g' and generate
     * the following loop nest:
     * for y = ...
     *   for x = ...
     *     f(x, y) = x + y
     * for y = ..
     *   for x = ...
     *     prefetch(&f[x + 2, y], 1, 16);
     *     g(x, y) = 2 * f(x, y)
     */
    // @{
    Func &prefetch(const Func &f, VarOrRVar var, Expr offset = 1,
                   PrefetchBoundStrategy strategy = PrefetchBoundStrategy::GuardWithIf);
    Func &prefetch(const Internal::Parameter &param, VarOrRVar var, Expr offset = 1,
                   PrefetchBoundStrategy strategy = PrefetchBoundStrategy::GuardWithIf);
    template<typename T>
    Func &prefetch(const T &image, VarOrRVar var, Expr offset = 1,
                   PrefetchBoundStrategy strategy = PrefetchBoundStrategy::GuardWithIf) {
        return prefetch(image.parameter(), var, offset, strategy);
    }
    // @}

    /** Specify how the storage for the function is laid out. These
     * calls let you specify the nesting order of the dimensions. For
     * example, foo.reorder_storage(y, x) tells Halide to use
     * column-major storage for any realizations of foo, without
     * changing how you refer to foo in the code. You may want to do
     * this if you intend to vectorize across y. When representing
     * color images, foo.reorder_storage(c, x, y) specifies packed
     * storage (red, green, and blue values adjacent in memory), and
     * foo.reorder_storage(x, y, c) specifies planar storage (entire
     * red, green, and blue images one after the other in memory).
     *
     * If you leave out some dimensions, those remain in the same
     * positions in the nesting order while the specified variables
     * are reordered around them. */
    // @{
    Func &reorder_storage(const std::vector<Var> &dims);

    Func &reorder_storage(Var x, Var y);
    template <typename... Args>
    NO_INLINE typename std::enable_if<Internal::all_are_convertible<Var, Args...>::value, Func &>::type
    reorder_storage(Var x, Var y, Args&&... args) {
        std::vector<Var> collected_args{x, y, std::forward<Args>(args)...};
        return reorder_storage(collected_args);
    }
    // @}

    /** Pad the storage extent of a particular dimension of
     * realizations of this function up to be a multiple of the
     * specified alignment. This guarantees that the strides for the
     * dimensions stored outside of dim will be multiples of the
     * specified alignment, where the strides and alignment are
     * measured in numbers of elements.
     *
     * For example, to guarantee that a function foo(x, y, c)
     * representing an image has scanlines starting on offsets
     * aligned to multiples of 16, use foo.align_storage(x, 16). */
    Func &align_storage(Var dim, Expr alignment);

    /** Store realizations of this function in a circular buffer of a
     * given extent. This is more efficient when the extent of the
     * circular buffer is a power of 2. If the fold factor is too
     * small, or the dimension is not accessed monotonically, the
     * pipeline will generate an error at runtime.
     *
     * The fold_forward option indicates that the new values of the
     * producer are accessed by the consumer in a monotonically
     * increasing order. Folding storage of producers is also
     * supported if the new values are accessed in a monotonically
     * decreasing order by setting fold_forward to false.
     *
     * For example, consider the pipeline:
     \code
     Func f, g;
     Var x, y;
     g(x, y) = x*y;
     f(x, y) = g(x, y) + g(x, y+1);
     \endcode
     *
     * If we schedule f like so:
     *
     \code
     g.compute_at(f, y).store_root().fold_storage(y, 2);
     \endcode
     *
     * Then g will be computed at each row of f and stored in a buffer
     * with an extent in y of 2, alternately storing each computed row
     * of g in row y=0 or y=1.
     */
    Func &fold_storage(Var dim, Expr extent, bool fold_forward = true);

    /** Compute this function as needed for each unique value of the
     * given var for the given calling function f.
     *
     * For example, consider the simple pipeline:
     \code
     Func f, g;
     Var x, y;
     g(x, y) = x*y;
     f(x, y) = g(x, y) + g(x, y+1) + g(x+1, y) + g(x+1, y+1);
     \endcode
     *
     * If we schedule f like so:
     *
     \code
     g.compute_at(f, x);
     \endcode
     *
     * Then the C code equivalent to this pipeline will look like this
     *
     \code

     int f[height][width];
     for (int y = 0; y < height; y++) {
         for (int x = 0; x < width; x++) {
             int g[2][2];
             g[0][0] = x*y;
             g[0][1] = (x+1)*y;
             g[1][0] = x*(y+1);
             g[1][1] = (x+1)*(y+1);
             f[y][x] = g[0][0] + g[1][0] + g[0][1] + g[1][1];
         }
     }

     \endcode
     *
     * The allocation and computation of g is within f's loop over x,
     * and enough of g is computed to satisfy all that f will need for
     * that iteration. This has excellent locality - values of g are
     * used as soon as they are computed, but it does redundant
     * work. Each value of g ends up getting computed four times. If
     * we instead schedule f like so:
     *
     \code
     g.compute_at(f, y);
     \endcode
     *
     * The equivalent C code is:
     *
     \code
     int f[height][width];
     for (int y = 0; y < height; y++) {
         int g[2][width+1];
         for (int x = 0; x < width; x++) {
             g[0][x] = x*y;
             g[1][x] = x*(y+1);
         }
         for (int x = 0; x < width; x++) {
             f[y][x] = g[0][x] + g[1][x] + g[0][x+1] + g[1][x+1];
         }
     }
     \endcode
     *
     * The allocation and computation of g is within f's loop over y,
     * and enough of g is computed to satisfy all that f will need for
     * that iteration. This does less redundant work (each point in g
     * ends up being evaluated twice), but the locality is not quite
     * as good, and we have to allocate more temporary memory to store
     * g.
     */
    Func &compute_at(Func f, Var var);

    /** Schedule a function to be computed within the iteration over
     * some dimension of an update domain. Produces equivalent code
     * to the version of compute_at that takes a Var. */
    Func &compute_at(Func f, RVar var);

    /** Schedule a function to be computed within the iteration over
     * a given LoopLevel. */
    Func &compute_at(LoopLevel loop_level);

    /** Schedule the iteration over the initial definition of this function
     *  to be fused with another stage 's' from outermost loop to a
     * given LoopLevel. See \ref Stage::compute_with */
    // @{
    Func &compute_with(Stage s, VarOrRVar var, const std::vector<std::pair<VarOrRVar, LoopAlignStrategy>> &align);
    Func &compute_with(Stage s, VarOrRVar var, LoopAlignStrategy align = LoopAlignStrategy::Auto);

    /** Compute all of this function once ahead of time. Reusing
     * the example in \ref Func::compute_at :
     *
     \code
     Func f, g;
     Var x, y;
     g(x, y) = x*y;
     f(x, y) = g(x, y) + g(x, y+1) + g(x+1, y) + g(x+1, y+1);

     g.compute_root();
     \endcode
     *
     * is equivalent to
     *
     \code
     int f[height][width];
     int g[height+1][width+1];
     for (int y = 0; y < height+1; y++) {
         for (int x = 0; x < width+1; x++) {
             g[y][x] = x*y;
         }
     }
     for (int y = 0; y < height; y++) {
         for (int x = 0; x < width; x++) {
             f[y][x] = g[y][x] + g[y+1][x] + g[y][x+1] + g[y+1][x+1];
         }
     }
     \endcode
     *
     * g is computed once ahead of time, and enough is computed to
     * satisfy all uses of it. This does no redundant work (each point
     * in g is evaluated once), but has poor locality (values of g are
     * probably not still in cache when they are used by f), and
     * allocates lots of temporary memory to store g.
     */
    Func &compute_root();

    /** Use the halide_memoization_cache_... interface to store a
     *  computed version of this function across invocations of the
     *  Func.
     */
    Func &memoize();


    /** Allocate storage for this function within f's loop over
     * var. Scheduling storage is optional, and can be used to
     * separate the loop level at which storage occurs from the loop
     * level at which computation occurs to trade off between locality
     * and redundant work. This can open the door for two types of
     * optimization.
     *
     * Consider again the pipeline from \ref Func::compute_at :
     \code
     Func f, g;
     Var x, y;
     g(x, y) = x*y;
     f(x, y) = g(x, y) + g(x+1, y) + g(x, y+1) + g(x+1, y+1);
     \endcode
     *
     * If we schedule it like so:
     *
     \code
     g.compute_at(f, x).store_at(f, y);
     \endcode
     *
     * Then the computation of g takes place within the loop over x,
     * but the storage takes place within the loop over y:
     *
     \code
     int f[height][width];
     for (int y = 0; y < height; y++) {
         int g[2][width+1];
         for (int x = 0; x < width; x++) {
             g[0][x] = x*y;
             g[0][x+1] = (x+1)*y;
             g[1][x] = x*(y+1);
             g[1][x+1] = (x+1)*(y+1);
             f[y][x] = g[0][x] + g[1][x] + g[0][x+1] + g[1][x+1];
         }
     }
     \endcode
     *
     * Provided the for loop over x is serial, halide then
     * automatically performs the following sliding window
     * optimization:
     *
     \code
     int f[height][width];
     for (int y = 0; y < height; y++) {
         int g[2][width+1];
         for (int x = 0; x < width; x++) {
             if (x == 0) {
                 g[0][x] = x*y;
                 g[1][x] = x*(y+1);
             }
             g[0][x+1] = (x+1)*y;
             g[1][x+1] = (x+1)*(y+1);
             f[y][x] = g[0][x] + g[1][x] + g[0][x+1] + g[1][x+1];
         }
     }
     \endcode
     *
     * Two of the assignments to g only need to be done when x is
     * zero. The rest of the time, those sites have already been
     * filled in by a previous iteration. This version has the
     * locality of compute_at(f, x), but allocates more memory and
     * does much less redundant work.
     *
     * Halide then further optimizes this pipeline like so:
     *
     \code
     int f[height][width];
     for (int y = 0; y < height; y++) {
         int g[2][2];
         for (int x = 0; x < width; x++) {
             if (x == 0) {
                 g[0][0] = x*y;
                 g[1][0] = x*(y+1);
             }
             g[0][(x+1)%2] = (x+1)*y;
             g[1][(x+1)%2] = (x+1)*(y+1);
             f[y][x] = g[0][x%2] + g[1][x%2] + g[0][(x+1)%2] + g[1][(x+1)%2];
         }
     }
     \endcode
     *
     * Halide has detected that it's possible to use a circular buffer
     * to represent g, and has reduced all accesses to g modulo 2 in
     * the x dimension. This optimization only triggers if the for
     * loop over x is serial, and if halide can statically determine
     * some power of two large enough to cover the range needed. For
     * powers of two, the modulo operator compiles to more efficient
     * bit-masking. This optimization reduces memory usage, and also
     * improves locality by reusing recently-accessed memory instead
     * of pulling new memory into cache.
     *
     */
    Func &store_at(Func f, Var var);

    /** Equivalent to the version of store_at that takes a Var, but
     * schedules storage within the loop over a dimension of a
     * reduction domain */
    Func &store_at(Func f, RVar var);


    /** Equivalent to the version of store_at that takes a Var, but
     * schedules storage at a given LoopLevel. */
    Func &store_at(LoopLevel loop_level);

    /** Equivalent to \ref Func::store_at, but schedules storage
     * outside the outermost loop. */
    Func &store_root();

    /** Aggressively inline all uses of this function. This is the
     * default schedule, so you're unlikely to need to call this. For
     * a Func with an update definition, that means it gets computed
     * as close to the innermost loop as possible.
     *
     * Consider once more the pipeline from \ref Func::compute_at :
     *
     \code
     Func f, g;
     Var x, y;
     g(x, y) = x*y;
     f(x, y) = g(x, y) + g(x+1, y) + g(x, y+1) + g(x+1, y+1);
     \endcode
     *
     * Leaving g as inline, this compiles to code equivalent to the following C:
     *
     \code
     int f[height][width];
     for (int y = 0; y < height; y++) {
         for (int x = 0; x < width; x++) {
             f[y][x] = x*y + x*(y+1) + (x+1)*y + (x+1)*(y+1);
         }
     }
     \endcode
     */
    Func &compute_inline();

    /** Get a handle on an update step for the purposes of scheduling
     * it. */
    Stage update(int idx = 0);

    /** Set the type of memory this Func should be stored in. Controls
     * whether allocations go on the stack or the heap on the CPU, and
     * in global vs shared vs local on the GPU. See the documentation
     * on MemoryType for more detail. */
    EXPORT Func &store_in(MemoryType memory_type);

    /** Trace all loads from this Func by emitting calls to
     * halide_trace. If the Func is inlined, this has no
     * effect. */
    Func &trace_loads();

    /** Trace all stores to the buffer backing this Func by emitting
     * calls to halide_trace. If the Func is inlined, this call
     * has no effect. */
    Func &trace_stores();

    /** Trace all realizations of this Func by emitting calls to
     * halide_trace. */
    Func &trace_realizations();

    /** Get a handle on the internal halide function that this Func
     * represents. Useful if you want to do introspection on Halide
     * functions */
    Internal::Function function() const {
        return func;
    }

    /** You can cast a Func to its pure stage for the purposes of
     * scheduling it. */
    operator Stage() const;

    /** Get a handle on the output buffer for this Func. Only relevant
     * if this is the output Func in a pipeline. Useful for making
     * static promises about strides, mins, and extents. */
    // @{
    OutputImageParam output_buffer() const;
    std::vector<OutputImageParam> output_buffers() const;
    // @}

    /** Use a Func as an argument to an external stage. */
    operator ExternFuncArgument() const {
        return ExternFuncArgument(func);
    }

    /** Infer the arguments to the Func, sorted into a canonical order:
     * all buffers (sorted alphabetically by name), followed by all non-buffers
     * (sorted alphabetically by name).
     This lets you write things like:
     \code
     func.compile_to_assembly("/dev/stdout", func.infer_arguments());
     \endcode
     */
    std::vector<Argument> infer_arguments() const;

    /** Get the source location of the pure definition of this
     * Func. See Stage::source_location() */
    std::string source_location() const;
};

namespace Internal {

template <typename Last>
inline void check_types(const Tuple &t, int idx) {
    using T = typename std::remove_pointer<typename std::remove_reference<Last>::type>::type;
    user_assert(t[idx].type() == type_of<T>())
        << "Can't evaluate expression "
        << t[idx] << " of type " << t[idx].type()
        << " as a scalar of type " << type_of<T>() << "\n";
}

template <typename First, typename Second, typename... Rest>
inline void check_types(const Tuple &t, int idx) {
    check_types<First>(t, idx);
    check_types<Second, Rest...>(t, idx+1);
}

template <typename Last>
inline void assign_results(Realization &r, int idx, Last last) {
    using T = typename std::remove_pointer<typename std::remove_reference<Last>::type>::type;
    *last = Buffer<T>(r[idx])();
}

template <typename First, typename Second, typename... Rest>
inline void assign_results(Realization &r, int idx, First first, Second second, Rest&&... rest) {
    assign_results<First>(r, idx, first);
    assign_results<Second, Rest...>(r, idx+1, second, rest...);
}

}  // namespace Internal

/** JIT-Compile and run enough code to evaluate a Halide
 * expression. This can be thought of as a scalar version of
 * \ref Func::realize */
template<typename T>
NO_INLINE T evaluate(Expr e) {
    user_assert(e.type() == type_of<T>())
        << "Can't evaluate expression "
        << e << " of type " << e.type()
        << " as a scalar of type " << type_of<T>() << "\n";
    Func f;
    f() = e;
    Buffer<T> im = f.realize();
    return im();
}

/** JIT-compile and run enough code to evaluate a Halide Tuple. */
template <typename First, typename... Rest>
NO_INLINE void evaluate(Tuple t, First first, Rest&&... rest) {
    Internal::check_types<First, Rest...>(t, 0);

    Func f;
    f() = t;
    Realization r = f.realize();
    Internal::assign_results(r, 0, first, rest...);
}


namespace Internal {

inline void schedule_scalar(Func f) {
    Target t = get_jit_target_from_environment();
    if (t.has_gpu_feature()) {
        f.gpu_single_thread();
    }
    if (t.has_feature(Target::HVX_64) || t.has_feature(Target::HVX_128)) {
        f.hexagon();
    }
}

}  // namespace Internal

/** JIT-Compile and run enough code to evaluate a Halide
 * expression. This can be thought of as a scalar version of
 * \ref Func::realize. Can use GPU if jit target from environment
 * specifies one.
 */
template<typename T>
NO_INLINE T evaluate_may_gpu(Expr e) {
    user_assert(e.type() == type_of<T>())
        << "Can't evaluate expression "
        << e << " of type " << e.type()
        << " as a scalar of type " << type_of<T>() << "\n";
    Func f;
    f() = e;
    Internal::schedule_scalar(f);
    Buffer<T> im = f.realize();
    return im();
}

/** JIT-compile and run enough code to evaluate a Halide Tuple. Can
 *  use GPU if jit target from environment specifies one. */
// @{
template <typename First, typename... Rest>
NO_INLINE void evaluate_may_gpu(Tuple t, First first, Rest&&... rest) {
    Internal::check_types<First, Rest...>(t, 0);

    Func f;
    f() = t;
    Internal::schedule_scalar(f);
    Realization r = f.realize();
    Internal::assign_results(r, 0, first, rest...);
}
// @}

}


#endif<|MERGE_RESOLUTION|>--- conflicted
+++ resolved
@@ -336,7 +336,6 @@
         return reorder(collected_args);
     }
 
-<<<<<<< HEAD
     Stage &rename(VarOrRVar old_name, VarOrRVar new_name);
     Stage specialize(Expr condition);
     void specialize_fail(const std::string &message);
@@ -344,6 +343,9 @@
     Stage &gpu_threads(VarOrRVar thread_x, DeviceAPI device_api = DeviceAPI::Default_GPU);
     Stage &gpu_threads(VarOrRVar thread_x, VarOrRVar thread_y, DeviceAPI device_api = DeviceAPI::Default_GPU);
     Stage &gpu_threads(VarOrRVar thread_x, VarOrRVar thread_y, VarOrRVar thread_z, DeviceAPI device_api = DeviceAPI::Default_GPU);
+
+    Stage &gpu_lanes(VarOrRVar thread_x, DeviceAPI device_api = DeviceAPI::Default_GPU);
+
     Stage &gpu_single_thread(DeviceAPI device_api = DeviceAPI::Default_GPU);
 
     Stage &gpu_blocks(VarOrRVar block_x, DeviceAPI device_api = DeviceAPI::Default_GPU);
@@ -394,74 +396,9 @@
 
     Stage &hexagon(VarOrRVar x = Var::outermost());
     Stage &prefetch(const Func &f, VarOrRVar var, Expr offset = 1,
-                    PrefetchBoundStrategy strategy = PrefetchBoundStrategy::GuardWithIf);
+                           PrefetchBoundStrategy strategy = PrefetchBoundStrategy::GuardWithIf);
     Stage &prefetch(const Internal::Parameter &param, VarOrRVar var, Expr offset = 1,
-                    PrefetchBoundStrategy strategy = PrefetchBoundStrategy::GuardWithIf);
-=======
-    EXPORT Stage &rename(VarOrRVar old_name, VarOrRVar new_name);
-    EXPORT Stage specialize(Expr condition);
-    EXPORT void specialize_fail(const std::string &message);
-
-    EXPORT Stage &gpu_threads(VarOrRVar thread_x, DeviceAPI device_api = DeviceAPI::Default_GPU);
-    EXPORT Stage &gpu_threads(VarOrRVar thread_x, VarOrRVar thread_y, DeviceAPI device_api = DeviceAPI::Default_GPU);
-    EXPORT Stage &gpu_threads(VarOrRVar thread_x, VarOrRVar thread_y, VarOrRVar thread_z, DeviceAPI device_api = DeviceAPI::Default_GPU);
-
-    EXPORT Stage &gpu_lanes(VarOrRVar thread_x, DeviceAPI device_api = DeviceAPI::Default_GPU);
-
-    EXPORT Stage &gpu_single_thread(DeviceAPI device_api = DeviceAPI::Default_GPU);
-
-    EXPORT Stage &gpu_blocks(VarOrRVar block_x, DeviceAPI device_api = DeviceAPI::Default_GPU);
-    EXPORT Stage &gpu_blocks(VarOrRVar block_x, VarOrRVar block_y, DeviceAPI device_api = DeviceAPI::Default_GPU);
-    EXPORT Stage &gpu_blocks(VarOrRVar block_x, VarOrRVar block_y, VarOrRVar block_z, DeviceAPI device_api = DeviceAPI::Default_GPU);
-
-    EXPORT Stage &gpu(VarOrRVar block_x, VarOrRVar thread_x, DeviceAPI device_api = DeviceAPI::Default_GPU);
-    EXPORT Stage &gpu(VarOrRVar block_x, VarOrRVar block_y,
-                      VarOrRVar thread_x, VarOrRVar thread_y,
-                      DeviceAPI device_api = DeviceAPI::Default_GPU);
-    EXPORT Stage &gpu(VarOrRVar block_x, VarOrRVar block_y, VarOrRVar block_z,
-                      VarOrRVar thread_x, VarOrRVar thread_y, VarOrRVar thread_z,
-                      DeviceAPI device_api = DeviceAPI::Default_GPU);
-
-    EXPORT Stage &gpu_tile(VarOrRVar x, VarOrRVar bx, VarOrRVar tx, Expr x_size,
-                           TailStrategy tail = TailStrategy::Auto,
-                           DeviceAPI device_api = DeviceAPI::Default_GPU);
-
-    EXPORT Stage &gpu_tile(VarOrRVar x, VarOrRVar tx, Expr x_size,
-                           TailStrategy tail = TailStrategy::Auto,
-                           DeviceAPI device_api = DeviceAPI::Default_GPU);
-    EXPORT Stage &gpu_tile(VarOrRVar x, VarOrRVar y,
-                           VarOrRVar bx, VarOrRVar by,
-                           VarOrRVar tx, VarOrRVar ty,
-                           Expr x_size, Expr y_size,
-                           TailStrategy tail = TailStrategy::Auto,
-                           DeviceAPI device_api = DeviceAPI::Default_GPU);
-
-    EXPORT Stage &gpu_tile(VarOrRVar x, VarOrRVar y,
-                           VarOrRVar tx, VarOrRVar ty,
-                           Expr x_size, Expr y_size,
-                           TailStrategy tail = TailStrategy::Auto,
-                           DeviceAPI device_api = DeviceAPI::Default_GPU);
-
-    EXPORT Stage &gpu_tile(VarOrRVar x, VarOrRVar y, VarOrRVar z,
-                           VarOrRVar bx, VarOrRVar by, VarOrRVar bz,
-                           VarOrRVar tx, VarOrRVar ty, VarOrRVar tz,
-                           Expr x_size, Expr y_size, Expr z_size,
-                           TailStrategy tail = TailStrategy::Auto,
-                           DeviceAPI device_api = DeviceAPI::Default_GPU);
-    EXPORT Stage &gpu_tile(VarOrRVar x, VarOrRVar y, VarOrRVar z,
-                           VarOrRVar tx, VarOrRVar ty, VarOrRVar tz,
-                           Expr x_size, Expr y_size, Expr z_size,
-                           TailStrategy tail = TailStrategy::Auto,
-                           DeviceAPI device_api = DeviceAPI::Default_GPU);
-
-    EXPORT Stage &allow_race_conditions();
-
-    EXPORT Stage &hexagon(VarOrRVar x = Var::outermost());
-    EXPORT Stage &prefetch(const Func &f, VarOrRVar var, Expr offset = 1,
                            PrefetchBoundStrategy strategy = PrefetchBoundStrategy::GuardWithIf);
-    EXPORT Stage &prefetch(const Internal::Parameter &param, VarOrRVar var, Expr offset = 1,
-                           PrefetchBoundStrategy strategy = PrefetchBoundStrategy::GuardWithIf);
->>>>>>> e40ffc86
     template<typename T>
     Stage &prefetch(const T &image, VarOrRVar var, Expr offset = 1,
                     PrefetchBoundStrategy strategy = PrefetchBoundStrategy::GuardWithIf) {
@@ -1819,7 +1756,7 @@
      * fact that all warp lanes run together in lockstep, which
      * permits lightweight communication of data from one lane to
      * another. */
-    EXPORT Func &gpu_lanes(VarOrRVar thread_x, DeviceAPI device_api = DeviceAPI::Default_GPU);
+    Func &gpu_lanes(VarOrRVar thread_x, DeviceAPI device_api = DeviceAPI::Default_GPU);
 
     /** Tell Halide to run this stage using a single gpu thread and
      * block. This is not an efficient use of your GPU, but it can be
@@ -2289,7 +2226,7 @@
      * whether allocations go on the stack or the heap on the CPU, and
      * in global vs shared vs local on the GPU. See the documentation
      * on MemoryType for more detail. */
-    EXPORT Func &store_in(MemoryType memory_type);
+    Func &store_in(MemoryType memory_type);
 
     /** Trace all loads from this Func by emitting calls to
      * halide_trace. If the Func is inlined, this has no
