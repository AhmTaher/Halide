#ifndef HALIDE_TARGET_H
#define HALIDE_TARGET_H

/** \file
 * Defines the structure that describes a Halide target.
 */

#include <stdint.h>
#include <bitset>
#include <string>

#include "Error.h"
#include "Type.h"
#include "Util.h"

namespace Halide {

/** A struct representing a target machine and os to generate code for. */
struct Target {
    /** The operating system used by the target. Determines which
     * system calls to generate.
     * Corresponds to os_name_map in Target.cpp. */
    enum OS {OSUnknown = 0, Linux, Windows, OSX, Android, IOS, NaCl, HexagonStandalone, HexagonQurt} os;

    /** The architecture used by the target. Determines the
     * instruction set to use. For the PNaCl target, the "instruction
     * set" is actually llvm bitcode.
     * Corresponds to arch_name_map in Target.cpp. */
<<<<<<< HEAD
    enum Arch {ArchUnknown = 0, X86, ARM, PNaCl, MIPS, Hexagon} arch;
=======
    enum Arch {ArchUnknown = 0, X86, ARM, PNaCl, MIPS, POWERPC} arch;
>>>>>>> 2ed217c2

    /** The bit-width of the target machine. Must be 0 for unknown, or 32 or 64. */
    int bits;

    /** Optional features a target can have.
     * Corresponds to feature_name_map in Target.cpp. */

    enum Feature {
        JIT,  ///< Generate code that will run immediately inside the calling process.
        Debug,  ///< Turn on debug info and output for runtime code.
        NoAsserts,  ///< Disable all runtime checks, for slightly tighter code.
        NoBoundsQuery, ///< Disable the bounds querying functionality.

        SSE41,  ///< Use SSE 4.1 and earlier instructions. Only relevant on x86.
        AVX,  ///< Use AVX 1 instructions. Only relevant on x86.
        AVX2,  ///< Use AVX 2 instructions. Only relevant on x86.
        FMA,  ///< Enable x86 FMA instruction
        FMA4,  ///< Enable x86 (AMD) FMA4 instruction set
        F16C,  ///< Enable x86 16-bit float support

        ARMv7s,  ///< Generate code for ARMv7s. Only relevant for 32-bit ARM.
        NoNEON,  ///< Avoid using NEON instructions. Only relevant for 32-bit ARM.

        VSX,  ///< Use VSX instructions. Only relevant on POWERPC.
        POWER_ARCH_2_07,  ///< Use POWER ISA 2.07 new instructions. Only relevant on POWERPC.

        CUDA,  ///< Enable the CUDA runtime. Defaults to compute capability 2.0 (Fermi)
        CUDACapability30,  ///< Enable CUDA compute capability 3.0 (Kepler)
        CUDACapability32,  ///< Enable CUDA compute capability 3.2 (Tegra K1)
        CUDACapability35,  ///< Enable CUDA compute capability 3.5 (Kepler)
        CUDACapability50,  ///< Enable CUDA compute capability 5.0 (Maxwell)

        OpenCL,  ///< Enable the OpenCL runtime.
        CLDoubles,  ///< Enable double support on OpenCL targets

        OpenGL,  ///< Enable the OpenGL runtime.
        OpenGLCompute, ///< Enable OpenGL Compute runtime.

        Renderscript, ///< Enable the Renderscript runtime.

        UserContext,  ///< Generated code takes a user_context pointer as first argument
        HVX_64, /// Enable HVX 64 Byte mode (hexagon) intrinsics
        HVX_128, /// Enable HVX 128 Byte mode (hexagon) intrinsics
        HVX_V62, /// Enable HVX v62, default is v60

        RegisterMetadata,  ///< Generated code registers metadata for use with halide_enumerate_registered_filters

        Matlab,  ///< Generate a mexFunction compatible with Matlab mex libraries. See tools/mex_halide.m.

        Profile, ///< Launch a sampling profiler alongside the Halide pipeline that monitors and reports the runtime used by each Func
        NoRuntime, ///< Do not include a copy of the Halide runtime in any generated object file or assembly

        Metal, ///< Enable the (Apple) Metal runtime.

        FeatureEnd
    };
  enum CGOption {
    BuffersAligned,
    CGOptionEnd
  };
    Target() : os(OSUnknown), arch(ArchUnknown), bits(0) {}
    Target(OS o, Arch a, int b, std::vector<Feature> initial_features = std::vector<Feature>())
        : os(o), arch(a), bits(b) {
        for (size_t i = 0; i < initial_features.size(); i++) {
            set_feature(initial_features[i]);
        }
    }

    void set_feature(Feature f, bool value = true) {
        user_assert(f < FeatureEnd) << "Invalid Target feature.\n";
        features.set(f, value);
    }

    void set_features(std::vector<Feature> features_to_set, bool value = true) {
        for (size_t i = 0; i < features_to_set.size(); i++) {
            set_feature(features_to_set[i], value);
        }
    }

    bool has_feature(Feature f) const {
        user_assert(f < FeatureEnd) << "Invalid Target feature.\n";
        return features[f];
    }

    bool features_any_of(std::vector<Feature> test_features) const {
        for (size_t i = 0; i < test_features.size(); i++) {
            user_assert(test_features[i] < FeatureEnd) << "Invalid Target feature.\n";

            if (features[test_features[i]]) {
                return true;
            }
        }
        return false;
    }

    bool features_all_of(std::vector<Feature> test_features) const {
        for (size_t i = 0; i < test_features.size(); i++) {
            user_assert(test_features[i] < FeatureEnd) << "Invalid Target feature.\n";

            if (!features[test_features[i]]) {
                return false;
            }
        }
        return true;
    }

    /** Return a copy of the target with the given feature set.
     * This is convenient when enabling certain features (e.g. NoBoundsQuery)
     * in an initialization list, where the target to be mutated may be
     * a const reference. */
    Target with_feature(Feature f) const {
        Target copy = *this;
        copy.set_feature(f);
        return copy;
    }

    /** Return a copy of the target with the given feature cleared.
     * This is convenient when disabling certain features (e.g. NoBoundsQuery)
     * in an initialization list, where the target to be mutated may be
     * a const reference. */
    Target without_feature(Feature f) const {
        Target copy = *this;
        copy.set_feature(f, false);
        return copy;
    }

    /** Is a fully feature GPU compute runtime enabled? I.e. is
     * Func::gpu_tile and similar going to work? Currently includes
     * CUDA, OpenCL, and Metal. We do not include OpenGL, because it
     * is not capable of gpgpu, and is not scheduled via
     * Func::gpu_tile.
     * TODO: Should OpenGLCompute be included here? */
    bool has_gpu_feature() const {
      return has_feature(CUDA) || has_feature(OpenCL) || has_feature(Metal);
    }

    /** Does this target allow using a certain type. Generally all
     * types except 64-bit float and int/uint should be supported by
     * all backends.
     */
    bool supports_type(const Type &t) {
        if (t.bits() == 64) {
            if (t.is_float()) {
                return !has_feature(Metal) &&
                       (!has_feature(Target::OpenCL) || has_feature(Target::CLDoubles));
            } else {
                return !has_feature(Metal);
            }
        }
        return true;
    }
    void set_cgoption(CGOption c, bool value = true) {
        user_assert(c < CGOptionEnd) << "Invalid Target CGOption.\n";
        cgoptions.set(c, value);
    }

    bool has_cgoption(CGOption c) const {
        user_assert(c < CGOptionEnd) << "Invalid Target CGOption.\n";
        return cgoptions[c];
    }

    bool operator==(const Target &other) const {
      return os == other.os &&
          arch == other.arch &&
          bits == other.bits &&
          features == other.features &&
          cgoptions == other.cgoptions;
    }

    bool operator!=(const Target &other) const {
      return !(*this == other);
    }

    /** Convert the Target into a string form that can be reconstituted
     * by merge_string(), which will always be of the form
     *
     *   arch-bits-os-feature1-feature2...featureN.
     *
     * Note that is guaranteed that t2.from_string(t1.to_string()) == t1,
     * but not that from_string(s).to_string() == s (since there can be
     * multiple strings that parse to the same Target)...
     * *unless* t1 contains 'unknown' fields (in which case you'll get a string
     * that can't be parsed, which is intentional).
     */
    EXPORT std::string to_string() const;

    /**
     * Parse the contents of 'target' and merge into 'this',
     * replacing only the parts that are specified. (e.g., if 'target' specifies
     * only an arch, only the arch field of 'this' will be changed, leaving
     * the other fields untouched). Any features specified in 'target'
     * are added to 'this', whether or not originally present.
     *
     * If the string contains unknown tokens, or multiple tokens of the
     * same category (e.g. multiple arch values), return false
     * (possibly leaving 'this' munged). (Multiple feature specifications
     * will not cause a failure.)
     *
     * If 'target' contains "host" as the first token, it replaces the entire
     * contents of 'this' with get_host_target(), then proceeds to parse the
     * remaining tokens (allowing for things like "host-opencl" to mean
     * "host configuration, but with opencl added").
     *
     * Note that unlike parse_from_string(), this will never print to cerr or
     * assert in the event of a parse failure. Note also that an empty target
     * string is essentially a no-op, leaving 'this' unaffected.
     */
    EXPORT bool merge_string(const std::string &target);

    /**
     * Like merge_string(), but reset the contents of 'this' first.
     */
    EXPORT bool from_string(const std::string &target) {
        *this = Target();
        return merge_string(target);
    }

    /** Given a data type, return an estimate of the "natural" vector size
     * for that data type when compiling for this Target. */
    int natural_vector_size(Halide::Type t) const {
        const bool is_avx2 = has_feature(Halide::Target::AVX2);
        const bool is_avx = has_feature(Halide::Target::AVX) && !is_avx2;
        const bool is_integer = t.is_int() || t.is_uint();
        const int data_size = t.bytes();

        // HVX is either 64 or 128 byte vector size.
        if (has_feature(Halide::Target::HVX_128)) {
            user_warning << "128 Mode: natural vector size is " << 128/data_size << "\n";
            return 128 / data_size;
        } else if (has_feature(Halide::Target::HVX_64)) {
            user_warning << "64 Mode: natural vector size is " << 64/data_size << "\n";
            return 64 / data_size;
        }

        // AVX has 256-bit SIMD registers, other existing targets have 128-bit ones.
        // However, AVX has a very limited complement of integer instructions;
        // restricting us to SSE4.1 size for integer operations produces much
        // better performance. (AVX2 does have good integer operations for 256-bit
        // registers.)
        const int vector_byte_size = (is_avx2 || (is_avx && !is_integer)) ? 32 : 16;
        return vector_byte_size / data_size;
    }

    /** Given a data type, return an estimate of the "natural" vector size
     * for that data type when compiling for this Target. */
    template <typename data_t>
    int natural_vector_size() const {
        return natural_vector_size(type_of<data_t>());
    }

    /** Was libHalide compiled with support for this target? */
    EXPORT bool supported() const;

private:
    /** A bitmask that stores the active features. */
    std::bitset<FeatureEnd> features;
    std::bitset<CGOptionEnd> cgoptions;
};

/** Return the target corresponding to the host machine. */
EXPORT Target get_host_target();

/** Return the target that Halide will use. If HL_TARGET is set it
 * uses that. Otherwise calls \ref get_host_target */
EXPORT Target get_target_from_environment();

/** Return the target that Halide will use for jit-compilation. If
 * HL_JIT_TARGET is set it uses that. Otherwise calls \ref
 * get_host_target. Throws an error if the architecture, bit width,
 * and OS of the target do not match the host target, so this is only
 * useful for controlling the feature set. */
EXPORT Target get_jit_target_from_environment();

/** Given a string of the form used in HL_TARGET (e.g. "x86-64-avx"),
 * return the Target it specifies. Note that this always starts with
 * the result of get_host_target(), replacing only the parts found in the
 * target string, so if you omit (say) an OS specification, the host OS
 * will be used instead. An empty string is exactly equivalent to get_host_target().
 */
EXPORT Target parse_target_string(const std::string &target);

namespace Internal {

EXPORT void target_test();

}

}

#endif<|MERGE_RESOLUTION|>--- conflicted
+++ resolved
@@ -26,11 +26,7 @@
      * instruction set to use. For the PNaCl target, the "instruction
      * set" is actually llvm bitcode.
      * Corresponds to arch_name_map in Target.cpp. */
-<<<<<<< HEAD
-    enum Arch {ArchUnknown = 0, X86, ARM, PNaCl, MIPS, Hexagon} arch;
-=======
-    enum Arch {ArchUnknown = 0, X86, ARM, PNaCl, MIPS, POWERPC} arch;
->>>>>>> 2ed217c2
+    enum Arch {ArchUnknown = 0, X86, ARM, PNaCl, MIPS, Hexagon, POWERPC} arch;
 
     /** The bit-width of the target machine. Must be 0 for unknown, or 32 or 64. */
     int bits;
