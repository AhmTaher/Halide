--- conflicted
+++ resolved
@@ -42,83 +42,6 @@
     "#include <stdio.h>\n"
     "#include <stdint.h>\n";
 
-<<<<<<< HEAD
-const string globals =
-    "extern \"C\" {\n"
-    "int64_t halide_current_time_ns(void *ctx);\n"
-    "void halide_profiler_pipeline_end(void *, void *);\n"
-    "}\n"
-    "\n"
-
-    // We now add definitions of things in the runtime which are
-    // intended to be inlined into every module but are only expressed
-    // in .ll. The redundancy is regrettable (FIXME).
-    "#ifdef _WIN32\n"
-    "float roundf(float);\n"
-    "double round(double);\n"
-    "#else\n"
-    "inline float asinh_f32(float x) {return asinhf(x);}\n"
-    "inline float acosh_f32(float x) {return acoshf(x);}\n"
-    "inline float atanh_f32(float x) {return atanhf(x);}\n"
-    "inline double asinh_f64(double x) {return asinh(x);}\n"
-    "inline double acosh_f64(double x) {return acosh(x);}\n"
-    "inline double atanh_f64(double x) {return atanh(x);}\n"
-    "#endif\n"
-    "inline float sqrt_f32(float x) {return sqrtf(x);}\n"
-    "inline float sin_f32(float x) {return sinf(x);}\n"
-    "inline float asin_f32(float x) {return asinf(x);}\n"
-    "inline float cos_f32(float x) {return cosf(x);}\n"
-    "inline float acos_f32(float x) {return acosf(x);}\n"
-    "inline float tan_f32(float x) {return tanf(x);}\n"
-    "inline float atan_f32(float x) {return atanf(x);}\n"
-    "inline float sinh_f32(float x) {return sinhf(x);}\n"
-    "inline float cosh_f32(float x) {return coshf(x);}\n"
-    "inline float tanh_f32(float x) {return tanhf(x);}\n"
-    "inline float hypot_f32(float x, float y) {return hypotf(x, y);}\n"
-    "inline float exp_f32(float x) {return expf(x);}\n"
-    "inline float log_f32(float x) {return logf(x);}\n"
-    "inline float pow_f32(float x, float y) {return powf(x, y);}\n"
-    "inline float floor_f32(float x) {return floorf(x);}\n"
-    "inline float ceil_f32(float x) {return ceilf(x);}\n"
-    "inline float round_f32(float x) {return roundf(x);}\n"
-    "inline double trunc_f32(float x) {return truncf(x);}\n"
-    "\n"
-    "inline double sqrt_f64(double x) {return sqrt(x);}\n"
-    "inline double sin_f64(double x) {return sin(x);}\n"
-    "inline double asin_f64(double x) {return asin(x);}\n"
-    "inline double cos_f64(double x) {return cos(x);}\n"
-    "inline double acos_f64(double x) {return acos(x);}\n"
-    "inline double tan_f64(double x) {return tan(x);}\n"
-    "inline double atan_f64(double x) {return atan(x);}\n"
-    "inline double sinh_f64(double x) {return sinh(x);}\n"
-    "inline double cosh_f64(double x) {return cosh(x);}\n"
-    "inline double tanh_f64(double x) {return tanh(x);}\n"
-    "inline double hypot_f64(double x, double y) {return hypot(x, y);}\n"
-    "inline double exp_f64(double x) {return exp(x);}\n"
-    "inline double log_f64(double x) {return log(x);}\n"
-    "inline double pow_f64(double x, double y) {return pow(x, y);}\n"
-    "inline double floor_f64(double x) {return floor(x);}\n"
-    "inline double ceil_f64(double x) {return ceil(x);}\n"
-    "inline double round_f64(double x) {return round(x);}\n"
-    "inline double trunc_f64(double x) {return trunc(x);}\n"
-    "\n"
-    "inline float nan_f32() {return NAN;}\n"
-    "inline float neg_inf_f32() {return -INFINITY;}\n"
-    "inline float inf_f32() {return INFINITY;}\n"
-    "inline bool is_nan_f32(float x) {return x != x;}\n"
-    "inline bool is_nan_f64(double x) {return x != x;}\n"
-    "template<typename A, typename B> A reinterpret(B b) { static_assert(sizeof(A) == sizeof(B), \"type size mismatch\"); A a; memcpy(&a, &b, sizeof(a)); return a;}\n"
-    "inline float float_from_bits(uint32_t bits) {return reinterpret<float, uint32_t>(bits);}\n"
-    "\n"
-    "template<typename T> T max(T a, T b) {return (a > b) ? a : b;}\n"
-    "template<typename T> T min(T a, T b) {return (a < b) ? a : b;}\n"
-    "\n";
-
-}
-
-class AllVectorTypes : public IRGraphVisitor {
-public:
-=======
 // We now add definitions of things in the runtime which are
 // intended to be inlined into every module but are only expressed
 // in .ll. The redundancy is regrettable (FIXME).
@@ -183,8 +106,8 @@
 template<typename A, typename B> A reinterpret(B b) { static_assert(sizeof(A) == sizeof(B), "type size mismatch"); A a; memcpy(&a, &b, sizeof(a)); return a;}
 inline float float_from_bits(uint32_t bits) {return reinterpret<float, uint32_t>(bits);}
 
-template<typename T> T max(T a, T b) {if (a > b) return a; return b;}
-template<typename T> T min(T a, T b) {if (a < b) return a; return b;}
+template<typename T> T max(T a, T b) {return (a > b) ? a : b;}
+template<typename T> T min(T a, T b) {return (a < b) ? a : b;}
 
 namespace {
 class HalideFreeHelper {
@@ -213,7 +136,6 @@
 class TypeInfoGatherer : public IRGraphVisitor {
 public:
     std::set<ForType> for_types_used;
->>>>>>> 15ffef15
     std::set<Type> vector_types_used;
 
     using IRGraphVisitor::include;
@@ -231,15 +153,12 @@
     // the size of its input vector. Make sure this type exists.
     void visit(const Shuffle *op) {
         vector_types_used.insert(Int(32, op->vectors[0].type().lanes()));
-<<<<<<< HEAD
-=======
         IRGraphVisitor::visit(op);
     }
 
     void visit(const For *op) {
         for_types_used.insert(op->for_type);
         IRGraphVisitor::visit(op);
->>>>>>> 15ffef15
     }
 };
 
@@ -453,16 +372,8 @@
 }
 }
 
-void CodeGen_C::add_vector_typedefs(const Module &input) {
-    AllVectorTypes all_vector_types;
-
-    for (const auto &f : input.functions()) {
-        if (f.body.defined()) {
-            f.body.accept(&all_vector_types);
-        }
-    }
-
-    if (!all_vector_types.vector_types_used.empty()) {
+void CodeGen_C::add_vector_typedefs(const std::set<Type> &vector_types) {
+    if (!vector_types.empty()) {
         stream << "\n";
         stream << "#if !defined(__has_attribute)\n" <<
                   "#define __has_attribute(x) 0\n" <<
@@ -501,7 +412,7 @@
                       "\n";
         }
  
-        for (const auto &t : all_vector_types.vector_types_used) {
+        for (const auto &t : vector_types) {
             string name = type_to_c_type(t, false, false);
             string scalar_name = type_to_c_type(t.element_of(), false, false);
             stream << "typedef " << scalar_name << " " << name << " _halide_vector_type_attribute(" << t.lanes() << ", " << (t.bits() * t.lanes()) / 8 << ", " << t.bits() / 8 << ");\n";
@@ -692,24 +603,18 @@
 }
 
 void CodeGen_C::compile(const Module &input) {
-<<<<<<< HEAD
+    TypeInfoGatherer type_info;
+    for (const auto &f : input.functions()) {
+        if (f.body.defined()) {
+            f.body.accept(&type_info);
+        }
+    }
+    uses_gpu_for_loops = type_info.for_types_used.count(ForType::GPUBlock) ||
+                         type_info.for_types_used.count(ForType::GPUThread);
+
     if (!is_header()) {
-        add_vector_typedefs(input);
-    }
-=======
-    {
-        TypeInfoGatherer type_info;
-        for (const auto &f : input.functions()) {
-            if (f.body.defined()) {
-                f.body.accept(&type_info);
-            }
-        }
-        uses_vector_types = !type_info.vector_types_used.empty();
-        uses_gpu_for_loops = type_info.for_types_used.count(ForType::GPUBlock) ||
-                             type_info.for_types_used.count(ForType::GPUThread);
-    }
-
-    if (!is_header()) {
+        add_vector_typedefs(type_info.vector_types_used);
+
         // Emit prototypes for all external and internal-only functions.
         // Gather them up and do them all up front, to reduce duplicates, 
         // and to make it simpler to get internal-linkage functions correct.
@@ -734,7 +639,6 @@
         }
     }
 
->>>>>>> 15ffef15
     for (const auto &b : input.buffers()) {
         compile(b);
     }
@@ -829,15 +733,7 @@
         stream << ") HALIDE_FUNCTION_ATTRS {\n";
         indent += 1;
 
-        if (uses_vector_types) {
-            do_indent();
-            stream << "halide_error("
-                   << (have_user_context ? "__user_context_" : "nullptr")
-                   << ", \"C++ Backend does not support vector types yet, "
-                   << "this function will always fail at runtime\");\n";
-            do_indent();
-            stream << "return -1;\n";
-        } else if (uses_gpu_for_loops) {
+        if (uses_gpu_for_loops) {
             do_indent();
             stream << "halide_error("
                    << (have_user_context ? "__user_context_" : "nullptr")
