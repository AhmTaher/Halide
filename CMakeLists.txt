<<<<<<< HEAD
cmake_minimum_required(VERSION 3.16...3.22)
=======
cmake_minimum_required(VERSION 3.16...3.23)
>>>>>>> ad1e7f6a
project(Halide
        VERSION 15.0.0
        DESCRIPTION "Halide compiler and libraries"
        HOMEPAGE_URL "https://halide-lang.org")

enable_testing()

##
# Required CMake modules
##

include(CMakeDependentOption)
include(GNUInstallDirs)

##
# Gather information about build environment
##

get_property(is_multi_config GLOBAL PROPERTY GENERATOR_IS_MULTI_CONFIG)

if (CMAKE_VERSION VERSION_LESS 3.21)
    string(COMPARE EQUAL "${CMAKE_SOURCE_DIR}" "${CMAKE_CURRENT_SOURCE_DIR}" PROJECT_IS_TOP_LEVEL)
endif ()

# Warn if the user is using the wrong kind of build type selection for their generator
if (CMAKE_BUILD_TYPE AND is_multi_config)
    message(WARNING "Multi-config generators do not honor CMAKE_BUILD_TYPE.")
elseif (NOT CMAKE_BUILD_TYPE AND NOT is_multi_config)
    message(WARNING "Single-config generators require CMAKE_BUILD_TYPE.")
endif ()

# Windows has file name length restrictions and lacks an RPATH mechanism.
# We work around this by setting a path max and putting all exes / dlls in
# the same output directory.
if (CMAKE_SYSTEM_NAME MATCHES "Windows")
    set(CMAKE_OBJECT_PATH_MAX 260)
    set(CMAKE_RUNTIME_OUTPUT_DIRECTORY "${CMAKE_CURRENT_BINARY_DIR}/bin")

    message(STATUS "Windows: setting CMAKE_OBJECT_PATH_MAX to ${CMAKE_OBJECT_PATH_MAX}")
endif ()

##
# Settings for finding dependencies
##

option(THREADS_PREFER_PTHREAD_FLAG "Enable to use the -pthreads flag when available." ON)

if (APPLE)
    # This changes how find_xxx() commands work; the default is to find frameworks before
    # standard libraries or headers, but this can be a problem on systems that have Mono
    # installed, as it has a framework with the libjpeg and libpng  headers present -- so
    # CMake finds the headers from Mono but the libraries from Homebrew, and hilarity ensues.
    # Setting this to "last" means we always try the standard libraries before the frameworks.
    set(CMAKE_FIND_FRAMEWORK "LAST"
        CACHE STRING "Whether to search for macOS Frameworks FIRST, LAST, ONLY, or NEVER.")
endif ()

# LLVM link modes
option(Halide_SHARED_LLVM "Enable to link to shared LLVM (Linux only)" OFF)
cmake_dependent_option(Halide_BUNDLE_LLVM "Enable with BUILD_SHARED_LIBS=OFF to bundle LLVM libs with static Halide" OFF
                       "NOT BUILD_SHARED_LIBS" OFF)

# LLVM target dependencies
set(known_llvm_targets AArch64 AMDGPU ARM Hexagon Mips NVPTX PowerPC RISCV WebAssembly X86)
set(required_llvm_targets "")
set(optional_llvm_targets "")
foreach (target IN LISTS known_llvm_targets)
    string(TOUPPER "TARGET_${target}" target_opt)

    set("${target_opt}" "OPTIONAL"
        CACHE STRING "Enable ${target} target. Set to 'OPTIONAL' to include if available (the default), or to a true value to require it.")

    if (${target_opt} STREQUAL "OPTIONAL")
        list(APPEND optional_llvm_targets "${target}")
    elseif (${target_opt})
        list(APPEND required_llvm_targets "${target}")
    endif ()
endforeach ()

# WASM dependency options

cmake_dependent_option(WITH_WABT "Include WABT Interpreter for WASM testing" ON
                       "NOT WIN32" OFF)

option(WITH_V8 "Include V8 for WASM testing" OFF)

# Validate dependency options
if (WITH_WABT AND WITH_V8)
    message(FATAL_ERROR "Cannot use both WABT and V8 at the same time, disable one of them.")
endif ()

##
# Find dependencies
##

## Make our custom helpers available via include() and find_package().
list(APPEND CMAKE_MODULE_PATH "${CMAKE_CURRENT_LIST_DIR}/cmake")

## Find standard CMake packages
find_package(Threads REQUIRED)
find_package(OpenGL)
find_package(OpenMP)
find_package(JPEG)
find_package(PNG)

## Find LLVM
find_package(HalideLLVM ${Halide_REQUIRE_LLVM_VERSION} REQUIRED
             COMPONENTS Clang ${required_llvm_targets}
             OPTIONAL_COMPONENTS ${optional_llvm_targets})

# Set TARGET_<target> to ON if it was actually found and to OFF otherwise.
# Does NOT touch the cache; if it was marked "optional" before, it will
# still be marked optional afterwards.
foreach (target IN LISTS known_llvm_targets)
    string(TOUPPER "TARGET_${target}" target_opt)
    if (${target} IN_LIST HalideLLVM_TARGETS)
        set("${target_opt}" ON)
    else ()
        set("${target_opt}" OFF)
    endif ()
endforeach ()

## WebAssembly target requires wasm
if (TARGET_WEBASSEMBLY)
    if (WITH_WABT)
        find_package(WABT REQUIRED)
    endif ()

    if (WITH_V8)
        find_package(V8 REQUIRED)
    endif ()
endif ()

##
# Define project-wide options
##

## C++ standard selection
set(CMAKE_CXX_STANDARD "17" CACHE STRING "Select which C++ standard to use (>=C++17 required)")
option(CMAKE_CXX_STANDARD_REQUIRED "Enable strict C++ standard selection" ON)
option(CMAKE_CXX_EXTENSIONS "Enable compiler-specific C++ extensions" OFF)

## C++ feature selection
option(Halide_ENABLE_RTTI "Enable RTTI" "${LLVM_ENABLE_RTTI}")
option(Halide_ENABLE_EXCEPTIONS "Enable exceptions" ON)

## Library type selection (shared by default)
option(BUILD_SHARED_LIBS "Build shared libraries" ON)

## Main library features and backends
option(Halide_WITH_INTROSPECTION "Enable use of debugging symbols for default Func, Var, etc. names" ON)
option(TARGET_OPENCL "Enable OpenCL-C target" ON)
option(TARGET_METAL "Enable Metal target" ON)
option(TARGET_D3D12COMPUTE "Enable Direct3D 12 Compute target" ON)
option(TARGET_OPENGLCOMPUTE "Enable OpenGLCompute target" ON)

## Optional extra subprojects
option(WITH_TESTS "Build tests" "${PROJECT_IS_TOP_LEVEL}")
option(WITH_PYTHON_BINDINGS "Build Python bindings" "${PROJECT_IS_TOP_LEVEL}")
option(WITH_TUTORIALS "Build tutorials" "${PROJECT_IS_TOP_LEVEL}")
option(WITH_DOCS "Build documentation" OFF)
option(WITH_UTILS "Build utils" "${PROJECT_IS_TOP_LEVEL}")
option(WITH_PACKAGING "Include Halide's packaging rules" "${PROJECT_IS_TOP_LEVEL}")

## Advanced options for special/internal build scenarios
option(Halide_CCACHE_BUILD "Build Halide with ccache and preferred settings" OFF)
mark_as_advanced(Halide_CCACHE_BUILD)

option(Halide_CLANG_TIDY_BUILD "Generate fake compile jobs for runtime files when running clang-tidy." OFF)
mark_as_advanced(Halide_CLANG_TIDY_BUILD)

set(Halide_SOVERSION_OVERRIDE "${Halide_VERSION_MAJOR}"
    CACHE STRING "SOVERSION to set for custom Halide packaging")
mark_as_advanced(Halide_SOVERSION_OVERRIDE)

##
# Apply project-wide options
##

# Require standard C++17
if (CMAKE_CXX_STANDARD LESS 17)
    message(FATAL_ERROR "Halide requires C++17 or newer")
endif ()

# Validate RTTI compatibility with LLVM
if (Halide_ENABLE_RTTI AND NOT LLVM_ENABLE_RTTI)
    message(FATAL_ERROR "Can't enable RTTI. LLVM was compiled without it")
endif ()

# Configure CCache build when requested
if (Halide_CCACHE_BUILD)
    # TODO: when upgrading to CMake >=3.18, add REQUIRED here.
    find_program(CCACHE_PROGRAM ccache)
    if (CCACHE_PROGRAM)
        # TODO: ccache recommends setting CCACHE_SLOPPINESS=pch_defines,time_macros to
        # enable precompiled header caching. Our timing found it slightly faster with
        # just CCACHE_SLOPPINESS=pch_defines, so that's what we're using. Maybe revisit
        # if issues occur (but we don't use any of the time macros so should be irrelevant).
        set(Halide_CCACHE_PARAMS CCACHE_CPP2=yes CCACHE_HASHDIR=yes CCACHE_SLOPPINESS=pch_defines
            CACHE STRING "Parameters to pass through to ccache")
        mark_as_advanced(Halide_CCACHE_PARAMS)
        set(CMAKE_C_COMPILER_LAUNCHER ${CMAKE_COMMAND} -E env ${Halide_CCACHE_PARAMS} ${CCACHE_PROGRAM})
        set(CMAKE_CXX_COMPILER_LAUNCHER ${CMAKE_COMMAND} -E env ${Halide_CCACHE_PARAMS} ${CCACHE_PROGRAM})
        message(STATUS "Enabling ccache usage for building.")
    else ()
        message(FATAL_ERROR "Unable to find the program ccache. Set Halide_CCACHE_BUILD to OFF")
    endif ()
endif ()

# Include our own CMake helpers
include(HalideGeneratorHelpers)
include(MakeShellPath)

##
# Add source directories
##

add_subdirectory(src)
add_subdirectory(tools)

##
# Add tests, tutorials, etc. if we're not being imported into another CMake project.
##

if (WITH_TESTS)
    message(STATUS "Building tests enabled")
    add_subdirectory(test)
else ()
    message(STATUS "Building tests disabled")
endif ()

if (WITH_PYTHON_BINDINGS)
    if (Halide_ENABLE_RTTI AND Halide_ENABLE_EXCEPTIONS)
        message(STATUS "Building Python bindings enabled")
        add_subdirectory(python_bindings)
    else ()
        if (NOT Halide_ENABLE_RTTI)
            message(WARNING "Building Python bindings disabled: must compile with RTTI")
        endif ()
        if (NOT Halide_ENABLE_EXCEPTIONS)
            message(WARNING "Building Python bindings disabled: must compile with exceptions")
        endif ()
    endif ()
else ()
    message(STATUS "Building Python bindings disabled")
endif ()

if (WITH_TUTORIALS)
    message(STATUS "Building tutorials enabled")
    add_subdirectory(tutorial)
else ()
    message(STATUS "Building tutorials disabled")
endif ()

if (WITH_DOCS)
    message(STATUS "Building docs enabled")
    add_subdirectory(doc)
else ()
    message(STATUS "Building docs disabled")
endif ()

if (WITH_UTILS)
    message(STATUS "Building utils enabled")
    add_subdirectory(util)
else ()
    message(STATUS "Building utils disabled")
endif ()

if (WITH_PACKAGING)
    message(STATUS "Halide packaging rules enabled")
    add_subdirectory(packaging)
else ()
    message(STATUS "Halide packaging rules disabled")
endif ()<|MERGE_RESOLUTION|>--- conflicted
+++ resolved
@@ -1,8 +1,4 @@
-<<<<<<< HEAD
-cmake_minimum_required(VERSION 3.16...3.22)
-=======
 cmake_minimum_required(VERSION 3.16...3.23)
->>>>>>> ad1e7f6a
 project(Halide
         VERSION 15.0.0
         DESCRIPTION "Halide compiler and libraries"
