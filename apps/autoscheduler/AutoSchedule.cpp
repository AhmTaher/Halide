--- conflicted
+++ resolved
@@ -206,8 +206,8 @@
         for (auto t : v) {
             enum validity{ serial_count_err, thread_count_err, valid_tiling };
 
-            // helper function detects whether tiling is legal: cannot exceed max thread count, 
-            // have more than three dimensions with ext > 1, or result in large serial loops 
+            // helper function detects whether tiling is legal: cannot exceed max thread count,
+            // have more than three dimensions with ext > 1, or result in large serial loops
             std::function<validity()> is_valid_tiling = [&]() {
                 if (d == ((int)(stage_sizes[0].size()) - 1)) {
                     vector<int64_t> lowered_size, thread_t;
@@ -2542,7 +2542,7 @@
     IntrusivePtr<const LoopNest> parallelize_in_tiles(const MachineParams &params,
                                                       const vector<int64_t> &tiling,
                                                       const LoopNest *parent,
-                                                      const Target& target, 
+                                                      const Target& target,
                                                       bool inner_tiling,
                                                       bool adjust_tiling) const {
 
@@ -3514,7 +3514,7 @@
                     tiling[vectorized_loop_index] = (c->size[vectorized_loop_index] + inner_extent - 1) / inner_extent;
                     // Mark as 'parallelized' so this loop is split into blocks and threads
                     c->gpu_label = parallelized;
-                    c = c->parallelize_in_tiles(params, tiling, loop_nest, target);
+                    c = c->parallelize_in_tiles(params, tiling, loop_nest, target, false, true);
                     tilings[c->node] = tiling;
                 } else {
                     vector<int64_t> tiling(c->stage->loop.size(), 1);
@@ -3528,18 +3528,13 @@
                     }
 
                     // Split into blocks and serial
-                    c = c->parallelize_in_tiles(params, tiling, loop_nest, target);
-
-<<<<<<< HEAD
+                    c = c->parallelize_in_tiles(params, tiling, loop_nest, target, false, true);
+
                     tiling = tilings[c->node];
+
                     // Split blocks into blocks and threads
-                    c = c->parallelize_in_tiles(params, tiling, loop_nest, target);
-                }
-=======
-                // Mark as 'parallelized' so this loop is split into blocks and threads
-                c->gpu_label = parallelized;
-                c = c->parallelize_in_tiles(params, tiling, loop_nest, target, false, true);
->>>>>>> 7499afba
+                    c = c->parallelize_in_tiles(params, tiling, loop_nest, target, false, true);
+                }
             }
         }
 
