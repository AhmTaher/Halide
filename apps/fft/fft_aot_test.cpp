--- conflicted
+++ resolved
@@ -19,16 +19,11 @@
 
 using Halide::Runtime::Buffer;
 
-<<<<<<< HEAD
-Buffer<float> real_buffer(int32_t y_size = kSize) {
-    return Buffer<float>::make_interleaved(kSize, y_size, 1);
-=======
 // Note that real_buffer() is 3D (with the 3rd dimension having extent 0)
 // because the fft is written generically to require 3D inputs, even when they are real.
 // Hence, the resulting buffer must be accessed with buf(i, j, 0).
 Buffer<float, 3> real_buffer(int32_t y_size = kSize) {
     return Buffer<float, 3>::make_interleaved(kSize, y_size, 1);
->>>>>>> 02ff5d97
 }
 
 Buffer<float> complex_buffer(int32_t y_size = kSize) {
