#include "Halide.h"
#include "halide_trace_config.h"
#include <stdint.h>

namespace {

using std::vector;

using namespace Halide;
using namespace Halide::ConciseCasts;

// Shared variables
Var x, y, c, yi, yo, yii, xi;

// Average two positive values rounding up
Expr avg(Expr a, Expr b) {
    Type wider = a.type().with_bits(a.type().bits() * 2);
    return cast(a.type(), (cast(wider, a) + b + 1) / 2);
}

Expr blur121(Expr a, Expr b, Expr c) {
    return avg(avg(a, c), b);
}

Func interleave_x(Func a, Func b) {
    Func out;
    out(x, y) = select((x % 2) == 0, a(x / 2, y), b(x / 2, y));
    return out;
}

Func interleave_y(Func a, Func b) {
    Func out;
    out(x, y) = select((y % 2) == 0, a(x, y / 2), b(x, y / 2));
    return out;
}

class Demosaic : public Halide::Generator<Demosaic> {
public:
    GeneratorParam<LoopLevel> intermed_compute_at{"intermed_compute_at", LoopLevel::inlined()};
    GeneratorParam<LoopLevel> intermed_store_at{"intermed_store_at", LoopLevel::inlined()};
    GeneratorParam<LoopLevel> output_compute_at{"output_compute_at", LoopLevel::inlined()};

    // Inputs and outputs
    Input<Func> deinterleaved{"deinterleaved", Int(16), 3};
    Output<Func> output{"output", Int(16), 3};

    // Defines outputs using inputs
    void generate() {
        // These are the values we already know from the input
        // x_y = the value of channel x at a site in the input of channel y
        // gb refers to green sites in the blue rows
        // gr refers to green sites in the red rows

        // Give more convenient names to the four channels we know
        Func r_r, g_gr, g_gb, b_b;

        g_gr(x, y) = deinterleaved(x, y, 0);
        r_r(x, y) = deinterleaved(x, y, 1);
        b_b(x, y) = deinterleaved(x, y, 2);
        g_gb(x, y) = deinterleaved(x, y, 3);

        // These are the ones we need to interpolate
        Func b_r, g_r, b_gr, r_gr, b_gb, r_gb, r_b, g_b;

        // First calculate green at the red and blue sites

        // Try interpolating vertically and horizontally. Also compute
        // differences vertically and horizontally. Use interpolation in
        // whichever direction had the smallest difference.
        Expr gv_r = avg(g_gb(x, y - 1), g_gb(x, y));
        Expr gvd_r = absd(g_gb(x, y - 1), g_gb(x, y));
        Expr gh_r = avg(g_gr(x + 1, y), g_gr(x, y));
        Expr ghd_r = absd(g_gr(x + 1, y), g_gr(x, y));

        g_r(x, y) = select(ghd_r < gvd_r, gh_r, gv_r);

        Expr gv_b = avg(g_gr(x, y + 1), g_gr(x, y));
        Expr gvd_b = absd(g_gr(x, y + 1), g_gr(x, y));
        Expr gh_b = avg(g_gb(x - 1, y), g_gb(x, y));
        Expr ghd_b = absd(g_gb(x - 1, y), g_gb(x, y));

        g_b(x, y) = select(ghd_b < gvd_b, gh_b, gv_b);

        // Next interpolate red at gr by first interpolating, then
        // correcting using the error green would have had if we had
        // interpolated it in the same way (i.e. add the second derivative
        // of the green channel at the same place).
        Expr correction;
        correction = g_gr(x, y) - avg(g_r(x, y), g_r(x - 1, y));
        r_gr(x, y) = correction + avg(r_r(x - 1, y), r_r(x, y));

        // Do the same for other reds and blues at green sites
        correction = g_gr(x, y) - avg(g_b(x, y), g_b(x, y - 1));
        b_gr(x, y) = correction + avg(b_b(x, y), b_b(x, y - 1));

        correction = g_gb(x, y) - avg(g_r(x, y), g_r(x, y + 1));
        r_gb(x, y) = correction + avg(r_r(x, y), r_r(x, y + 1));

        correction = g_gb(x, y) - avg(g_b(x, y), g_b(x + 1, y));
        b_gb(x, y) = correction + avg(b_b(x, y), b_b(x + 1, y));

        // Now interpolate diagonally to get red at blue and blue at
        // red. Hold onto your hats; this gets really fancy. We do the
        // same thing as for interpolating green where we try both
        // directions (in this case the positive and negative diagonals),
        // and use the one with the lowest absolute difference. But we
        // also use the same trick as interpolating red and blue at green
        // sites - we correct our interpolations using the second
        // derivative of green at the same sites.

        correction = g_b(x, y) - avg(g_r(x, y), g_r(x - 1, y + 1));
        Expr rp_b = correction + avg(r_r(x, y), r_r(x - 1, y + 1));
        Expr rpd_b = absd(r_r(x, y), r_r(x - 1, y + 1));

        correction = g_b(x, y) - avg(g_r(x - 1, y), g_r(x, y + 1));
        Expr rn_b = correction + avg(r_r(x - 1, y), r_r(x, y + 1));
        Expr rnd_b = absd(r_r(x - 1, y), r_r(x, y + 1));

        r_b(x, y) = select(rpd_b < rnd_b, rp_b, rn_b);

        // Same thing for blue at red
        correction = g_r(x, y) - avg(g_b(x, y), g_b(x + 1, y - 1));
        Expr bp_r = correction + avg(b_b(x, y), b_b(x + 1, y - 1));
        Expr bpd_r = absd(b_b(x, y), b_b(x + 1, y - 1));

        correction = g_r(x, y) - avg(g_b(x + 1, y), g_b(x, y - 1));
        Expr bn_r = correction + avg(b_b(x + 1, y), b_b(x, y - 1));
        Expr bnd_r = absd(b_b(x + 1, y), b_b(x, y - 1));

        b_r(x, y) = select(bpd_r < bnd_r, bp_r, bn_r);

        // Resulting color channels
        Func r, g, b;

        // Interleave the resulting channels
        r = interleave_y(interleave_x(r_gr, r_r),
                         interleave_x(r_b, r_gb));
        g = interleave_y(interleave_x(g_gr, g_r),
                         interleave_x(g_b, g_gb));
        b = interleave_y(interleave_x(b_gr, b_r),
                         interleave_x(b_b, b_gb));

        output(x, y, c) = mux(c, {r(x, y), g(x, y), b(x, y)});

        // These are the stencil stages we want to schedule
        // separately. Everything else we'll just inline.
        intermediates.push_back(g_r);
        intermediates.push_back(g_b);
    }

    void schedule() {
        Pipeline p(output);

        if (auto_schedule) {
            // Nothing
        } else if (get_target().has_gpu_feature()) {
            Var xi, yi;
            for (Func f : intermediates) {
                f.compute_at(intermed_compute_at).gpu_threads(x, y);
            }
            output.compute_at(output_compute_at)
                .unroll(x, 2)
                .gpu_threads(x, y)
                .reorder(c, x, y)
                .unroll(c);
        } else {
            int vec = get_target().natural_vector_size(UInt(16));
            bool use_hexagon = get_target().features_any_of({Target::HVX_64, Target::HVX_128});
            if (get_target().has_feature(Target::HVX_64)) {
                vec = 32;
            } else if (get_target().has_feature(Target::HVX_128)) {
                vec = 64;
            }
            for (Func f : intermediates) {
                f.compute_at(intermed_compute_at)
                    .store_at(intermed_store_at)
                    .vectorize(x, 2 * vec, TailStrategy::RoundUp)
                    .fold_storage(y, 4);
            }
            intermediates[1].compute_with(
                intermediates[0], x,
                {{x, LoopAlignStrategy::AlignStart}, {y, LoopAlignStrategy::AlignStart}});
            output.compute_at(output_compute_at)
                .vectorize(x)
                .unroll(y)
                .reorder(c, x, y)
                .unroll(c);
            if (use_hexagon) {
                output.hexagon();
                for (Func f : intermediates) {
                    f.align_storage(x, vec);
                }
            }
        }

        /* Optional tags to specify layout for HalideTraceViz */
        Halide::Trace::FuncConfig cfg;
        cfg.pos = {860, 340 - 220};
        cfg.max = 1024;
        for (Func f : intermediates) {
            std::string label = f.name();
            std::replace(label.begin(), label.end(), '_', '@');
            cfg.pos.y += 220;
            cfg.labels = {{label}};
            f.add_trace_tag(cfg.to_trace_tag());
        }
    }

private:
    // Intermediate stencil stages to schedule
    vector<Func> intermediates;
};

class CameraPipe : public Halide::Generator<CameraPipe> {
public:
    // Parameterized output type, because LLVM PTX (GPU) backend does not
    // currently allow 8-bit computations
    GeneratorParam<Type> result_type{"result_type", UInt(8)};

    Input<Buffer<uint16_t>> input{"input", 2};
    Input<Buffer<float>> matrix_3200{"matrix_3200", 2};
    Input<Buffer<float>> matrix_7000{"matrix_7000", 2};
    Input<float> color_temp{"color_temp"};
    Input<float> gamma{"gamma"};
    Input<float> contrast{"contrast"};
    Input<float> sharpen_strength{"sharpen_strength"};
    Input<int> blackLevel{"blackLevel"};
    Input<int> whiteLevel{"whiteLevel"};

    Output<Buffer<uint8_t>> processed{"processed", 3};

    void generate();

private:
    Func hot_pixel_suppression(Func input);
    Func deinterleave(Func raw);
    Func apply_curve(Func input);
    Func color_correct(Func input);
    Func sharpen(Func input);
};

Func CameraPipe::hot_pixel_suppression(Func input) {

    Expr a = max(input(x - 2, y), input(x + 2, y),
                 input(x, y - 2), input(x, y + 2));

    Func denoised;
    denoised(x, y) = clamp(input(x, y), 0, a);

    return denoised;
}

Func CameraPipe::deinterleave(Func raw) {
    // Deinterleave the color channels
    Func deinterleaved("deinterleaved");

    deinterleaved(x, y, c) = mux(c,
                                 {raw(2 * x, 2 * y),
                                  raw(2 * x + 1, 2 * y),
                                  raw(2 * x, 2 * y + 1),
                                  raw(2 * x + 1, 2 * y + 1)});
    return deinterleaved;
}

Func CameraPipe::color_correct(Func input) {
    // Get a color matrix by linearly interpolating between two
    // calibrated matrices using inverse kelvin.
    Expr kelvin = color_temp;

    Func matrix;
    Expr alpha = (1.0f / kelvin - 1.0f / 3200) / (1.0f / 7000 - 1.0f / 3200);
    Expr val = (matrix_3200(x, y) * alpha + matrix_7000(x, y) * (1 - alpha));
    matrix(x, y) = cast<int16_t>(val * 256.0f);  // Q8.8 fixed point

    if (!auto_schedule) {
        matrix.compute_root();
        if (get_target().has_gpu_feature()) {
            matrix.gpu_single_thread();
        }
    }

    Func corrected;
    Expr ir = cast<int32_t>(input(x, y, 0));
    Expr ig = cast<int32_t>(input(x, y, 1));
    Expr ib = cast<int32_t>(input(x, y, 2));

    Expr r = matrix(3, 0) + matrix(0, 0) * ir + matrix(1, 0) * ig + matrix(2, 0) * ib;
    Expr g = matrix(3, 1) + matrix(0, 1) * ir + matrix(1, 1) * ig + matrix(2, 1) * ib;
    Expr b = matrix(3, 2) + matrix(0, 2) * ir + matrix(1, 2) * ig + matrix(2, 2) * ib;

    r = cast<int16_t>(r / 256);
    g = cast<int16_t>(g / 256);
    b = cast<int16_t>(b / 256);
    corrected(x, y, c) = mux(c, {r, g, b});

    return corrected;
}

Func CameraPipe::apply_curve(Func input) {
    // copied from FCam
    Func curve("curve");

    Expr minRaw = 0 + blackLevel;
    Expr maxRaw = whiteLevel;

    // How much to upsample the LUT by when sampling it.
    int lutResample = 1;
    if (get_target().features_any_of({Target::HVX_64, Target::HVX_128})) {
        // On HVX, LUT lookups are much faster if they are to LUTs not
        // greater than 256 elements, so we reduce the tonemap to 256
        // elements and use linear interpolation to upsample it.
        lutResample = 8;
    }

    minRaw /= lutResample;
    maxRaw /= lutResample;

    Expr invRange = 1.0f / (maxRaw - minRaw);
    Expr b = 2.0f - pow(2.0f, contrast / 100.0f);
    Expr a = 2.0f - 2.0f * b;

    // Get a linear luminance in the range 0-1
    Expr xf = clamp(cast<float>(x - minRaw) * invRange, 0.0f, 1.0f);
    // Gamma correct it
    Expr g = pow(xf, 1.0f / gamma);
    // Apply a piecewise quadratic contrast curve
    Expr z = select(g > 0.5f,
                    1.0f - (a * (1.0f - g) * (1.0f - g) + b * (1.0f - g)),
                    a * g * g + b * g);

    // Convert to 8 bit and save
    Expr val = cast(result_type, clamp(z * 255.0f + 0.5f, 0.0f, 255.0f));
    // makeLUT add guard band outside of (minRaw, maxRaw]:
    curve(x) = select(x <= minRaw, 0, select(x > maxRaw, 255, val));

    if (!auto_schedule) {
        // It's a LUT, compute it once ahead of time.
        curve.compute_root();
        if (get_target().has_gpu_feature()) {
            Var xi;
            curve.gpu_tile(x, xi, 32);
        }
    }

    /* Optional tags to specify layout for HalideTraceViz */
    {
        Halide::Trace::FuncConfig cfg;
        cfg.labels = {{"tone curve"}};
        cfg.pos = {580, 1000};
        curve.add_trace_tag(cfg.to_trace_tag());
    }

    Func curved;

    if (lutResample == 1) {
        // Use clamp to restrict size of LUT as allocated by compute_root
        curved(x, y, c) = curve(clamp(input(x, y, c), 0, 1023));
    } else {
        // Use linear interpolation to sample the LUT.
        Expr in = input(x, y, c);
        Expr u0 = in / lutResample;
        Expr u = in % lutResample;
        Expr y0 = curve(clamp(u0, 0, 127));
        Expr y1 = curve(clamp(u0 + 1, 0, 127));
        curved(x, y, c) = cast<uint8_t>((cast<uint16_t>(y0) * lutResample + (y1 - y0) * u) / lutResample);
    }

    return curved;
}

Func CameraPipe::sharpen(Func input) {
    // Convert the sharpening strength to 2.5 fixed point. This allows sharpening in the range [0, 4].
    Func sharpen_strength_x32("sharpen_strength_x32");
    sharpen_strength_x32() = u8_sat(sharpen_strength * 32);
    if (!auto_schedule) {
        sharpen_strength_x32.compute_root();
        if (get_target().has_gpu_feature()) {
            sharpen_strength_x32.gpu_single_thread();
        }
    }

    /* Optional tags to specify layout for HalideTraceViz */
    {
        Halide::Trace::FuncConfig cfg;
        cfg.labels = {{"sharpen strength"}};
        cfg.pos = {10, 1000};
        sharpen_strength_x32.add_trace_tag(cfg.to_trace_tag());
    }

    // Make an unsharp mask by blurring in y, then in x.
    Func unsharp_y("unsharp_y");
    unsharp_y(x, y, c) = blur121(input(x, y - 1, c), input(x, y, c), input(x, y + 1, c));

    Func unsharp("unsharp");
    unsharp(x, y, c) = blur121(unsharp_y(x - 1, y, c), unsharp_y(x, y, c), unsharp_y(x + 1, y, c));

    Func mask("mask");
    mask(x, y, c) = cast<int16_t>(input(x, y, c)) - cast<int16_t>(unsharp(x, y, c));

    // Weight the mask with the sharpening strength, and add it to the
    // input to get the sharpened result.
    Func sharpened("sharpened");
    sharpened(x, y, c) = u8_sat(input(x, y, c) + (mask(x, y, c) * sharpen_strength_x32()) / 32);

    return sharpened;
}

void CameraPipe::generate() {
    // shift things inwards to give us enough padding on the
    // boundaries so that we don't need to check bounds. We're going
    // to make a 2560x1920 output image, just like the FCam pipe, so
    // shift by 16, 12. We also convert it to be signed, so we can deal
    // with values that fall below 0 during processing.
    Func shifted;
    shifted(x, y) = cast<int16_t>(input(x + 16, y + 12));

    Func denoised = hot_pixel_suppression(shifted);

    Func deinterleaved = deinterleave(denoised);

    auto demosaiced = create<Demosaic>();
    demosaiced->apply(deinterleaved);

    Func corrected = color_correct(demosaiced->output);

    Func curved = apply_curve(corrected);

    processed(x, y, c) = sharpen(curved)(x, y, c);

    // Schedule
    if (auto_schedule) {
        input.dim(0).set_bounds(0, 2592);
        input.dim(1).set_bounds(0, 1968);
        matrix_3200.set_estimates({{0, 4}, {0, 3}});
        matrix_7000.set_estimates({{0, 4}, {0, 3}});
        color_temp.set_estimate(3200);
        gamma.set_estimate(2.0);
        contrast.set_estimate(50);
        sharpen_strength.set_estimate(1.0);
        blackLevel.set_estimate(25);
        whiteLevel.set_estimate(1023);

        processed
            .bound(c, 0, 3)
            .bound(x, 0, 2592 - 32)
            .bound(y, 0, 1968 - 48);
        // nothing
    } else if (get_target().has_gpu_feature()) {

        // We can generate slightly better code if we know the output is even-sized
        if (!auto_schedule) {
            // TODO: The autoscheduler really ought to be able to
            // accommodate bounds on the output Func.
            Expr out_width = processed.width();
            Expr out_height = processed.height();
            processed.bound(c, 0, 3)
                .bound(x, 0, (out_width / 2) * 2)
                .bound(y, 0, (out_height / 2) * 2);
        }

        Var xi, yi, xii, xio;

        /* These tile factors obtain 1391us on a gtx 980. */
        int tile_x = 28;
        int tile_y = 12;

        if (get_target().has_feature(Target::D3D12Compute)) {
            // D3D12 SM 5.1 can only utilize a limited amount of
            // shared memory, so we use a slightly smaller
            // tile size.
            tile_x = 20;
            tile_y = 12;
        }

        processed.compute_root()
            .reorder(c, x, y)
            .unroll(x, 2)
<<<<<<< HEAD
            .gpu_tile(x, y, xi, yi, 28, 12); // N.B. Using 32 instead of 28 is only 5% slower
=======
            .gpu_tile(x, y, xi, yi, tile_x, tile_y);
>>>>>>> fb941b61

        curved.compute_at(processed, x)
            .unroll(x, 2)
            .gpu_threads(x, y);

        corrected.compute_at(processed, x)
            .unroll(x, 2)
            .gpu_threads(x, y);

        demosaiced->output_compute_at.set({processed, x});
        demosaiced->intermed_compute_at.set({processed, x});

        denoised.compute_at(processed, x)
            .tile(x, y, xi, yi, 2, 2)
            .unroll(xi)
            .unroll(yi)
            .gpu_threads(x, y);

        deinterleaved.compute_at(processed, x)
            .unroll(x, 2)
            .gpu_threads(x, y)
            .reorder(c, x, y)
            .unroll(c);

    } else {
        Expr out_width = processed.width();
        Expr out_height = processed.height();

        // In HVX 128, we need 2 threads to saturate HVX with work,
        //and in HVX 64 we need 4 threads, and on other devices,
        // we might need many threads.
        Expr strip_size;
        if (get_target().has_feature(Target::HVX_128)) {
            strip_size = processed.dim(1).extent() / 2;
        } else if (get_target().has_feature(Target::HVX_64)) {
            strip_size = processed.dim(1).extent() / 4;
        } else {
            strip_size = 32;
        }
        strip_size = (strip_size / 2) * 2;

        int vec = get_target().natural_vector_size(UInt(16));
        if (get_target().has_feature(Target::HVX_64)) {
            vec = 32;
        } else if (get_target().has_feature(Target::HVX_128)) {
            vec = 64;
        }

        processed
            .compute_root()
            .reorder(c, x, y)
            .split(y, yi, yii, 2, TailStrategy::RoundUp)
            .split(yi, yo, yi, strip_size / 2)
            .vectorize(x, 2 * vec, TailStrategy::RoundUp)
            .unroll(c)
            .parallel(yo);

        denoised
            .compute_at(processed, yi)
            .store_at(processed, yo)
            .prefetch(input, y, 2)
            .fold_storage(y, 16)
            .tile(x, y, x, y, xi, yi, 2 * vec, 2)
            .vectorize(xi)
            .unroll(yi);

        deinterleaved
            .compute_at(processed, yi)
            .store_at(processed, yo)
            .fold_storage(y, 8)
            .reorder(c, x, y)
            .vectorize(x, 2 * vec, TailStrategy::RoundUp)
            .unroll(c);

        curved
            .compute_at(processed, yi)
            .store_at(processed, yo)
            .reorder(c, x, y)
            .tile(x, y, x, y, xi, yi, 2 * vec, 2, TailStrategy::RoundUp)
            .vectorize(xi)
            .unroll(yi)
            .unroll(c);

        corrected
            .compute_at(curved, x)
            .reorder(c, x, y)
            .vectorize(x)
            .unroll(c);

        demosaiced->intermed_compute_at.set({processed, yi});
        demosaiced->intermed_store_at.set({processed, yo});
        demosaiced->output_compute_at.set({curved, x});

        if (get_target().features_any_of({Target::HVX_64, Target::HVX_128})) {
            processed.hexagon();
            denoised.align_storage(x, vec);
            deinterleaved.align_storage(x, vec);
            corrected.align_storage(x, vec);
        }

        // We can generate slightly better code if we know the splits divide the extent.
        processed
            .bound(c, 0, 3)
            .bound(x, 0, ((out_width) / (2 * vec)) * (2 * vec))
            .bound(y, 0, (out_height / strip_size) * strip_size);

        /* Optional tags to specify layout for HalideTraceViz */
        {
            Halide::Trace::FuncConfig cfg;
            cfg.max = 1024;
            cfg.pos = {10, 348};
            cfg.labels = {{"input"}};
            input.add_trace_tag(cfg.to_trace_tag());

            cfg.pos = {305, 360};
            cfg.labels = {{"denoised"}};
            denoised.add_trace_tag(cfg.to_trace_tag());

            cfg.pos = {580, 120};
            const int y_offset = 220;
            cfg.strides = {{1, 0}, {0, 1}, {0, y_offset}};
            cfg.labels = {
                {"gr", {0, 0 * y_offset}},
                {"r", {0, 1 * y_offset}},
                {"b", {0, 2 * y_offset}},
                {"gb", {0, 3 * y_offset}},
            };
            deinterleaved.add_trace_tag(cfg.to_trace_tag());

            cfg.color_dim = 2;
            cfg.strides = {{1, 0}, {0, 1}, {0, 0}};
            cfg.pos = {1140, 360};
            cfg.labels = {{"demosaiced"}};
            processed.add_trace_tag(cfg.to_trace_tag());

            cfg.pos = {1400, 360};
            cfg.labels = {{"color-corrected"}};
            corrected.add_trace_tag(cfg.to_trace_tag());

            cfg.max = 256;
            cfg.pos = {1660, 360};
            cfg.labels = {{"gamma-corrected"}};
            curved.add_trace_tag(cfg.to_trace_tag());
        }
    }
}

}  // namespace

HALIDE_REGISTER_GENERATOR(CameraPipe, camera_pipe)<|MERGE_RESOLUTION|>--- conflicted
+++ resolved
@@ -475,11 +475,7 @@
         processed.compute_root()
             .reorder(c, x, y)
             .unroll(x, 2)
-<<<<<<< HEAD
-            .gpu_tile(x, y, xi, yi, 28, 12); // N.B. Using 32 instead of 28 is only 5% slower
-=======
             .gpu_tile(x, y, xi, yi, tile_x, tile_y);
->>>>>>> fb941b61
 
         curved.compute_at(processed, x)
             .unroll(x, 2)
