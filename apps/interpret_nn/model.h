#ifndef MODEL_H
#define MODEL_H

#include <iostream>
#include <map>
#include <string>
#include <vector>

#include "HalideBuffer.h"
#include "app_util.h"
#include "interval.h"

namespace interpret_nn {

template<class T, class... Args>
std::unique_ptr<T> make_unique(Args &&...args) {
    return std::unique_ptr<T>(new T(std::forward<Args>(args)...));
}

template<typename T>
using HalideBuffer = Halide::Runtime::Buffer<T>;

// TODO: renamed to "TensorType" to avoid some warnings between this and the Type()
// method and to avoid confusion with Halide::Type. Yuck. Need a better name.
enum class TensorType {
    // Note that these are deliberately ordered and valued to match tflite's
    // similar enum; there is no reason these types *must* have the same values,
    // but as the values arbitrary otherwise, we might as well match.
    Float32 = 0,
    Float16 = 1,
    Int32 = 2,
    UInt8 = 3,
    Int64 = 4,
    String = 5,
    Bool = 6,
    Int16 = 7,
    Complex64 = 8,
    Int8 = 9,
    Float64 = 10,
    Complex128 = 11,
    UInt64 = 12,
};

size_t sizeof_tensor_type(TensorType t);
const char *to_string(TensorType t);
halide_type_t to_halide_type(TensorType t);

template<typename T>
<<<<<<< HEAD
TensorType ToTensorType() {
    if (std::is_const<T>::value) {
        return ToTensorType<typename std::remove_const<T>::type>();
=======
bool is_type(TensorType t) {
    if (std::is_const<T>::value) {
        return is_type<typename std::remove_const<T>::type>(t);
>>>>>>> dc3d12c3
    }
    APP_FATAL << "Type is not convertible to TensorType";
    // unreachable
}

template<>
<<<<<<< HEAD
inline TensorType ToTensorType<float>() {
    return TensorType::Float32;
}
template<>
inline TensorType ToTensorType<int32_t>() {
    return TensorType::Int32;
}
template<>
inline TensorType ToTensorType<uint8_t>() {
    return TensorType::UInt8;
}
template<>
inline TensorType ToTensorType<uint64_t>() {
    return TensorType::UInt64;
}
template<>
inline TensorType ToTensorType<int64_t>() {
    return TensorType::Int64;
}
template<>
inline TensorType ToTensorType<std::string>() {
    return TensorType::String;
}
template<>
inline TensorType ToTensorType<bool>() {
    return TensorType::Bool;
}
template<>
inline TensorType ToTensorType<int16_t>() {
    return TensorType::Int16;
}
template<>
inline TensorType ToTensorType<int8_t>() {
    return TensorType::Int8;
}
template<>
inline TensorType ToTensorType<double>() {
    return TensorType::Float64;
}
// TODO
//template<> inline TensorType ToTensorType<float16>() { return TensorType::Float16; }

template<typename T>
inline bool IsType(TensorType t) {
    return t == ToTensorType<T>();
}
=======
inline bool is_type<void>(TensorType t) {
    return true;
}
template<>
inline bool is_type<float>(TensorType t) {
    return t == TensorType::Float32;
}
template<>
inline bool is_type<int32_t>(TensorType t) {
    return t == TensorType::Int32;
}
template<>
inline bool is_type<uint8_t>(TensorType t) {
    return t == TensorType::UInt8;
}
template<>
inline bool is_type<uint64_t>(TensorType t) {
    return t == TensorType::UInt64;
}
template<>
inline bool is_type<int64_t>(TensorType t) {
    return t == TensorType::Int64;
}
template<>
inline bool is_type<std::string>(TensorType t) {
    return t == TensorType::String;
}
template<>
inline bool is_type<bool>(TensorType t) {
    return t == TensorType::Bool;
}
template<>
inline bool is_type<int16_t>(TensorType t) {
    return t == TensorType::Int16;
}
template<>
inline bool is_type<int8_t>(TensorType t) {
    return t == TensorType::Int8;
}
template<>
inline bool is_type<double>(TensorType t) {
    return t == TensorType::Float64;
}
// TODO
//template<> inline bool is_type<float16>(TensorType t) { return t == TensorType::Float16; }
>>>>>>> dc3d12c3

struct QuantizationInfo {
    std::vector<float> scale;
    std::vector<int32_t> zero;
    int32_t dimension;
};

inline std::ostream &operator<<(std::ostream &s, const QuantizationInfo &q) {
    return s << "{" << q.scale << ", " << q.zero << ", " << q.dimension << "}";
}

inline Box without_strides(const std::vector<halide_dimension_t> &shape) {
    Box result;
    result.reserve(shape.size());
    for (const halide_dimension_t &i : shape) {
        result.emplace_back(i);
    }
    return result;
}

class Tensor {
    std::string name_;
    TensorType type_;
    std::vector<halide_dimension_t> shape_;
    std::vector<uint8_t> data_;
    QuantizationInfo quantization_;

public:
    explicit Tensor(std::string name, TensorType type,
                    std::vector<halide_dimension_t> shape,
                    std::vector<uint8_t> data, QuantizationInfo quantization)
        : name_(std::move(name)),
          type_(type),
          shape_(std::move(shape)),
          data_(std::move(data)),
          quantization_(std::move(quantization)) {
    }

    Tensor(const Tensor &copy) = default;

    interpret_nn::TensorType Type() const {
        return type_;
    }
    const std::string &Name() const {
        return name_;
    }
    const std::vector<halide_dimension_t> &Shape() const {
        return shape_;
    }
    const halide_dimension_t &Dim(int i) const {
        return shape_[i];
    }
    int Rank() const {
        return shape_.size();
    }
    const QuantizationInfo &Quantization() const {
        return quantization_;
    }

    template<class T>
    HalideBuffer<T> Data() {
        if (std::is_void<T>::value) {
            return HalideBuffer<T>(
                to_halide_type(type_),
                reinterpret_cast<T *>(data_.data()),
                shape_.size(), shape_.data());
        } else {
            APP_CHECK(is_type<T>(type_));
            return HalideBuffer<T>(
                reinterpret_cast<T *>(data_.data()),
                shape_.size(), shape_.data());
        }
    }

    template<class T>
    HalideBuffer<const T> Data() const {
        if (std::is_void<T>::value) {
            return HalideBuffer<const T>(
                to_halide_type(type_),
                reinterpret_cast<const T *>(data_.data()),
                shape_.size(), shape_.data());
        } else {
            APP_CHECK(is_type<T>(type_));
            return HalideBuffer<const T>(
                reinterpret_cast<const T *>(data_.data()),
                shape_.size(), shape_.data());
        }
    }

    template<class T>
    HalideBuffer<T> Data(const Box &crop) {
        HalideBuffer<T> buf = Data<T>();
        for (int i = 0; i < (int)crop.size(); i++) {
            buf.crop(i, crop[i].min, crop[i].extent());
        }
        return buf;
    }

    template<class T>
    HalideBuffer<const T> Data(const Box &crop) const {
        HalideBuffer<const T> buf = Data<T>();
        for (int i = 0; i < (int)crop.size(); i++) {
            buf.crop(i, crop[i].min, crop[i].extent());
        }
        return buf;
    }

    bool IsAllocated() const {
        return !data_.empty();
    }
    void Allocate();
    void Free() {
        data_.resize(0);
    }

    void Dump(std::ostream &os) const;

    Tensor() = delete;
    Tensor &operator=(const Tensor &) = delete;
    Tensor(Tensor &&) = default;
    Tensor &operator=(Tensor &&) = default;
};

// A mapping from old tensors to new tensors, when cloning an op.
using TensorMap = std::map<const Tensor *, Tensor *>;

// Apply a tensor map to a list of tensors. This is used to support
// cloning ops referring to different tensors.
<<<<<<< HEAD
Tensor *Map(const TensorMap &map, const Tensor *t);
=======
Tensor *apply(const TensorMap& map, const Tensor* t);
>>>>>>> dc3d12c3

class Op {
protected:
    std::vector<Tensor *> inputs_;
    std::vector<Tensor *> outputs_;

    explicit Op(std::vector<Tensor *> inputs, std::vector<Tensor *> outputs)
        : inputs_(std::move(inputs)), outputs_(std::move(outputs)) {
    }

public:
    virtual ~Op() = default;

    // Get the shape of the complete output of this op.
    virtual Box GetFullCrop() {
        if (OutputCount() == 1) {
            return without_strides(Output(0)->Shape());
        } else {
            APP_FATAL << "More than one output requires GetFullCrop override.";
            return Box();
        }
    }

    // Get the bounds required of all inputs and outputs given a crop.
    struct Bounds {
        std::vector<Box> inputs;
        std::vector<Box> outputs;
    };
    virtual Bounds InferBounds(const Box &crop) const = 0;

    // Execute the op on a given crop.
    virtual void Execute(const Box &crop) = 0;

    // Given a crop, split the crop into smaller crops appropriate for this op.
    virtual std::vector<Box> Split(const Box &crop) const {
        return {crop};
    }

    virtual std::unique_ptr<Op> Clone(const TensorMap &tensor_map) const = 0;

    virtual void Dump(std::ostream &os) const = 0;

    int InputCount() const {
        return inputs_.size();
    }
    int OutputCount() const {
        return outputs_.size();
    }
    const Tensor *Input(int idx) const {
        return inputs_[idx];
    }
    const Tensor *Output(int idx) const {
        return outputs_[idx];
    }
    const Tensor *Input() const {
        return Input(0);
    }
    const Tensor *Output() const {
        return Output(0);
    }
    Tensor *Input(int idx) {
        return inputs_[idx];
    }
    Tensor *Output(int idx) {
        return outputs_[idx];
    }
    Tensor *Input() {
        return Input(0);
    }
    Tensor *Output() {
        return Output(0);
    }

    // Movable but not copyable.
    Op() = delete;
    Op(const Op &) = delete;
    Op &operator=(const Op &) = delete;
    Op(Op &&) = default;
    Op &operator=(Op &&) = default;
};

struct Model {
    std::vector<std::shared_ptr<Tensor>> tensors;
    std::vector<std::unique_ptr<Op>> ops;

    void Dump(std::ostream &os);

    // Models can be copied. Tensors that are allocated will be
    // shared, tensors that are not allocated will be cloned.
    Model(const Model &);

    Model() = default;
    Model &operator=(const Model &) = delete;
    Model(Model &&) = default;
    Model &operator=(Model &&) = default;
};

}  // namespace interpret_nn

#endif  // MODEL_H<|MERGE_RESOLUTION|>--- conflicted
+++ resolved
@@ -46,115 +46,61 @@
 halide_type_t to_halide_type(TensorType t);
 
 template<typename T>
-<<<<<<< HEAD
-TensorType ToTensorType() {
+inline TensorType to_tensor_type() {
     if (std::is_const<T>::value) {
-        return ToTensorType<typename std::remove_const<T>::type>();
-=======
-bool is_type(TensorType t) {
-    if (std::is_const<T>::value) {
-        return is_type<typename std::remove_const<T>::type>(t);
->>>>>>> dc3d12c3
+        return to_tensor_type<typename std::remove_const<T>::type>();
     }
     APP_FATAL << "Type is not convertible to TensorType";
     // unreachable
 }
 
 template<>
-<<<<<<< HEAD
-inline TensorType ToTensorType<float>() {
+inline TensorType to_tensor_type<float>() {
     return TensorType::Float32;
 }
 template<>
-inline TensorType ToTensorType<int32_t>() {
+inline TensorType to_tensor_type<int32_t>() {
     return TensorType::Int32;
 }
 template<>
-inline TensorType ToTensorType<uint8_t>() {
+inline TensorType to_tensor_type<uint8_t>() {
     return TensorType::UInt8;
 }
 template<>
-inline TensorType ToTensorType<uint64_t>() {
+inline TensorType to_tensor_type<uint64_t>() {
     return TensorType::UInt64;
 }
 template<>
-inline TensorType ToTensorType<int64_t>() {
+inline TensorType to_tensor_type<int64_t>() {
     return TensorType::Int64;
 }
 template<>
-inline TensorType ToTensorType<std::string>() {
+inline TensorType to_tensor_type<std::string>() {
     return TensorType::String;
 }
 template<>
-inline TensorType ToTensorType<bool>() {
+inline TensorType to_tensor_type<bool>() {
     return TensorType::Bool;
 }
 template<>
-inline TensorType ToTensorType<int16_t>() {
+inline TensorType to_tensor_type<int16_t>() {
     return TensorType::Int16;
 }
 template<>
-inline TensorType ToTensorType<int8_t>() {
+inline TensorType to_tensor_type<int8_t>() {
     return TensorType::Int8;
 }
 template<>
-inline TensorType ToTensorType<double>() {
+inline TensorType to_tensor_type<double>() {
     return TensorType::Float64;
 }
 // TODO
-//template<> inline TensorType ToTensorType<float16>() { return TensorType::Float16; }
+//template<> inline TensorType to_tensor_type<float16>() { return TensorType::Float16; }
 
 template<typename T>
-inline bool IsType(TensorType t) {
-    return t == ToTensorType<T>();
-}
-=======
-inline bool is_type<void>(TensorType t) {
-    return true;
-}
-template<>
-inline bool is_type<float>(TensorType t) {
-    return t == TensorType::Float32;
-}
-template<>
-inline bool is_type<int32_t>(TensorType t) {
-    return t == TensorType::Int32;
-}
-template<>
-inline bool is_type<uint8_t>(TensorType t) {
-    return t == TensorType::UInt8;
-}
-template<>
-inline bool is_type<uint64_t>(TensorType t) {
-    return t == TensorType::UInt64;
-}
-template<>
-inline bool is_type<int64_t>(TensorType t) {
-    return t == TensorType::Int64;
-}
-template<>
-inline bool is_type<std::string>(TensorType t) {
-    return t == TensorType::String;
-}
-template<>
-inline bool is_type<bool>(TensorType t) {
-    return t == TensorType::Bool;
-}
-template<>
-inline bool is_type<int16_t>(TensorType t) {
-    return t == TensorType::Int16;
-}
-template<>
-inline bool is_type<int8_t>(TensorType t) {
-    return t == TensorType::Int8;
-}
-template<>
-inline bool is_type<double>(TensorType t) {
-    return t == TensorType::Float64;
-}
-// TODO
-//template<> inline bool is_type<float16>(TensorType t) { return t == TensorType::Float16; }
->>>>>>> dc3d12c3
+inline bool is_type(TensorType t) {
+    return t == to_tensor_type<T>();
+}
 
 struct QuantizationInfo {
     std::vector<float> scale;
@@ -283,11 +229,7 @@
 
 // Apply a tensor map to a list of tensors. This is used to support
 // cloning ops referring to different tensors.
-<<<<<<< HEAD
-Tensor *Map(const TensorMap &map, const Tensor *t);
-=======
-Tensor *apply(const TensorMap& map, const Tensor* t);
->>>>>>> dc3d12c3
+Tensor *apply(const TensorMap &map, const Tensor *t);
 
 class Op {
 protected:
