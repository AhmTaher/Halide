--- conflicted
+++ resolved
@@ -84,9 +84,6 @@
     return false;
 }
 
-<<<<<<< HEAD
-Status OpGroup::execute() {
-=======
 void Op::dump(std::ostream &os, int indent) const {
     const std::string spaces(indent, ' ');
 
@@ -102,8 +99,7 @@
     os << "\n";
 }
 
-void OpGroup::execute() {
->>>>>>> c3641b68
+Status OpGroup::execute() {
     for (int i = 0; i < op_count(); i++) {
         auto status = op(i)->execute();
         if (!status.ok()) {
