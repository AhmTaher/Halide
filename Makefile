# 'make' builds libHalide.a, the internal test suite, and runs the internal test suite
# 'make run_tests' builds and runs all the end-to-end tests in the test subdirectory
# 'make {error,performance}_foo' builds and runs test/{...}/foo.cpp for any
#     c_source file in the corresponding subdirectory of the test folder
# 'make correctness_foo' builds and runs test/correctness/foo.cpp for any
#     c_source file in the correctness/ subdirectory of the test folder
# 'make test_apps' checks some of the apps build and run (but does not check their output)
# 'make time_compilation_tests' records the compile time for each test module into a csv file.
#     For correctness and performance tests this include halide build time and run time. For
#     the tests in test/generator/ this times only the halide build time.

# Halide project version
HALIDE_VERSION_MAJOR ?= 15
HALIDE_VERSION_MINOR ?= 0
HALIDE_VERSION_PATCH ?= 0
HALIDE_VERSION=$(HALIDE_VERSION_MAJOR).$(HALIDE_VERSION_MINOR).$(HALIDE_VERSION_PATCH)

# Disable built-in makefile rules for all apps to avoid pointless file-system
# scanning and general weirdness resulting from implicit rules.
MAKEFLAGS += --no-builtin-rules
.SUFFIXES:

UNAME = $(shell uname)

ifeq ($(OS), Windows_NT)
    $(error Halide no longer supports the MinGW environment. Please use MSVC through CMake instead.)
else
    # let's assume "normal" UNIX such as linux
    COMMON_LD_FLAGS=$(LDFLAGS) -ldl -lpthread -lz
    FPIC=-fPIC
ifeq ($(UNAME), Darwin)
    SHARED_EXT=dylib
else
    SHARED_EXT=so
endif
endif

# We want to build Halide plugins as .so on all posixy systems, including OSX.
# This is called out as a named var to make it clear that the use
# is deliberate, not an accident.
PLUGIN_EXT=so

ifeq ($(UNAME), Darwin)
  # Anything that we us install_name_tool on needs these linker flags
  # to ensure there is enough padding for install_name_tool to use
  INSTALL_NAME_TOOL_LD_FLAGS=-Wl,-headerpad_max_install_names
else
  INSTALL_NAME_TOOL_LD_FLAGS=
endif

ifeq ($(UNAME), Darwin)
define alwayslink
	-Wl,-force_load,$(1)
endef
else
define alwayslink
	-Wl,--whole-archive $(1) -Wl,-no-whole-archive
endef
endif

SHELL = bash
CXX ?= g++
PREFIX ?= /usr/local
LLVM_CONFIG ?= llvm-config
LLVM_COMPONENTS= $(shell $(LLVM_CONFIG) --components)
LLVM_VERSION = $(shell $(LLVM_CONFIG) --version | sed 's/\([0-9][0-9]*\)\.\([0-9]\).*/\1.\2/')

LLVM_FULL_VERSION = $(shell $(LLVM_CONFIG) --version)
LLVM_BINDIR = $(shell $(LLVM_CONFIG) --bindir | sed -e 's/\\/\//g' -e 's/\([a-zA-Z]\):/\/\1/g')
LLVM_LIBDIR = $(shell $(LLVM_CONFIG) --libdir | sed -e 's/\\/\//g' -e 's/\([a-zA-Z]\):/\/\1/g')
# Apparently there is no llvm_config flag to get canonical paths to tools,
# so we'll just construct one relative to --src-root and hope that is stable everywhere.
LLVM_SYSTEM_LIBS=$(shell ${LLVM_CONFIG} --system-libs --link-static | sed -e 's/[\/&]/\\&/g' | sed 's/-llibxml2.tbd/-lxml2/')
LLVM_AS = $(LLVM_BINDIR)/llvm-as
LLVM_NM = $(LLVM_BINDIR)/llvm-nm
# Note, removing -D_GLIBCXX_ASSERTIONS is a workaround for https://reviews.llvm.org/D142279
LLVM_CXX_FLAGS = -std=c++17  $(filter-out -O% -g -fomit-frame-pointer -pedantic -W% -W, $(shell $(LLVM_CONFIG) --cxxflags | sed -e 's/ -D_GLIBCXX_ASSERTIONS / /g' -e 's/\\/\//g' -e 's/\([a-zA-Z]\):/\/\1/g;s/-D/ -D/g;s/-O/ -O/;s/c++14/c++17/g'))
OPTIMIZE ?= -O3
OPTIMIZE_FOR_BUILD_TIME ?= -O0

CLANG ?= $(LLVM_BINDIR)/clang
CLANG_VERSION = $(shell $(CLANG) --version)

SANITIZER_FLAGS ?=

# TODO: this is suboptimal hackery; we should really add the relevant
# support libs for the sanitizer(s) as weak symbols in Codegen_LLVM.
# (Note also that, in general, most Sanitizers work most reliably with an all-Clang
# build system.)

ifneq (,$(findstring tsan,$(HL_TARGET)$(HL_JIT_TARGET)))

# Note that attempting to use TSAN with the JIT can produce false positives
# if libHalide is not also compiled with TSAN enabled; we tack the relevant
# flag onto OPTIMIZE here, but that's really only effective if you ensure
# to do a clean build before testing. (In general, most of the Sanitizers
# only work well when used in a completely clean environment.)
OPTIMIZE += -fsanitize=thread
SANITIZER_FLAGS += -fsanitize=thread

endif

ifneq (,$(findstring asan,$(HL_TARGET)$(HL_JIT_TARGET)))
OPTIMIZE += -fsanitize=address
SANITIZER_FLAGS += -fsanitize=address
endif

COMMON_LD_FLAGS += $(SANITIZER_FLAGS)

LLVM_VERSION_TIMES_10 = $(shell $(LLVM_CONFIG) --version | sed 's/\([0-9][0-9]*\)\.\([0-9]\).*/\1\2/')

LLVM_CXX_FLAGS += -DLLVM_VERSION=$(LLVM_VERSION_TIMES_10)

# All WITH_* flags are either empty or not-empty. They do not behave
# like true/false values in most languages.  To turn one off, either
# edit this file, add "WITH_FOO=" (no assigned value) to the make
# line, or define an environment variable WITH_FOO that has an empty
# value.
WITH_X86 ?= $(findstring x86, $(LLVM_COMPONENTS))
WITH_ARM ?= $(findstring arm, $(LLVM_COMPONENTS))
WITH_HEXAGON ?= $(findstring hexagon, $(LLVM_COMPONENTS))
WITH_RISCV ?= $(findstring riscv, $(LLVM_COMPONENTS))
WITH_AARCH64 ?= $(findstring aarch64, $(LLVM_COMPONENTS))
WITH_POWERPC ?= $(findstring powerpc, $(LLVM_COMPONENTS))
WITH_NVPTX ?= $(findstring nvptx, $(LLVM_COMPONENTS))
WITH_WEBASSEMBLY ?= $(findstring webassembly, $(LLVM_COMPONENTS))
# AMDGPU target is WIP
WITH_AMDGPU ?= $(findstring amdgpu, $(LLVM_COMPONENTS))
WITH_OPENCL ?= not-empty
WITH_METAL ?= not-empty
WITH_OPENGLCOMPUTE ?= not-empty
WITH_D3D12 ?= not-empty
<<<<<<< HEAD
WITH_VULKAN ?= not-empty
WITH_SPIRV ?= not-empty
=======
WITH_WEBGPU ?= not-empty
>>>>>>> 4cb6dba4
WITH_INTROSPECTION ?= not-empty
WITH_EXCEPTIONS ?=
WITH_LLVM_INSIDE_SHARED_LIBHALIDE ?= not-empty


# If HL_TARGET or HL_JIT_TARGET aren't set, use host
HL_TARGET ?= host
HL_JIT_TARGET ?= host

HL_VERSION_FLAGS = \
	-DHALIDE_VERSION="$(HALIDE_VERSION)" \
	-DHALIDE_VERSION_MAJOR=$(HALIDE_VERSION_MAJOR) \
	-DHALIDE_VERSION_MINOR=$(HALIDE_VERSION_MINOR) \
	-DHALIDE_VERSION_PATCH=$(HALIDE_VERSION_PATCH)

X86_CXX_FLAGS=$(if $(WITH_X86), -DWITH_X86, )
X86_LLVM_CONFIG_LIB=$(if $(WITH_X86), x86, )

ARM_CXX_FLAGS=$(if $(WITH_ARM), -DWITH_ARM, )
ARM_LLVM_CONFIG_LIB=$(if $(WITH_ARM), arm, )

POWERPC_CXX_FLAGS=$(if $(WITH_POWERPC), -DWITH_POWERPC, )
POWERPC_LLVM_CONFIG_LIB=$(if $(WITH_POWERPC), powerpc, )

PTX_CXX_FLAGS=$(if $(WITH_NVPTX), -DWITH_NVPTX, )
PTX_LLVM_CONFIG_LIB=$(if $(WITH_NVPTX), nvptx, )
PTX_DEVICE_INITIAL_MODULES=$(if $(WITH_NVPTX), libdevice.compute_20.10.bc libdevice.compute_30.10.bc libdevice.compute_35.10.bc, )

AMDGPU_CXX_FLAGS=$(if $(WITH_AMDGPU), -DWITH_AMDGPU, )
AMDGPU_LLVM_CONFIG_LIB=$(if $(WITH_AMDGPU), amdgpu, )
# TODO add bitcode files

OPENCL_CXX_FLAGS=$(if $(WITH_OPENCL), -DWITH_OPENCL, )
OPENCL_LLVM_CONFIG_LIB=$(if $(WITH_OPENCL), , )

METAL_CXX_FLAGS=$(if $(WITH_METAL), -DWITH_METAL, )
METAL_LLVM_CONFIG_LIB=$(if $(WITH_METAL), , )

OPENGLCOMPUTE_CXX_FLAGS=$(if $(WITH_OPENGLCOMPUTE), -DWITH_OPENGLCOMPUTE, )

D3D12_CXX_FLAGS=$(if $(WITH_D3D12), -DWITH_D3D12, )
D3D12_LLVM_CONFIG_LIB=$(if $(WITH_D3D12), , )

WEBGPU_CXX_FLAGS=$(if $(WITH_WEBGPU), -DWITH_WEBGPU, )

AARCH64_CXX_FLAGS=$(if $(WITH_AARCH64), -DWITH_AARCH64, )
AARCH64_LLVM_CONFIG_LIB=$(if $(WITH_AARCH64), aarch64, )

RISCV_CXX_FLAGS=$(if $(WITH_RISCV), -DWITH_RISCV, )
RISCV_LLVM_CONFIG_LIB=$(if $(WITH_RISCV), riscv, )

INTROSPECTION_CXX_FLAGS=$(if $(WITH_INTROSPECTION), -DWITH_INTROSPECTION, )
EXCEPTIONS_CXX_FLAGS=$(if $(WITH_EXCEPTIONS), -DHALIDE_WITH_EXCEPTIONS -fexceptions, )

HEXAGON_CXX_FLAGS=$(if $(WITH_HEXAGON), -DWITH_HEXAGON, )
HEXAGON_LLVM_CONFIG_LIB=$(if $(WITH_HEXAGON), hexagon, )

SPIRV_CXX_FLAGS=$(if $(WITH_SPIRV), -DWITH_SPIRV -isystem $(ROOT_DIR)/dependencies/spirv/include, )
SPIRV_LLVM_CONFIG_LIB=$(if $(WITH_SPIRV), , )

VULKAN_CXX_FLAGS=$(if $(WITH_VULKAN), -DWITH_VULKAN, )
VULKAN_LLVM_CONFIG_LIB=$(if $(WITH_VULKAN), , )

WEBASSEMBLY_CXX_FLAGS=$(if $(WITH_WEBASSEMBLY), -DWITH_WEBASSEMBLY, )
WEBASSEMBLY_LLVM_CONFIG_LIB=$(if $(WITH_WEBASSEMBLY), webassembly, )

LLVM_HAS_NO_RTTI = $(findstring -fno-rtti, $(LLVM_CXX_FLAGS))
WITH_RTTI ?= $(if $(LLVM_HAS_NO_RTTI),, not-empty)
RTTI_CXX_FLAGS=$(if $(WITH_RTTI), , -fno-rtti )

CXX_VERSION = $(shell $(CXX) --version | head -n1)
CXX_WARNING_FLAGS = -Wall -Werror -Wno-unused-function -Wcast-qual -Wignored-qualifiers -Wno-comment -Wsign-compare -Wno-unknown-warning-option -Wno-psabi
ifneq (,$(findstring g++,$(CXX_VERSION)))
GCC_MAJOR_VERSION := $(shell $(CXX) -dumpfullversion -dumpversion | cut -f1 -d.)
GCC_MINOR_VERSION := $(shell $(CXX) -dumpfullversion -dumpversion | cut -f2 -d.)
ifeq (1,$(shell expr $(GCC_MAJOR_VERSION) \> 5 \| $(GCC_MAJOR_VERSION) = 5 \& $(GCC_MINOR_VERSION) \>= 1))
CXX_WARNING_FLAGS += -Wsuggest-override
endif
endif

ifneq (,$(findstring clang,$(CXX_VERSION)))
LLVM_CXX_FLAGS_LIBCPP := $(findstring -stdlib=libc++, $(LLVM_CXX_FLAGS))
endif

CXX_FLAGS = $(CXXFLAGS) $(CXX_WARNING_FLAGS) $(RTTI_CXX_FLAGS) -Woverloaded-virtual $(FPIC) $(OPTIMIZE) -fno-omit-frame-pointer -DCOMPILING_HALIDE
CXX_FLAGS += $(HL_VERSION_FLAGS)
CXX_FLAGS += $(LLVM_CXX_FLAGS)
CXX_FLAGS += $(PTX_CXX_FLAGS)
CXX_FLAGS += $(ARM_CXX_FLAGS)
CXX_FLAGS += $(HEXAGON_CXX_FLAGS)
CXX_FLAGS += $(AARCH64_CXX_FLAGS)
CXX_FLAGS += $(X86_CXX_FLAGS)
CXX_FLAGS += $(OPENCL_CXX_FLAGS)
CXX_FLAGS += $(METAL_CXX_FLAGS)
CXX_FLAGS += $(OPENGLCOMPUTE_CXX_FLAGS)
CXX_FLAGS += $(D3D12_CXX_FLAGS)
CXX_FLAGS += $(WEBGPU_CXX_FLAGS)
CXX_FLAGS += $(POWERPC_CXX_FLAGS)
CXX_FLAGS += $(INTROSPECTION_CXX_FLAGS)
CXX_FLAGS += $(EXCEPTIONS_CXX_FLAGS)
CXX_FLAGS += $(AMDGPU_CXX_FLAGS)
CXX_FLAGS += $(RISCV_CXX_FLAGS)
CXX_FLAGS += $(SPIRV_CXX_FLAGS)
CXX_FLAGS += $(VULKAN_CXX_FLAGS)
CXX_FLAGS += $(WEBASSEMBLY_CXX_FLAGS)

# This is required on some hosts like powerpc64le-linux-gnu because we may build
# everything with -fno-exceptions.  Without -funwind-tables, libHalide.so fails
# to propagate exceptions and causes a test failure.
CXX_FLAGS += -funwind-tables

print-%:
	@echo '$*=$($*)'

LLVM_STATIC_LIBFILES = \
	bitwriter \
	bitreader \
	linker \
	ipo \
	passes \
	orcjit \
	$(X86_LLVM_CONFIG_LIB) \
	$(ARM_LLVM_CONFIG_LIB) \
	$(OPENCL_LLVM_CONFIG_LIB) \
	$(METAL_LLVM_CONFIG_LIB) \
	$(PTX_LLVM_CONFIG_LIB) \
	$(AARCH64_LLVM_CONFIG_LIB) \
	$(POWERPC_LLVM_CONFIG_LIB) \
	$(HEXAGON_LLVM_CONFIG_LIB) \
	$(AMDGPU_LLVM_CONFIG_LIB) \
	$(SPIRV_LLVM_CONFIG_LIB) \
	$(VULKAN_LLVM_CONFIG_LIB) \
	$(WEBASSEMBLY_LLVM_CONFIG_LIB) \
	$(RISCV_LLVM_CONFIG_LIB)

LLVM_STATIC_LIBS = -L $(LLVM_LIBDIR) $(shell $(LLVM_CONFIG) --link-static --libfiles $(LLVM_STATIC_LIBFILES) | sed -e 's/\\/\//g' -e 's/\([a-zA-Z]\):/\/\1/g')

# Add a rpath to the llvm used for linking, in case multiple llvms are
# installed. Bakes a path on the build system into the .so, so don't
# use this config for distributions.
LLVM_SHARED_LIBS = -Wl,-rpath=$(LLVM_LIBDIR) -L $(LLVM_LIBDIR) -lLLVM

LLVM_LIBS_FOR_SHARED_LIBHALIDE=$(if $(WITH_LLVM_INSIDE_SHARED_LIBHALIDE),$(LLVM_STATIC_LIBS),$(LLVM_SHARED_LIBS))

TUTORIAL_CXX_FLAGS ?= -std=c++17 -g -fno-omit-frame-pointer $(RTTI_CXX_FLAGS) -I $(ROOT_DIR)/tools $(SANITIZER_FLAGS) $(LLVM_CXX_FLAGS_LIBCPP)
# The tutorials contain example code with warnings that we don't want
# to be flagged as errors, so the test flags are the tutorial flags
# plus our warning flags.
# Also allow tests, via conditional compilation, to use the entire
# capability of the CPU being compiled on via -march=native. This
# presumes tests are run on the same machine they are compiled on.
TEST_CXX_FLAGS ?= $(TUTORIAL_CXX_FLAGS) $(CXX_WARNING_FLAGS)
TEST_LD_FLAGS = -L$(BIN_DIR) -lHalide $(COMMON_LD_FLAGS)

# In the tests, some of our expectations change depending on the llvm version
TEST_CXX_FLAGS += -DLLVM_VERSION=$(LLVM_VERSION_TIMES_10)
TEST_CXX_FLAGS += $(HL_VERSION_FLAGS)

# In the tests, default to exporting no symbols that aren't explicitly exported
TEST_CXX_FLAGS += -fvisibility=hidden -fvisibility-inlines-hidden

# gcc 4.8 fires a bogus warning on old versions of png.h
ifneq (,$(findstring g++,$(CXX_VERSION)))
ifneq (,$(findstring 4.8,$(CXX_VERSION)))
TEST_CXX_FLAGS += -Wno-literal-suffix
endif
endif

ifeq ($(UNAME), Linux)
TEST_LD_FLAGS += -rdynamic -Wl,--rpath=$(CURDIR)/$(BIN_DIR)
endif

ifeq ($(WITH_LLVM_INSIDE_SHARED_LIBHALIDE), )
TEST_LD_FLAGS += -Wl,--rpath=$(LLVM_LIBDIR)
endif

ifneq ($(WITH_NVPTX), )
ifneq (,$(findstring ptx,$(HL_TARGET)))
TEST_CUDA = 1
endif
ifneq (,$(findstring cuda,$(HL_TARGET)))
TEST_CUDA = 1
endif
endif

ifneq ($(WITH_OPENCL), )
ifneq (,$(findstring opencl,$(HL_TARGET)))
TEST_OPENCL = 1
endif
endif

ifneq ($(WITH_METAL), )
ifneq (,$(findstring metal,$(HL_TARGET)))
TEST_METAL = 1
endif
endif

ifneq ($(WITH_VULKAN), )
ifneq (,$(findstring vulkan,$(HL_TARGET)))
TEST_VULKAN = 1
endif
endif

ifeq ($(UNAME), Linux)
ifneq ($(TEST_CUDA), )
CUDA_LD_FLAGS ?= -L/usr/lib/nvidia-current -lcuda
endif
ifneq ($(TEST_OPENCL), )
OPENCL_LD_FLAGS ?= -lOpenCL
endif
ifneq ($(TEST_VULKAN), )
VULKAN_LD_FLAGS ?= -lvulkan
endif
OPENGL_LD_FLAGS ?= -lGL
HOST_OS=linux
endif

ifeq ($(UNAME), Darwin)
# Someone with an osx box with cuda installed please fix the line below
ifneq ($(TEST_CUDA), )
CUDA_LD_FLAGS ?= -L/usr/local/cuda/lib -lcuda
endif
ifneq ($(TEST_OPENCL), )
OPENCL_LD_FLAGS ?= -framework OpenCL
endif
ifneq ($(TEST_VULKAN), )
# The Vulkan loader is distributed as a dylib on OSX (not a framework)
VULKAN_LD_FLAGS ?= -lvulkan
endif
ifneq ($(TEST_METAL), )
METAL_LD_FLAGS ?= -framework Metal -framework Foundation
endif
OPENGL_LD_FLAGS ?= -framework OpenGL
HOST_OS=os_x
endif

ifneq ($(TEST_OPENCL), )
TEST_CXX_FLAGS += -DTEST_OPENCL
endif

ifneq ($(TEST_VULKAN), )
TEST_CXX_FLAGS += -DTEST_VULKAN
endif

ifneq ($(TEST_METAL), )
# Using Metal APIs requires writing Objective-C++ (or Swift). Add ObjC++
# to allow tests to create and destroy Metal contexts, etc. This requires
# tests to be valid Objective-C++, e.g. avoiding using the identifier "id"
# in certain ways. In practice this is not enough of a problem to justify
# the work to limit which files are compiled this way.
TEST_CXX_FLAGS += -DTEST_METAL -ObjC++ -Werror,-Wunused-command-line-argument
endif

ifneq ($(TEST_CUDA), )
TEST_CXX_FLAGS += -DTEST_CUDA
TEST_CXX_FLAGS += -I/usr/local/cuda/include
endif

# Compiling the tutorials requires libpng
LIBPNG_LIBS_DEFAULT = $(shell libpng-config --ldflags)
LIBPNG_CXX_FLAGS ?= $(shell libpng-config --cflags)
# Workaround for libpng-config pointing to 64-bit versions on linux even when we're building for 32-bit
ifneq (,$(findstring -m32,$(CXX)))
ifneq (,$(findstring x86_64,$(LIBPNG_LIBS_DEFAULT)))
LIBPNG_LIBS ?= -lpng
endif
endif
LIBPNG_LIBS ?= $(LIBPNG_LIBS_DEFAULT)

# Workaround brew Cellar path for libpng-config output.
LIBJPEG_LINKER_PATH ?= $(shell echo $(LIBPNG_LIBS_DEFAULT) | sed -e'/-L.*[/][Cc]ellar[/]libpng/!d;s=\(.*\)/[Cc]ellar/libpng/.*=\1/lib=')
LIBJPEG_LIBS ?= $(LIBJPEG_LINKER_PATH) -ljpeg

# There's no libjpeg-config, unfortunately. We should look for
# jpeglib.h one directory level up from png.h . Also handle
# Mac OS brew installs where libpng-config returns paths
# into the PNG cellar.
LIBPNG_INCLUDE_DIRS = $(filter -I%,$(LIBPNG_CXX_FLAGS))
LIBJPEG_CXX_FLAGS ?= $(shell echo $(LIBPNG_INCLUDE_DIRS) | sed -e'/[Cc]ellar[/]libpng/!s=\(.*\)=\1/..=;s=\(.*\)/[Cc]ellar/libpng/.*=\1/include=')

IMAGE_IO_LIBS = $(LIBPNG_LIBS) $(LIBJPEG_LIBS)
IMAGE_IO_CXX_FLAGS = $(LIBPNG_CXX_FLAGS) $(LIBJPEG_CXX_FLAGS)

# We're building into the current directory $(CURDIR). Find the Halide
# repo root directory (the location of the makefile)
THIS_MAKEFILE = $(realpath $(filter %Makefile, $(MAKEFILE_LIST)))
ROOT_DIR = $(strip $(shell dirname $(THIS_MAKEFILE)))
SRC_DIR  = $(ROOT_DIR)/src

TARGET=$(if $(HL_TARGET),$(HL_TARGET),host)

# The following directories are all relative to the output directory (i.e. $(CURDIR), not $(SRC_DIR))
LIB_DIR     = lib
BIN_DIR     = bin
DISTRIB_DIR = distrib
INCLUDE_DIR = include
SHARE_DIR   = share
DOC_DIR     = $(SHARE_DIR)/doc/Halide
BUILD_DIR   = $(BIN_DIR)/build
FILTERS_DIR = $(BIN_DIR)/$(TARGET)/build
TMP_DIR     = $(BUILD_DIR)/tmp
HEXAGON_RUNTIME_LIBS_DIR = src/runtime/hexagon_remote/bin
HEXAGON_RUNTIME_LIBS = \
  $(HEXAGON_RUNTIME_LIBS_DIR)/arm-32-android/libhalide_hexagon_host.so \
  $(HEXAGON_RUNTIME_LIBS_DIR)/arm-64-android/libhalide_hexagon_host.so \
  $(HEXAGON_RUNTIME_LIBS_DIR)/host/libhalide_hexagon_host.so \
  $(HEXAGON_RUNTIME_LIBS_DIR)/v65/hexagon_sim_remote \
  $(HEXAGON_RUNTIME_LIBS_DIR)/v65/libhalide_hexagon_remote_skel.so \
  $(HEXAGON_RUNTIME_LIBS_DIR)/v65/signed_by_debug/libhalide_hexagon_remote_skel.so

# Keep this list sorted in alphabetical order.
SOURCE_FILES = \
  AbstractGenerator.cpp \
  AddAtomicMutex.cpp \
  AddImageChecks.cpp \
  AddParameterChecks.cpp \
  AlignLoads.cpp \
  AllocationBoundsInference.cpp \
  ApplySplit.cpp \
  Argument.cpp \
  AssociativeOpsTable.cpp \
  Associativity.cpp \
  AsyncProducers.cpp \
  AutoScheduleUtils.cpp \
  BoundaryConditions.cpp \
  Bounds.cpp \
  BoundsInference.cpp \
  BoundSmallAllocations.cpp \
  Buffer.cpp \
  Callable.cpp \
  CanonicalizeGPUVars.cpp \
  Closure.cpp \
  ClampUnsafeAccesses.cpp \
  CodeGen_ARM.cpp \
  CodeGen_C.cpp \
  CodeGen_D3D12Compute_Dev.cpp \
  CodeGen_GPU_Dev.cpp \
  CodeGen_Hexagon.cpp \
  CodeGen_Internal.cpp \
  CodeGen_LLVM.cpp \
  CodeGen_Metal_Dev.cpp \
  CodeGen_OpenCL_Dev.cpp \
  CodeGen_Vulkan_Dev.cpp \
  CodeGen_OpenGLCompute_Dev.cpp \
  CodeGen_Posix.cpp \
  CodeGen_PowerPC.cpp \
  CodeGen_PTX_Dev.cpp \
  CodeGen_PyTorch.cpp \
  CodeGen_RISCV.cpp \
  CodeGen_WebAssembly.cpp \
  CodeGen_WebGPU_Dev.cpp \
  CodeGen_X86.cpp \
  CompilerLogger.cpp \
  CPlusPlusMangle.cpp \
  CSE.cpp \
  Debug.cpp \
  DebugArguments.cpp \
  DebugToFile.cpp \
  Definition.cpp \
  Deinterleave.cpp \
  Derivative.cpp \
  DerivativeUtils.cpp \
  DeviceArgument.cpp \
  DeviceInterface.cpp \
  Dimension.cpp \
  EarlyFree.cpp \
  Elf.cpp \
  EliminateBoolVectors.cpp \
  EmulateFloat16Math.cpp \
  Error.cpp \
  Expr.cpp \
  ExtractTileOperations.cpp \
  FastIntegerDivide.cpp \
  FindCalls.cpp \
  FindIntrinsics.cpp \
  FlattenNestedRamps.cpp \
  Float16.cpp \
  Func.cpp \
  Function.cpp \
  FuseGPUThreadLoops.cpp \
  FuzzFloatStores.cpp \
  Generator.cpp \
  HexagonOffload.cpp \
  HexagonOptimize.cpp \
  ImageParam.cpp \
  InferArguments.cpp \
  InjectHostDevBufferCopies.cpp \
  Inline.cpp \
  InlineReductions.cpp \
  IntegerDivisionTable.cpp \
  Interval.cpp \
  Introspection.cpp \
  IR.cpp \
  IREquality.cpp \
  IRMatch.cpp \
  IRMutator.cpp \
  IROperator.cpp \
  IRPrinter.cpp \
  IRVisitor.cpp \
  JITModule.cpp \
  Lambda.cpp \
  Lerp.cpp \
  LICM.cpp \
  LLVM_Output.cpp \
  LLVM_Runtime_Linker.cpp \
  LoopCarry.cpp \
  Lower.cpp \
  LowerParallelTasks.cpp \
  LowerWarpShuffles.cpp \
  Memoization.cpp \
  Module.cpp \
  ModulusRemainder.cpp \
  Monotonic.cpp \
  ObjectInstanceRegistry.cpp \
  OffloadGPULoops.cpp \
  OutputImageParam.cpp \
  ParallelRVar.cpp \
  Parameter.cpp \
  ParamMap.cpp \
  PartitionLoops.cpp \
  Pipeline.cpp \
  Prefetch.cpp \
  PrintLoopNest.cpp \
  Profiling.cpp \
  PurifyIndexMath.cpp \
  PythonExtensionGen.cpp \
  Qualify.cpp \
  Random.cpp \
  RDom.cpp \
  Realization.cpp \
  RealizationOrder.cpp \
  RebaseLoopsToZero.cpp \
  Reduction.cpp \
  RegionCosts.cpp \
  RemoveDeadAllocations.cpp \
  RemoveExternLoops.cpp \
  RemoveUndef.cpp \
  Schedule.cpp \
  ScheduleFunctions.cpp \
  SelectGPUAPI.cpp \
  Simplify.cpp \
  Simplify_Add.cpp \
  Simplify_And.cpp \
  Simplify_Call.cpp \
  Simplify_Cast.cpp \
  Simplify_Reinterpret.cpp \
  Simplify_Div.cpp \
  Simplify_EQ.cpp \
  Simplify_Exprs.cpp \
  Simplify_Let.cpp \
  Simplify_LT.cpp \
  Simplify_Max.cpp \
  Simplify_Min.cpp \
  Simplify_Mod.cpp \
  Simplify_Mul.cpp \
  Simplify_Not.cpp \
  Simplify_Or.cpp \
  Simplify_Select.cpp \
  Simplify_Shuffle.cpp \
  Simplify_Stmts.cpp \
  Simplify_Sub.cpp \
  SimplifyCorrelatedDifferences.cpp \
  SimplifySpecializations.cpp \
  SkipStages.cpp \
  SlidingWindow.cpp \
  Solve.cpp \
  SpirvIR.cpp \
  SplitTuples.cpp \
  StageStridedLoads.cpp \
  StmtToHtml.cpp \
  StorageFlattening.cpp \
  StorageFolding.cpp \
  StrictifyFloat.cpp \
  Substitute.cpp \
  Target.cpp \
  Tracing.cpp \
  TrimNoOps.cpp \
  Tuple.cpp \
  Type.cpp \
  UnifyDuplicateLets.cpp \
  UniquifyVariableNames.cpp \
  UnpackBuffers.cpp \
  UnrollLoops.cpp \
  UnsafePromises.cpp \
  Util.cpp \
  Var.cpp \
  VectorizeLoops.cpp \
  WasmExecutor.cpp \
  WrapCalls.cpp

 C_TEMPLATE_FILES = \
   CodeGen_C_prologue \
   CodeGen_C_vectors

# The externally-visible header files that go into making Halide.h.
# Don't include anything here that includes llvm headers.
# Also *don't* include anything that's only used internally (eg SpirvIR.h).
# Keep this list sorted in alphabetical order.
HEADER_FILES = \
  AbstractGenerator.h \
  AddAtomicMutex.h \
  AddImageChecks.h \
  AddParameterChecks.h \
  AlignLoads.h \
  AllocationBoundsInference.h \
  ApplySplit.h \
  Argument.h \
  AssociativeOpsTable.h \
  Associativity.h \
  AsyncProducers.h \
  AutoScheduleUtils.h \
  BoundaryConditions.h \
  Bounds.h \
  BoundsInference.h \
  BoundSmallAllocations.h \
  Buffer.h \
  Callable.h \
  CanonicalizeGPUVars.h \
  ClampUnsafeAccesses.h \
  Closure.h \
  CodeGen_C.h \
  CodeGen_D3D12Compute_Dev.h \
  CodeGen_GPU_Dev.h \
  CodeGen_Internal.h \
  CodeGen_LLVM.h \
  CodeGen_Metal_Dev.h \
  CodeGen_OpenCL_Dev.h \
  CodeGen_Vulkan_Dev.h \
  CodeGen_OpenGLCompute_Dev.h \
  CodeGen_Posix.h \
  CodeGen_PTX_Dev.h \
  CodeGen_PyTorch.h \
  CodeGen_Targets.h \
  CodeGen_WebGPU_Dev.h \
  CompilerLogger.h \
  ConciseCasts.h \
  CPlusPlusMangle.h \
  CSE.h \
  Debug.h \
  DebugArguments.h \
  DebugToFile.h \
  Definition.h \
  Deinterleave.h \
  Derivative.h \
  DerivativeUtils.h \
  DeviceAPI.h \
  DeviceArgument.h \
  DeviceInterface.h \
  Dimension.h \
  EarlyFree.h \
  Elf.h \
  EliminateBoolVectors.h \
  EmulateFloat16Math.h \
  Error.h \
  Expr.h \
  ExprUsesVar.h \
  Extern.h \
  ExternFuncArgument.h \
  ExtractTileOperations.h \
  FastIntegerDivide.h \
  FindCalls.h \
  FindIntrinsics.h \
  FlattenNestedRamps.h \
  Float16.h \
  Func.h \
  Function.h \
  FunctionPtr.h \
  FuseGPUThreadLoops.h \
  FuzzFloatStores.h \
  Generator.h \
  HexagonOffload.h \
  HexagonOptimize.h \
  ImageParam.h \
  InferArguments.h \
  InjectHostDevBufferCopies.h \
  Inline.h \
  InlineReductions.h \
  IntegerDivisionTable.h \
  Interval.h \
  Introspection.h \
  IntrusivePtr.h \
  IR.h \
  IREquality.h \
  IRMatch.h \
  IRMutator.h \
  IROperator.h \
  IRPrinter.h \
  IRVisitor.h \
  WasmExecutor.h \
  JITModule.h \
  Lambda.h \
  Lerp.h \
  LICM.h \
  LLVM_Output.h \
  LLVM_Runtime_Linker.h \
  LoopCarry.h \
  Lower.h \
  LowerParallelTasks.h \
  LowerWarpShuffles.h \
  MainPage.h \
  Memoization.h \
  Module.h \
  ModulusRemainder.h \
  Monotonic.h \
  ObjectInstanceRegistry.h \
  OffloadGPULoops.h \
  OutputImageParam.h \
  ParallelRVar.h \
  Param.h \
  Parameter.h \
  ParamMap.h \
  PartitionLoops.h \
  Pipeline.h \
  Prefetch.h \
  Profiling.h \
  PurifyIndexMath.h \
  PythonExtensionGen.h \
  Qualify.h \
  Random.h \
  Realization.h \
  RDom.h \
  RealizationOrder.h \
  RebaseLoopsToZero.h \
  Reduction.h \
  RegionCosts.h \
  RemoveDeadAllocations.h \
  RemoveExternLoops.h \
  RemoveUndef.h \
  runtime/HalideBuffer.h \
  runtime/HalideRuntime.h \
  Schedule.h \
  ScheduleFunctions.h \
  Scope.h \
  SelectGPUAPI.h \
  Simplify.h \
  SimplifyCorrelatedDifferences.h \
  SimplifySpecializations.h \
  SkipStages.h \
  SlidingWindow.h \
  Solve.h \
  SplitTuples.h \
  StageStridedLoads.h \
  StmtToHtml.h \
  StorageFlattening.h \
  StorageFolding.h \
  StrictifyFloat.h \
  Substitute.h \
  Target.h \
  Tracing.h \
  TrimNoOps.h \
  Tuple.h \
  Type.h \
  UnifyDuplicateLets.h \
  UniquifyVariableNames.h \
  UnpackBuffers.h \
  UnrollLoops.h \
  UnsafePromises.h \
  Util.h \
  Var.h \
  VectorizeLoops.h \
  WrapCalls.h

OBJECTS = $(SOURCE_FILES:%.cpp=$(BUILD_DIR)/%.o)
HEADERS = $(HEADER_FILES:%.h=$(SRC_DIR)/%.h)

RUNTIME_CPP_COMPONENTS = \
  aarch64_cpu_features \
  alignment_128 \
  alignment_32 \
  alignment_64 \
  allocation_cache \
  android_clock \
  android_host_cpu_count \
  android_io \
  arm_cpu_features \
  cache \
  can_use_target \
  cuda \
  destructors \
  device_interface \
  errors \
  fake_get_symbol \
  fake_thread_pool \
  float16_t \
  fopen \
  fopen_lfs \
  force_include_types \
  fuchsia_clock \
  fuchsia_host_cpu_count \
  fuchsia_yield \
  gpu_device_selection \
  halide_buffer_t \
  hexagon_cache_allocator \
  hexagon_cpu_features \
  hexagon_dma \
  hexagon_dma_pool \
  hexagon_host \
  ios_io \
  linux_clock \
  linux_host_cpu_count \
  linux_yield \
  metal \
  metal_objc_arm \
  metal_objc_x86 \
  module_aot_ref_count \
  module_jit_ref_count \
  msan \
  msan_stubs \
  opencl \
  opengl_egl_context \
  opengl_glx_context \
  openglcompute \
  osx_clock \
  osx_get_symbol \
  osx_host_cpu_count \
  osx_opengl_context \
  osx_yield \
  posix_aligned_alloc \
  posix_allocator \
  posix_clock \
  posix_error_handler \
  posix_get_symbol \
  posix_io \
  posix_print \
  posix_threads \
  posix_threads_tsan \
  posix_timer_profiler \
  powerpc_cpu_features \
  prefetch \
  profiler \
  profiler_inlined \
  pseudostack \
  qurt_allocator \
  qurt_hvx \
  qurt_hvx_vtcm \
  qurt_threads \
  qurt_threads_tsan \
  qurt_yield \
  riscv_cpu_features \
  runtime_api \
  timer_profiler \
  to_string \
  trace_helper \
  tracing \
  wasm_cpu_features \
  webgpu_dawn \
  webgpu_emscripten \
  windows_clock \
  windows_cuda \
  windows_d3d12compute_arm \
  windows_d3d12compute_x86 \
  windows_get_symbol \
  windows_io \
  windows_opencl \
  windows_profiler \
  windows_threads \
  windows_threads_tsan \
  windows_vulkan \
  windows_yield \
  write_debug_image \
  vulkan \
  x86_cpu_features \

RUNTIME_LL_COMPONENTS = \
  aarch64 \
  arm \
  arm_no_neon \
  hvx_128 \
  posix_math \
  powerpc \
  ptx_dev \
  wasm_math \
  win32_math \
  x86 \
  x86_amx \
  x86_avx \
  x86_avx2 \
  x86_avx512 \
  x86_sse41

RUNTIME_EXPORTED_INCLUDES = $(INCLUDE_DIR)/HalideRuntime.h \
                            $(INCLUDE_DIR)/HalideRuntimeD3D12Compute.h \
                            $(INCLUDE_DIR)/HalideRuntimeCuda.h \
                            $(INCLUDE_DIR)/HalideRuntimeHexagonDma.h \
                            $(INCLUDE_DIR)/HalideRuntimeHexagonHost.h \
                            $(INCLUDE_DIR)/HalideRuntimeOpenCL.h \
                            $(INCLUDE_DIR)/HalideRuntimeOpenGLCompute.h \
                            $(INCLUDE_DIR)/HalideRuntimeMetal.h	\
                            $(INCLUDE_DIR)/HalideRuntimeQurt.h \
<<<<<<< HEAD
                            $(INCLUDE_DIR)/HalideRuntimeVulkan.h \
=======
                            $(INCLUDE_DIR)/HalideRuntimeWebGPU.h \
>>>>>>> 4cb6dba4
                            $(INCLUDE_DIR)/HalideBuffer.h \
                            $(INCLUDE_DIR)/HalidePyTorchHelpers.h \
                            $(INCLUDE_DIR)/HalidePyTorchCudaHelpers.h

INITIAL_MODULES = $(RUNTIME_CPP_COMPONENTS:%=$(BUILD_DIR)/initmod.%_32.o) \
                  $(RUNTIME_CPP_COMPONENTS:%=$(BUILD_DIR)/initmod.%_64.o) \
                  $(RUNTIME_CPP_COMPONENTS:%=$(BUILD_DIR)/initmod.%_32_debug.o) \
                  $(RUNTIME_CPP_COMPONENTS:%=$(BUILD_DIR)/initmod.%_64_debug.o) \
                  $(RUNTIME_EXPORTED_INCLUDES:$(INCLUDE_DIR)/%.h=$(BUILD_DIR)/initmod.%_h.o) \
                  $(C_TEMPLATE_FILES:%=$(BUILD_DIR)/c_template.%.o) \
                  $(BUILD_DIR)/initmod.inlined_c.o \
                  $(RUNTIME_LL_COMPONENTS:%=$(BUILD_DIR)/initmod.%_ll.o) \
                  $(PTX_DEVICE_INITIAL_MODULES:libdevice.%.bc=$(BUILD_DIR)/initmod_ptx.%_ll.o)

# Add the Hexagon simulator to the rpath on Linux. (Not supported elsewhere, so no else cases.)
ifeq ($(UNAME), Linux)
ifneq (,$(WITH_HEXAGON))
ifneq (,$(HL_HEXAGON_TOOLS))
TEST_LD_FLAGS += -Wl,--rpath=$(ROOT_DIR)/src/runtime/hexagon_remote/bin/host
TEST_LD_FLAGS += -Wl,--rpath=$(HL_HEXAGON_TOOLS)/lib/iss
endif
endif
endif

.PHONY: all
all: distrib test_internal

# Depending on which linker we're using,
# we need a different invocation to get the
# linker map file.
ifeq ($(UNAME), Darwin)
    MAP_FLAGS= -Wl,-map -Wl,$(BUILD_DIR)/llvm_objects/list.all
else
    MAP_FLAGS= -Wl,-Map=$(BUILD_DIR)/llvm_objects/list.all
endif

$(BUILD_DIR)/llvm_objects/list: $(OBJECTS) $(INITIAL_MODULES)
	# Determine the relevant object files from llvm with a dummy
	# compilation. Passing -map to the linker gets it to list, as
	# part of the linker map file, the object files in which archives it uses to
	# resolve symbols. We only care about the libLLVM ones, which we will filter below.
	@mkdir -p $(@D)
	$(CXX) -o /dev/null -shared $(MAP_FLAGS) $(OBJECTS) $(INITIAL_MODULES) $(LLVM_STATIC_LIBS) $(LLVM_SYSTEM_LIBS) $(COMMON_LD_FLAGS) > /dev/null
	# if the list has changed since the previous build, or there
	# is no list from a previous build, then delete any old object
	# files and re-extract the required object files
	cd $(BUILD_DIR)/llvm_objects; \
	cat list.all | LANG=C sed -n 's/^[^\/]*\(\/[^ ()]*libLLVM.*[.]a\)[^a-zA-Z]*\([^ ()]*[.]o\).*$$/\1 \2/p' | sort | uniq > list.new; \
	rm list.all; \
	if cmp -s list.new list; \
	then \
	echo "No changes in LLVM deps"; \
	touch list; \
	else \
	rm -f llvm_*.o*; \
	cat list.new | sed = | sed "N;s/\n /\n/;s/\([0-9]*\)\n\([^ ]*\) \([^ ]*\)/ar x \2 \3; mv \3 llvm_\1_\3/" | bash - ; \
	mv list.new list; \
	fi

$(LIB_DIR)/libHalide.a: $(OBJECTS) $(INITIAL_MODULES) $(BUILD_DIR)/llvm_objects/list
	# Archive together all the halide and llvm object files
	@mkdir -p $(@D)
	@rm -f $(LIB_DIR)/libHalide.a
	ar q $(LIB_DIR)/libHalide.a $(OBJECTS) $(INITIAL_MODULES) $(BUILD_DIR)/llvm_objects/llvm_*.o*
	ranlib $(LIB_DIR)/libHalide.a

ifeq ($(UNAME), Linux)
LIBHALIDE_SONAME_FLAGS=-Wl,-soname,libHalide.so
else
LIBHALIDE_SONAME_FLAGS=
endif

ifeq ($(UNAME), Linux)
LIBHALIDE_EXPORTS=-Wl,--version-script=$(ROOT_DIR)/src/exported_symbols.ldscript
else
LIBHALIDE_EXPORTS=-Wl,-exported_symbols_list $(ROOT_DIR)/src/exported_symbols.osx
endif

$(BIN_DIR)/libHalide.$(SHARED_EXT): $(OBJECTS) $(INITIAL_MODULES)
	@mkdir -p $(@D)
	$(CXX) -shared $(LIBHALIDE_EXPORTS) $(OBJECTS) $(INITIAL_MODULES) $(LLVM_LIBS_FOR_SHARED_LIBHALIDE) $(LLVM_SYSTEM_LIBS) $(COMMON_LD_FLAGS) $(INSTALL_NAME_TOOL_LD_FLAGS) $(LIBHALIDE_SONAME_FLAGS) -o $(BIN_DIR)/libHalide.$(SHARED_EXT)
ifeq ($(UNAME), Darwin)
	install_name_tool -id $(CURDIR)/$(BIN_DIR)/libHalide.$(SHARED_EXT) $(BIN_DIR)/libHalide.$(SHARED_EXT)
endif

$(INCLUDE_DIR)/Halide.h: $(SRC_DIR)/../LICENSE.txt $(HEADERS) $(BIN_DIR)/build_halide_h
	@mkdir -p $(@D)
	$(BIN_DIR)/build_halide_h $(SRC_DIR)/../LICENSE.txt $(HEADERS) > $(INCLUDE_DIR)/Halide.h
	# Also generate a precompiled version in the same folder so that anything compiled with a compatible set of flags can use it
	@mkdir -p $(INCLUDE_DIR)/Halide.h.gch
	$(CXX) -std=c++17 $(TEST_CXX_FLAGS) -I$(ROOT_DIR) $(OPTIMIZE) -x c++-header $(INCLUDE_DIR)/Halide.h -o $(INCLUDE_DIR)/Halide.h.gch/Halide.default.gch
	$(CXX) -std=c++17 $(TEST_CXX_FLAGS) -I$(ROOT_DIR) $(OPTIMIZE_FOR_BUILD_TIME) -x c++-header $(INCLUDE_DIR)/Halide.h -o $(INCLUDE_DIR)/Halide.h.gch/Halide.test.gch

$(INCLUDE_DIR)/HalideRuntime%: $(SRC_DIR)/runtime/HalideRuntime%
	echo Copying $<
	@mkdir -p $(@D)
	cp $< $(INCLUDE_DIR)/

$(INCLUDE_DIR)/HalideBuffer.h: $(SRC_DIR)/runtime/HalideBuffer.h
	echo Copying $<
	@mkdir -p $(@D)
	cp $< $(INCLUDE_DIR)/

$(INCLUDE_DIR)/HalidePyTorchHelpers.h: $(SRC_DIR)/runtime/HalidePyTorchHelpers.h
	echo Copying $<
	@mkdir -p $(@D)
	cp $< $(INCLUDE_DIR)/

$(INCLUDE_DIR)/HalidePyTorchCudaHelpers.h: $(SRC_DIR)/runtime/HalidePyTorchCudaHelpers.h
	echo Copying $<
	@mkdir -p $(@D)
	cp $< $(INCLUDE_DIR)/

$(BIN_DIR)/build_halide_h: $(ROOT_DIR)/tools/build_halide_h.cpp
	@-mkdir -p $(@D)
	$(CXX) -std=c++17 $< -o $@

-include $(OBJECTS:.o=.d)
-include $(INITIAL_MODULES:.o=.d)

.SECONDARY:

# Compile generic 32- or 64-bit code
# (The 'nacl' is a red herring. This is just a generic 32-bit little-endian target.)
RUNTIME_TRIPLE_32 = "le32-unknown-nacl-unknown"
RUNTIME_TRIPLE_64 = "le64-unknown-unknown-unknown"

# Windows requires special handling.  The generic windows_* modules must have -fpic elided
# and (for 64 bit) must set wchar to be 2 bytes.  The windows_*_x86 and windows_*_arm
# modules need to interact with specific calling conventions related to D3D12.
#
# TODO(marcos): generic code won't hold for ARM32... If ARM32 support becomes necessary,
# all windows-related runtime modules will have to be wrapped in windows_*_arm.cpp files
# for now, generic Windows 32bit code just assumes x86 (i386)
RUNTIME_TRIPLE_WIN_X86_32 = "i386-unknown-windows-unknown"
RUNTIME_TRIPLE_WIN_X86_64 = "x86_64-unknown-windows-unknown"
RUNTIME_TRIPLE_WIN_ARM_32 = "arm-unknown-windows-unknown"
RUNTIME_TRIPLE_WIN_ARM_64 = "aarch64-unknown-windows-unknown"
RUNTIME_TRIPLE_WIN_GENERIC_64 = "le64-unknown-windows-unknown"

# `-fno-threadsafe-statics` is very important here (note that it allows us to use a 'modern' C++
# standard but still skip threadsafe guards for static initialization in our runtime code)
#
# `-fno-rtti` is necessary to allow us to use classes with virtual functions in the runtime code
RUNTIME_CXX_FLAGS = \
    -O3 \
    -std=c++17 \
    -ffreestanding \
    -fno-blocks \
    -fno-exceptions \
    -fno-unwind-tables \
    -fno-vectorize \
    -fno-threadsafe-statics \
    -fno-rtti \
    -Wall \
    -Wcast-qual \
    -Werror \
    -Wignored-qualifiers \
    -Wno-comment \
    -Wno-psabi \
    -Wno-unknown-warning-option \
    -Wno-unused-function \
    -Wvla \
    -Wsign-compare
RUNTIME_CXX_FLAGS += $(HL_VERSION_FLAGS)

$(BUILD_DIR)/initmod.windows_%_x86_32.ll: $(SRC_DIR)/runtime/windows_%_x86.cpp $(BUILD_DIR)/clang_ok
	@mkdir -p $(@D)
	$(CLANG) $(CXX_WARNING_FLAGS) $(RUNTIME_CXX_FLAGS) -m32 -target $(RUNTIME_TRIPLE_WIN_X86_32) -DCOMPILING_HALIDE_RUNTIME -DBITS_32 -emit-llvm -S $(SRC_DIR)/runtime/windows_$*_x86.cpp -o $@ -MMD -MP -MF $(BUILD_DIR)/initmod.windows_$*_x86_32.d

$(BUILD_DIR)/initmod.windows_%_x86_64.ll: $(SRC_DIR)/runtime/windows_%_x86.cpp $(BUILD_DIR)/clang_ok
	@mkdir -p $(@D)
	$(CLANG) $(CXX_WARNING_FLAGS) $(RUNTIME_CXX_FLAGS) -m64 -target $(RUNTIME_TRIPLE_WIN_X86_64) -DCOMPILING_HALIDE_RUNTIME -DBITS_64 -emit-llvm -S $(SRC_DIR)/runtime/windows_$*_x86.cpp -o $@ -MMD -MP -MF $(BUILD_DIR)/initmod.windows_$*_x86_64.d

$(BUILD_DIR)/initmod.windows_%_arm_32.ll: $(SRC_DIR)/runtime/windows_%_arm.cpp $(BUILD_DIR)/clang_ok
	@mkdir -p $(@D)
	$(CLANG) $(CXX_WARNING_FLAGS) $(RUNTIME_CXX_FLAGS) -m32 -target $(RUNTIME_TRIPLE_WIN_ARM_32) -DCOMPILING_HALIDE_RUNTIME -DBITS_32 -emit-llvm -S $(SRC_DIR)/runtime/windows_$*_arm.cpp -o $@ -MMD -MP -MF $(BUILD_DIR)/initmod.windows_$*_arm_32.d

$(BUILD_DIR)/initmod.windows_%_arm_64.ll: $(SRC_DIR)/runtime/windows_%_arm.cpp $(BUILD_DIR)/clang_ok
	@mkdir -p $(@D)
	$(CLANG) $(CXX_WARNING_FLAGS) $(RUNTIME_CXX_FLAGS) -m64 -target $(RUNTIME_TRIPLE_WIN_ARM_64) -DCOMPILING_HALIDE_RUNTIME -DBITS_64 -emit-llvm -S $(SRC_DIR)/runtime/windows_$*_arm.cpp -o $@ -MMD -MP -MF $(BUILD_DIR)/initmod.windows_$*_arm_64.d

$(BUILD_DIR)/initmod.windows_%_32.ll: $(SRC_DIR)/runtime/windows_%.cpp $(BUILD_DIR)/clang_ok
	@mkdir -p $(@D)
	$(CLANG) $(CXX_WARNING_FLAGS) $(RUNTIME_CXX_FLAGS) -m32 -target $(RUNTIME_TRIPLE_WIN_X86_32) -DCOMPILING_HALIDE_RUNTIME -DBITS_32 -emit-llvm -S $(SRC_DIR)/runtime/windows_$*.cpp -o $@ -MMD -MP -MF $(BUILD_DIR)/initmod.windows_$*_32.d

$(BUILD_DIR)/initmod.windows_%_64.ll: $(SRC_DIR)/runtime/windows_%.cpp $(BUILD_DIR)/clang_ok
	@mkdir -p $(@D)
	$(CLANG) $(CXX_WARNING_FLAGS) $(RUNTIME_CXX_FLAGS) -m64 -target $(RUNTIME_TRIPLE_WIN_GENERIC_64) -fshort-wchar -DCOMPILING_HALIDE_RUNTIME -DBITS_64 -emit-llvm -S $(SRC_DIR)/runtime/windows_$*.cpp -o $@ -MMD -MP -MF $(BUILD_DIR)/initmod.windows_$*_64.d

$(BUILD_DIR)/initmod.%_64.ll: $(SRC_DIR)/runtime/%.cpp $(BUILD_DIR)/clang_ok
	@mkdir -p $(@D)
	$(CLANG) $(CXX_WARNING_FLAGS) $(RUNTIME_CXX_FLAGS) -fpic -m64 -target $(RUNTIME_TRIPLE_64) -DCOMPILING_HALIDE_RUNTIME -DBITS_64 -emit-llvm -S $(SRC_DIR)/runtime/$*.cpp -o $@ -MMD -MP -MF $(BUILD_DIR)/initmod.$*_64.d

$(BUILD_DIR)/initmod.%_32.ll: $(SRC_DIR)/runtime/%.cpp $(BUILD_DIR)/clang_ok
	@mkdir -p $(@D)
	$(CLANG) $(CXX_WARNING_FLAGS) $(RUNTIME_CXX_FLAGS) -fpic -m32 -target $(RUNTIME_TRIPLE_32) -DCOMPILING_HALIDE_RUNTIME -DBITS_32 -emit-llvm -S $(SRC_DIR)/runtime/$*.cpp -o $@ -MMD -MP -MF $(BUILD_DIR)/initmod.$*_32.d

$(BUILD_DIR)/initmod.windows_%_x86_32_debug.ll: $(SRC_DIR)/runtime/windows_%_x86.cpp $(BUILD_DIR)/clang_ok
	@mkdir -p $(@D)
	$(CLANG) $(CXX_WARNING_FLAGS) -g -DDEBUG_RUNTIME $(RUNTIME_CXX_FLAGS) -m32 -target $(RUNTIME_TRIPLE_WIN_X86_32) -DCOMPILING_HALIDE_RUNTIME -DBITS_32 -emit-llvm -S $(SRC_DIR)/runtime/windows_$*_x86.cpp -o $@ -MMD -MP -MF $(BUILD_DIR)/initmod.windows_$*_x86_32_debug.d

$(BUILD_DIR)/initmod.windows_%_x86_64_debug.ll: $(SRC_DIR)/runtime/windows_%_x86.cpp $(BUILD_DIR)/clang_ok
	@mkdir -p $(@D)
	$(CLANG) $(CXX_WARNING_FLAGS) -g -DDEBUG_RUNTIME $(RUNTIME_CXX_FLAGS) -m64 -target $(RUNTIME_TRIPLE_WIN_X86_64) -DCOMPILING_HALIDE_RUNTIME -DBITS_64 -emit-llvm -S $(SRC_DIR)/runtime/windows_$*_x86.cpp -o $@ -MMD -MP -MF $(BUILD_DIR)/initmod.windows_$*_x86_64_debug.d

$(BUILD_DIR)/initmod.windows_%_arm_32_debug.ll: $(SRC_DIR)/runtime/windows_%_arm.cpp $(BUILD_DIR)/clang_ok
	@mkdir -p $(@D)
	$(CLANG) $(CXX_WARNING_FLAGS) -g -DDEBUG_RUNTIME $(RUNTIME_CXX_FLAGS) -m32 -target $(RUNTIME_TRIPLE_WIN_ARM_32) -DCOMPILING_HALIDE_RUNTIME -DBITS_32 -emit-llvm -S $(SRC_DIR)/runtime/windows_$*_arm.cpp -o $@ -MMD -MP -MF $(BUILD_DIR)/initmod.windows_$*_arm_32_debug.d

$(BUILD_DIR)/initmod.windows_%_arm_64_debug.ll: $(SRC_DIR)/runtime/windows_%_arm.cpp $(BUILD_DIR)/clang_ok
	@mkdir -p $(@D)
	$(CLANG) $(CXX_WARNING_FLAGS) -g -DDEBUG_RUNTIME $(RUNTIME_CXX_FLAGS) -m64 -target $(RUNTIME_TRIPLE_WIN_ARM_64) -DCOMPILING_HALIDE_RUNTIME -DBITS_64 -emit-llvm -S $(SRC_DIR)/runtime/windows_$*_arm.cpp -o $@ -MMD -MP -MF $(BUILD_DIR)/initmod.windows_$*_arm_64_debug.d

$(BUILD_DIR)/initmod.windows_%_64_debug.ll: $(SRC_DIR)/runtime/windows_%.cpp $(BUILD_DIR)/clang_ok
	@mkdir -p $(@D)
	$(CLANG) $(CXX_WARNING_FLAGS) -g -DDEBUG_RUNTIME $(RUNTIME_CXX_FLAGS) -m64 -target $(RUNTIME_TRIPLE_WIN_GENERIC_64) -DCOMPILING_HALIDE_RUNTIME -DBITS_64 -emit-llvm -S $(SRC_DIR)/runtime/windows_$*.cpp -o $@ -MMD -MP -MF $(BUILD_DIR)/initmod.windows_$*_64_debug.d

$(BUILD_DIR)/initmod.%_64_debug.ll: $(SRC_DIR)/runtime/%.cpp $(BUILD_DIR)/clang_ok
	@mkdir -p $(@D)
	$(CLANG) $(CXX_WARNING_FLAGS) -g -DDEBUG_RUNTIME $(RUNTIME_CXX_FLAGS) -fpic -m64 -target  $(RUNTIME_TRIPLE_64) -DCOMPILING_HALIDE_RUNTIME -DBITS_64 -emit-llvm -S $(SRC_DIR)/runtime/$*.cpp -o $@ -MMD -MP -MF $(BUILD_DIR)/initmod.$*_64_debug.d

$(BUILD_DIR)/initmod.windows_%_32_debug.ll: $(SRC_DIR)/runtime/windows_%.cpp $(BUILD_DIR)/clang_ok
	@mkdir -p $(@D)
	$(CLANG) $(CXX_WARNING_FLAGS) -g -DDEBUG_RUNTIME $(RUNTIME_CXX_FLAGS) -m32 -target $(RUNTIME_TRIPLE_WIN_X86_32) -DCOMPILING_HALIDE_RUNTIME -DBITS_32 -emit-llvm -S $(SRC_DIR)/runtime/windows_$*.cpp -o $@ -MMD -MP -MF $(BUILD_DIR)/initmod.windows_$*_32_debug.d

$(BUILD_DIR)/initmod.%_32_debug.ll: $(SRC_DIR)/runtime/%.cpp $(BUILD_DIR)/clang_ok
	@mkdir -p $(@D)
	$(CLANG) $(CXX_WARNING_FLAGS) -g -DDEBUG_RUNTIME -O3 $(RUNTIME_CXX_FLAGS) -fpic -m32 -target $(RUNTIME_TRIPLE_32) -DCOMPILING_HALIDE_RUNTIME -DBITS_32 -emit-llvm -S $(SRC_DIR)/runtime/$*.cpp -o $@ -MMD -MP -MF $(BUILD_DIR)/initmod.$*_32_debug.d

$(BUILD_DIR)/initmod.%_ll.ll: $(SRC_DIR)/runtime/%.ll
	@mkdir -p $(@D)
	cp $(SRC_DIR)/runtime/$*.ll $(BUILD_DIR)/initmod.$*_ll.ll

$(BUILD_DIR)/initmod.%.bc: $(BUILD_DIR)/initmod.%.ll $(BUILD_DIR)/llvm_ok
	$(LLVM_AS) $(BUILD_DIR)/initmod.$*.ll -o $(BUILD_DIR)/initmod.$*.bc

$(BUILD_DIR)/initmod.%.cpp: $(BIN_DIR)/binary2cpp $(BUILD_DIR)/initmod.%.bc
	./$(BIN_DIR)/binary2cpp halide_internal_initmod_$* < $(BUILD_DIR)/initmod.$*.bc > $@

$(BUILD_DIR)/initmod.%_h.cpp: $(BIN_DIR)/binary2cpp $(SRC_DIR)/runtime/%.h
	./$(BIN_DIR)/binary2cpp halide_internal_runtime_header_$*_h < $(SRC_DIR)/runtime/$*.h > $@

# Any c in the runtime that must be inlined needs to be copy-pasted into the output for the C backend.
$(BUILD_DIR)/initmod.inlined_c.cpp: $(BIN_DIR)/binary2cpp $(SRC_DIR)/runtime/halide_buffer_t.cpp
	./$(BIN_DIR)/binary2cpp halide_internal_initmod_inlined_c < $(SRC_DIR)/runtime/halide_buffer_t.cpp > $@

$(BUILD_DIR)/initmod_ptx.%_ll.cpp: $(BIN_DIR)/binary2cpp $(SRC_DIR)/runtime/nvidia_libdevice_bitcode/libdevice.%.bc
	./$(BIN_DIR)/binary2cpp halide_internal_initmod_ptx_$(basename $*)_ll < $(SRC_DIR)/runtime/nvidia_libdevice_bitcode/libdevice.$*.bc > $@

$(BUILD_DIR)/c_template.%.cpp: $(BIN_DIR)/binary2cpp $(SRC_DIR)/%.template.cpp
	./$(BIN_DIR)/binary2cpp halide_c_template_$* < $(SRC_DIR)/$*.template.cpp > $@

$(BIN_DIR)/binary2cpp: $(ROOT_DIR)/tools/binary2cpp.cpp
	@mkdir -p $(@D)
	$(CXX) $< -o $@

$(BIN_DIR)/regexp_replace: $(ROOT_DIR)/tools/regexp_replace.cpp
	@mkdir -p $(@D)
	$(CXX) -std=c++11 $< -o $@

$(BUILD_DIR)/initmod_ptx.%_ll.o: $(BUILD_DIR)/initmod_ptx.%_ll.cpp
	$(CXX) -c $< -o $@ -MMD -MP -MF $(BUILD_DIR)/$*.d -MT $(BUILD_DIR)/$*.o

$(BUILD_DIR)/initmod.%.o: $(BUILD_DIR)/initmod.%.cpp
	$(CXX) -c $< -o $@ -MMD -MP -MF $(BUILD_DIR)/$*.d -MT $(BUILD_DIR)/$*.o

$(BUILD_DIR)/c_template.%.o: $(BUILD_DIR)/c_template.%.cpp
	$(CXX) -c $< -o $@ -MMD -MP -MF $(BUILD_DIR)/$*.d -MT $(BUILD_DIR)/$*.o

$(BUILD_DIR)/%.o: $(SRC_DIR)/%.cpp $(BUILD_DIR)/llvm_ok
	@mkdir -p $(@D)
	$(CXX) $(CXX_FLAGS) -c $< -o $@ -MMD -MP -MF $(BUILD_DIR)/$*.d -MT $(BUILD_DIR)/$*.o

$(BUILD_DIR)/Simplify_%.o: $(SRC_DIR)/Simplify_%.cpp $(SRC_DIR)/Simplify_Internal.h $(BUILD_DIR)/llvm_ok
	@mkdir -p $(@D)
	$(CXX) $(CXX_FLAGS) -c $< -o $@ -MMD -MP -MF $(BUILD_DIR)/Simplify_$*.d -MT $@

.PHONY: clean
clean:
	rm -rf $(LIB_DIR)
	rm -rf $(BIN_DIR)
	rm -rf $(BUILD_DIR)
	rm -rf $(TMP_DIR)
	rm -rf $(FILTERS_DIR)
	rm -rf $(INCLUDE_DIR)
	rm -rf $(SHARE_DIR)
	rm -rf $(DISTRIB_DIR)
	rm -rf $(ROOT_DIR)/apps/*/bin

CORRECTNESS_TESTS = $(shell ls $(ROOT_DIR)/test/correctness/*.cpp) $(shell ls $(ROOT_DIR)/test/correctness/*.c)
PERFORMANCE_TESTS = $(shell ls $(ROOT_DIR)/test/performance/*.cpp)
ERROR_TESTS = $(shell ls $(ROOT_DIR)/test/error/*.cpp)
WARNING_TESTS = $(shell ls $(ROOT_DIR)/test/warning/*.cpp)
RUNTIME_TESTS = $(shell ls $(ROOT_DIR)/test/runtime/*.cpp)
GENERATOR_EXTERNAL_TESTS := $(shell ls $(ROOT_DIR)/test/generator/*test.cpp)
GENERATOR_EXTERNAL_TEST_GENERATOR := $(shell ls $(ROOT_DIR)/test/generator/*_generator.cpp)
TUTORIALS = $(filter-out %_generate.cpp, $(shell ls $(ROOT_DIR)/tutorial/*.cpp))
MULLAPUDI2016_TESTS = $(shell ls $(ROOT_DIR)/test/autoschedulers/mullapudi2016/*.cpp)
LI2018_TESTS = $(shell ls $(ROOT_DIR)/test/autoschedulers/li2018/test.cpp)
ADAMS2019_TESTS = $(shell ls $(ROOT_DIR)/test/autoschedulers/adams2019/test.cpp)

test_correctness: $(CORRECTNESS_TESTS:$(ROOT_DIR)/test/correctness/%.cpp=quiet_correctness_%) $(CORRECTNESS_TESTS:$(ROOT_DIR)/test/correctness/%.c=quiet_correctness_%)
test_performance: $(PERFORMANCE_TESTS:$(ROOT_DIR)/test/performance/%.cpp=performance_%)
test_error: $(ERROR_TESTS:$(ROOT_DIR)/test/error/%.cpp=error_%)
test_warning: $(WARNING_TESTS:$(ROOT_DIR)/test/warning/%.cpp=warning_%)
test_runtime: $(RUNTIME_TESTS:$(ROOT_DIR)/test/runtime/%.cpp=runtime_%)
test_tutorial: $(TUTORIALS:$(ROOT_DIR)/tutorial/%.cpp=tutorial_%)
test_valgrind: $(CORRECTNESS_TESTS:$(ROOT_DIR)/test/correctness/%.cpp=valgrind_%)
test_avx512: $(CORRECTNESS_TESTS:$(ROOT_DIR)/test/correctness/%.cpp=avx512_%)
test_autoschedulers: test_mullapudi2016 test_li2018 test_adams2019
test_auto_schedule: test_autoschedulers

.PHONY: test_correctness_multi_gpu
test_correctness_multi_gpu: correctness_gpu_multi_device

# There are 3 types of tests for generators:
# 1) Externally-written aot-based tests
# 2) Externally-written aot-based tests (compiled using C++ backend)
# 3) Externally-written JIT-based tests
GENERATOR_AOT_TESTS = $(GENERATOR_EXTERNAL_TESTS:$(ROOT_DIR)/test/generator/%_aottest.cpp=generator_aot_%)
GENERATOR_AOTCPP_TESTS = $(GENERATOR_EXTERNAL_TESTS:$(ROOT_DIR)/test/generator/%_aottest.cpp=generator_aotcpp_%)
GENERATOR_JIT_TESTS = $(GENERATOR_EXTERNAL_TESTS:$(ROOT_DIR)/test/generator/%_jittest.cpp=generator_jit_%)

# multitarget test doesn't make any sense for the CPP backend; just skip it.
GENERATOR_AOTCPP_TESTS := $(filter-out generator_aotcpp_multitarget,$(GENERATOR_AOTCPP_TESTS))

# Note that many of the AOT-CPP tests are broken right now;
# remove AOT-CPP tests that don't (yet) work for C++ backend
# (each tagged with the *known* blocking issue(s))

# sanitizercoverage relies on LLVM-specific hooks, so it will never work with the C backend
GENERATOR_AOTCPP_TESTS := $(filter-out generator_aotcpp_sanitizercoverage,$(GENERATOR_AOTCPP_TESTS))

# https://github.com/halide/Halide/issues/2084 (only if opencl enabled))
#GENERATOR_AOTCPP_TESTS := $(filter-out generator_aotcpp_cleanup_on_error,$(GENERATOR_AOTCPP_TESTS))

# https://github.com/halide/Halide/issues/7273
GENERATOR_AOTCPP_TESTS := $(filter-out generator_aotcpp_msan,$(GENERATOR_AOTCPP_TESTS))

# https://github.com/halide/Halide/issues/7272
GENERATOR_AOTCPP_TESTS := $(filter-out generator_aotcpp_memory_profiler_mandelbrot,$(GENERATOR_AOTCPP_TESTS))

# https://github.com/halide/Halide/issues/4916
GENERATOR_AOTCPP_TESTS := $(filter-out generator_aotcpp_stubtest,$(GENERATOR_AOTCPP_TESTS))
GENERATOR_AOTCPP_TESTS := $(filter-out generator_aotcpp_stubuser,$(GENERATOR_AOTCPP_TESTS))

# Build requirements are finicky, testing non-C++ backend is good enough here
GENERATOR_AOTCPP_TESTS := $(filter-out generator_aotcpp_gpu_multi_context_threaded,$(GENERATOR_AOTCPP_TESTS))

test_aotcpp_generator: $(GENERATOR_AOTCPP_TESTS)

# This is just a test to ensure than RunGen builds and links for a critical mass of Generators;
# not all will work directly (e.g. due to missing define_externs at link time), so we disable
# those known to be broken for plausible reasons.
GENERATOR_BUILD_RUNGEN_TESTS = $(GENERATOR_EXTERNAL_TEST_GENERATOR:$(ROOT_DIR)/test/generator/%_generator.cpp=$(FILTERS_DIR)/%.rungen)
GENERATOR_BUILD_RUNGEN_TESTS := $(filter-out $(FILTERS_DIR)/async_parallel.rungen,$(GENERATOR_BUILD_RUNGEN_TESTS))
GENERATOR_BUILD_RUNGEN_TESTS := $(filter-out $(FILTERS_DIR)/cxx_mangling_define_extern.rungen,$(GENERATOR_BUILD_RUNGEN_TESTS))
GENERATOR_BUILD_RUNGEN_TESTS := $(filter-out $(FILTERS_DIR)/define_extern_opencl.rungen,$(GENERATOR_BUILD_RUNGEN_TESTS))
GENERATOR_BUILD_RUNGEN_TESTS := $(filter-out $(FILTERS_DIR)/msan.rungen,$(GENERATOR_BUILD_RUNGEN_TESTS))
GENERATOR_BUILD_RUNGEN_TESTS := $(filter-out $(FILTERS_DIR)/sanitizercoverage.rungen,$(GENERATOR_BUILD_RUNGEN_TESTS))
GENERATOR_BUILD_RUNGEN_TESTS := $(filter-out $(FILTERS_DIR)/multitarget.rungen,$(GENERATOR_BUILD_RUNGEN_TESTS))
GENERATOR_BUILD_RUNGEN_TESTS := $(filter-out $(FILTERS_DIR)/nested_externs.rungen,$(GENERATOR_BUILD_RUNGEN_TESTS))
GENERATOR_BUILD_RUNGEN_TESTS := $(filter-out $(FILTERS_DIR)/tiled_blur.rungen,$(GENERATOR_BUILD_RUNGEN_TESTS))
GENERATOR_BUILD_RUNGEN_TESTS := $(filter-out $(FILTERS_DIR)/extern_output.rungen,$(GENERATOR_BUILD_RUNGEN_TESTS))
GENERATOR_BUILD_RUNGEN_TESTS := $(filter-out $(FILTERS_DIR)/gpu_multi_context_threaded.rungen,$(GENERATOR_BUILD_RUNGEN_TESTS))
GENERATOR_BUILD_RUNGEN_TESTS := $(GENERATOR_BUILD_RUNGEN_TESTS) \
	$(FILTERS_DIR)/multi_rungen \
	$(FILTERS_DIR)/multi_rungen2 \
	$(FILTERS_DIR)/rungen_test \
	$(FILTERS_DIR)/registration_test

test_rungen: $(GENERATOR_BUILD_RUNGEN_TESTS)
	$(FILTERS_DIR)/rungen_test
	$(FILTERS_DIR)/registration_test

test_generator: $(GENERATOR_AOT_TESTS) $(GENERATOR_AOTCPP_TESTS) $(GENERATOR_JIT_TESTS) $(GENERATOR_BUILD_RUNGEN_TESTS)
	$(FILTERS_DIR)/rungen_test
	$(FILTERS_DIR)/registration_test

ALL_TESTS = test_internal test_correctness test_error test_tutorial test_warning test_runtime test_generator

# These targets perform timings of each test. For most tests this includes Halide JIT compile times, and run times.
# For generator tests they time the compile time only. The times are recorded in CSV files.
time_compilation_correctness: init_time_compilation_correctness $(CORRECTNESS_TESTS:$(ROOT_DIR)/test/correctness/%.cpp=time_compilation_test_%)
time_compilation_performance: init_time_compilation_performance $(PERFORMANCE_TESTS:$(ROOT_DIR)/test/performance/%.cpp=time_compilation_performance_%)
time_compilation_generator: init_time_compilation_generator $(GENERATOR_TESTS:$(ROOT_DIR)/test/generator/%_aottest.cpp=time_compilation_generator_%)

init_time_compilation_%:
	echo "TEST,User (s),System (s),Real" > $(@:init_time_compilation_%=compile_times_%.csv)

TIME_COMPILATION ?= /usr/bin/time -a -f "$@,%U,%S,%E" -o

run_tests: $(ALL_TESTS)
	make -f $(THIS_MAKEFILE) test_performance test_autoschedulers

.PHONY: build_tests
build_tests: $(CORRECTNESS_TESTS:$(ROOT_DIR)/test/correctness/%.cpp=$(BIN_DIR)/correctness_%) \
	$(PERFORMANCE_TESTS:$(ROOT_DIR)/test/performance/%.cpp=$(BIN_DIR)/performance_%) \
	$(ERROR_TESTS:$(ROOT_DIR)/test/error/%.cpp=$(BIN_DIR)/error_%) \
	$(WARNING_TESTS:$(ROOT_DIR)/test/warning/%.cpp=$(BIN_DIR)/warning_%) \
	$(RUNTIME_TESTS:$(ROOT_DIR)/test/runtime/%.cpp=$(BIN_DIR)/runtime_%) \
	$(GENERATOR_EXTERNAL_TESTS:$(ROOT_DIR)/test/generator/%_aottest.cpp=$(BIN_DIR)/$(TARGET)/generator_aot_%) \
	$(GENERATOR_EXTERNAL_TESTS:$(ROOT_DIR)/test/generator/%_jittest.cpp=$(BIN_DIR)/generator_jit_%) \
	$(MULLAPUDI2016_TESTS:$(ROOT_DIR)/test/autoschedulers/mullapudi2016/%.cpp=$(BIN_DIR)/mullapudi2016_%) \
	$(LI2018_TESTS:$(ROOT_DIR)/test/autoschedulers/li2018/%.cpp=$(BIN_DIR)/li2018_%) \
	$(ADAMS2019_TESTS:$(ROOT_DIR)/test/autoschedulers/adams2019/%.cpp=$(BIN_DIR)/adams2019_%)

clean_generator:
	rm -rf $(BIN_DIR)/*.generator
	rm -rf $(BIN_DIR)/*/runtime.a
	rm -rf $(FILTERS_DIR)
	rm -rf $(BIN_DIR)/*/generator_*
	rm -rf $(BUILD_DIR)/*_generator.o
	rm -f $(BUILD_DIR)/GenGen.o
	rm -f $(BUILD_DIR)/RunGenMain.o

time_compilation_tests: time_compilation_correctness time_compilation_performance time_compilation_generator

# These are just aliases to the autoscheduler plugins to make Generator rules & deps a little terser
BIN_ADAMS2019=$(BIN_DIR)/libautoschedule_adams2019.$(PLUGIN_EXT)
BIN_LI2018=$(BIN_DIR)/libautoschedule_li2018.$(PLUGIN_EXT)
BIN_MULLAPUDI2016=$(BIN_DIR)/libautoschedule_mullapudi2016.$(PLUGIN_EXT)

$(BUILD_DIR)/GenGen.o: $(ROOT_DIR)/tools/GenGen.cpp $(INCLUDE_DIR)/Halide.h
	@mkdir -p $(@D)
	$(CXX) -c $< $(TEST_CXX_FLAGS) -I$(INCLUDE_DIR) -o $@

# Make an empty generator for generating runtimes.
$(BIN_DIR)/runtime.generator: $(BUILD_DIR)/GenGen.o $(BIN_DIR)/libHalide.$(SHARED_EXT)
	@mkdir -p $(@D)
	$(CXX) $< $(TEST_LD_FLAGS) -o $@

# Generate a standalone runtime for a given target string
$(BIN_DIR)/%/runtime.a: $(BIN_DIR)/runtime.generator
	@mkdir -p $(@D)
	$(CURDIR)/$< -r runtime -o $(CURDIR)/$(BIN_DIR)/$* target=$*

$(BIN_DIR)/test_internal: $(ROOT_DIR)/test/internal.cpp $(BIN_DIR)/libHalide.$(SHARED_EXT)
	@mkdir -p $(@D)
	$(CXX) $(TEST_CXX_FLAGS) $< -I$(SRC_DIR) $(TEST_LD_FLAGS) -o $@

# Correctness test that link against libHalide
$(BIN_DIR)/correctness_%: $(ROOT_DIR)/test/correctness/%.cpp $(BIN_DIR)/libHalide.$(SHARED_EXT) $(INCLUDE_DIR)/Halide.h $(RUNTIME_EXPORTED_INCLUDES)
	@mkdir -p $(@D)
	$(CXX) $(TEST_CXX_FLAGS) -I$(ROOT_DIR)/src/runtime -I$(ROOT_DIR)/test/common $(OPTIMIZE_FOR_BUILD_TIME) $< -I$(INCLUDE_DIR) $(TEST_LD_FLAGS) -o $@

# Correctness tests that do NOT link against libHalide
$(BIN_DIR)/correctness_plain_c_includes: $(ROOT_DIR)/test/correctness/plain_c_includes.c $(RUNTIME_EXPORTED_INCLUDES)
	$(CXX) -x c -Wall -Werror -I$(ROOT_DIR)/src/runtime $(OPTIMIZE_FOR_BUILD_TIME) $< -I$(ROOT_DIR)/src/runtime -o $@

# Note that this test must *not* link in either libHalide, or a Halide runtime;
# this test should be usable without either.
$(BIN_DIR)/correctness_halide_buffer: $(ROOT_DIR)/test/correctness/halide_buffer.cpp $(INCLUDE_DIR)/HalideBuffer.h $(RUNTIME_EXPORTED_INCLUDES)
	$(CXX) $(TEST_CXX_FLAGS) $(OPTIMIZE_FOR_BUILD_TIME) $< -I$(INCLUDE_DIR) -o $@

# The image_io test additionally needs to link to libpng and
# libjpeg.
$(BIN_DIR)/correctness_image_io: $(ROOT_DIR)/test/correctness/image_io.cpp $(BIN_DIR)/libHalide.$(SHARED_EXT) $(INCLUDE_DIR)/Halide.h $(RUNTIME_EXPORTED_INCLUDES)
	$(CXX) $(TEST_CXX_FLAGS) $(IMAGE_IO_CXX_FLAGS) -I$(ROOT_DIR)/src/runtime -I$(ROOT_DIR)/test/common $(OPTIMIZE_FOR_BUILD_TIME) $< -I$(INCLUDE_DIR) $(TEST_LD_FLAGS) $(IMAGE_IO_LIBS) -o $@

# OpenCL runtime correctness test requires runtime.a to be linked.
$(BIN_DIR)/$(TARGET)/correctness_opencl_runtime: $(ROOT_DIR)/test/correctness/opencl_runtime.cpp $(RUNTIME_EXPORTED_INCLUDES) $(BIN_DIR)/$(TARGET)/runtime.a
	@mkdir -p $(@D)
	$(CXX) $(BIN_DIR)/$(TARGET)/runtime.a $(TEST_CXX_FLAGS) -I$(ROOT_DIR)/src/runtime $(OPTIMIZE_FOR_BUILD_TIME) $< -I$(INCLUDE_DIR) $(TEST_LD_FLAGS) -o $@

$(BIN_DIR)/performance_%: $(ROOT_DIR)/test/performance/%.cpp $(BIN_DIR)/libHalide.$(SHARED_EXT) $(INCLUDE_DIR)/Halide.h
	$(CXX) $(TEST_CXX_FLAGS) $(OPTIMIZE) $< -I$(INCLUDE_DIR) -I$(ROOT_DIR)/src/runtime -I$(ROOT_DIR)/test/common $(TEST_LD_FLAGS) -o $@

# Error tests that link against libHalide
$(BIN_DIR)/error_%: $(ROOT_DIR)/test/error/%.cpp $(BIN_DIR)/libHalide.$(SHARED_EXT) $(INCLUDE_DIR)/Halide.h
	$(CXX) $(TEST_CXX_FLAGS) -I$(ROOT_DIR)/src/runtime -I$(ROOT_DIR)/test/common $(OPTIMIZE_FOR_BUILD_TIME) $< -I$(INCLUDE_DIR) $(TEST_LD_FLAGS) -o $@

$(BIN_DIR)/warning_%: $(ROOT_DIR)/test/warning/%.cpp $(BIN_DIR)/libHalide.$(SHARED_EXT) $(INCLUDE_DIR)/Halide.h
	$(CXX) $(TEST_CXX_FLAGS) -I$(ROOT_DIR)/test/common $(OPTIMIZE_FOR_BUILD_TIME) $< -I$(INCLUDE_DIR) $(TEST_LD_FLAGS) -o $@

# Runtime tests that test internals
RUNTIME_TESTS_CXXFLAGS = -fno-rtti -fno-exceptions -fno-threadsafe-statics -Wno-builtin-declaration-mismatch -DCOMPILING_HALIDE_RUNTIME -DCOMPILING_HALIDE_RUNTIME_TESTS

$(BIN_DIR)/runtime_internal_common.o: $(ROOT_DIR)/test/runtime/common.cpp $(ROOT_DIR)/test/runtime/common.h
	@mkdir -p $(@D)
	$(CXX) $(TEST_CXX_FLAGS) $(RUNTIME_TESTS_CXXFLAGS) -I$(ROOT_DIR)/test/runtime -I$(ROOT_DIR)/src/runtime $(OPTIMIZE_FOR_BUILD_TIME) -c $< -o $@

$(BIN_DIR)/runtime_internal_msan_stubs.o: $(ROOT_DIR)/src/runtime/msan_stubs.cpp
	@mkdir -p $(@D)
	$(CXX) $(TEST_CXX_FLAGS) $(RUNTIME_TESTS_CXXFLAGS) -I$(ROOT_DIR)/test/runtime -I$(ROOT_DIR)/src/runtime $(OPTIMIZE_FOR_BUILD_TIME) -c $< -o $@

$(BIN_DIR)/runtime_internal_to_string.o: $(ROOT_DIR)/src/runtime/to_string.cpp
	@mkdir -p $(@D)
	$(CXX) $(TEST_CXX_FLAGS) $(RUNTIME_TESTS_CXXFLAGS) -I$(ROOT_DIR)/test/runtime -I$(ROOT_DIR)/src/runtime $(OPTIMIZE_FOR_BUILD_TIME) -c $< -o $@

$(BIN_DIR)/runtime_common:
	@mkdir -p $(@D)
	touch $@

$(BIN_DIR)/runtime_%: $(ROOT_DIR)/test/runtime/%.cpp $(BIN_DIR)/runtime_internal_common.o $(BIN_DIR)/runtime_internal_msan_stubs.o $(BIN_DIR)/runtime_internal_to_string.o
	@mkdir -p $(@D)
	$(CXX) $(TEST_CXX_FLAGS) $(RUNTIME_TESTS_CXXFLAGS) -I$(ROOT_DIR)/test/runtime -I$(ROOT_DIR)/src/runtime $(OPTIMIZE_FOR_BUILD_TIME) $^ $(COMMON_LD_FLAGS) -o $@

# Auto schedule tests that link against libHalide
$(BIN_DIR)/mullapudi2016_%: $(ROOT_DIR)/test/autoschedulers/mullapudi2016/%.cpp $(BIN_DIR)/libHalide.$(SHARED_EXT) $(INCLUDE_DIR)/Halide.h
	$(CXX) $(TEST_CXX_FLAGS) $(OPTIMIZE_FOR_BUILD_TIME) $< -I$(INCLUDE_DIR) $(TEST_LD_FLAGS) -o $@

$(BIN_DIR)/li2018_%: $(ROOT_DIR)/test/autoschedulers/li2018/%.cpp $(BIN_DIR)/libHalide.$(SHARED_EXT) $(INCLUDE_DIR)/Halide.h
	$(CXX) $(TEST_CXX_FLAGS) $(OPTIMIZE_FOR_BUILD_TIME) $< -I$(INCLUDE_DIR) $(TEST_LD_FLAGS) -o $@

$(BIN_DIR)/adams2019_%: $(ROOT_DIR)/test/autoschedulers/adams2019/%.cpp $(BIN_DIR)/libHalide.$(SHARED_EXT) $(INCLUDE_DIR)/Halide.h
	$(CXX) $(TEST_CXX_FLAGS) $(OPTIMIZE_FOR_BUILD_TIME) $< -I$(INCLUDE_DIR) $(TEST_LD_FLAGS) -o $@

# TODO(srj): this doesn't auto-delete, why not?
.INTERMEDIATE: $(BIN_DIR)/%.generator

# By default, %.generator is produced by building %_generator.cpp
# Note that the rule includes all _generator.cpp files, so that generator with define_extern
# usage can just add deps later.
$(BUILD_DIR)/%_generator.o: $(ROOT_DIR)/test/generator/%_generator.cpp $(INCLUDE_DIR)/Halide.h
	@mkdir -p $(@D)
	$(CXX) $(TEST_CXX_FLAGS) -I$(INCLUDE_DIR) -I$(CURDIR)/$(FILTERS_DIR) -c $< -o $@

$(BIN_DIR)/%.generator: $(BUILD_DIR)/GenGen.o $(BIN_DIR)/libHalide.$(SHARED_EXT) $(BUILD_DIR)/%_generator.o
	@mkdir -p $(@D)
	$(CXX) $(filter %.cpp %.o %.a,$^) $(TEST_LD_FLAGS) -o $@

# It is not always possible to cross compile between 32-bit and 64-bit via the clang build as part of llvm
# These next two rules can fail the compilationa nd produce zero length bitcode blobs.
# If the zero length blob is actually used, the test will fail anyway, but usually only the bitness
# of the target is used.
$(BUILD_DIR)/external_code_extern_bitcode_32.cpp : $(ROOT_DIR)/test/generator/external_code_extern.cpp $(BIN_DIR)/binary2cpp
	@mkdir -p $(@D)
	$(CLANG) $(CXX_WARNING_FLAGS) -O3 -c -m32 -target $(RUNTIME_TRIPLE_32) -emit-llvm $< -o $(BUILD_DIR)/external_code_extern_32.bc || echo -n > $(BUILD_DIR)/external_code_extern_32.bc
	./$(BIN_DIR)/binary2cpp external_code_extern_bitcode_32 < $(BUILD_DIR)/external_code_extern_32.bc > $@

$(BUILD_DIR)/external_code_extern_bitcode_64.cpp : $(ROOT_DIR)/test/generator/external_code_extern.cpp $(BIN_DIR)/binary2cpp
	@mkdir -p $(@D)
	$(CLANG) $(CXX_WARNING_FLAGS) -O3 -c -m64 -target $(RUNTIME_TRIPLE_64) -emit-llvm $< -o $(BUILD_DIR)/external_code_extern_64.bc || echo -n > $(BUILD_DIR)/external_code_extern_64.bc
	./$(BIN_DIR)/binary2cpp external_code_extern_bitcode_64 < $(BUILD_DIR)/external_code_extern_64.bc > $@

$(BUILD_DIR)/external_code_extern_cpp_source.cpp : $(ROOT_DIR)/test/generator/external_code_extern.cpp $(BIN_DIR)/binary2cpp
	@mkdir -p $(@D)
	./$(BIN_DIR)/binary2cpp external_code_extern_cpp_source < $(ROOT_DIR)/test/generator/external_code_extern.cpp > $@

$(BIN_DIR)/external_code.generator: $(BUILD_DIR)/GenGen.o $(BIN_DIR)/libHalide.$(SHARED_EXT) $(BUILD_DIR)/external_code_generator.o $(BUILD_DIR)/external_code_extern_bitcode_32.cpp $(BUILD_DIR)/external_code_extern_bitcode_64.cpp $(BUILD_DIR)/external_code_extern_cpp_source.cpp
	@mkdir -p $(@D)
	$(CXX) $(filter %.cpp %.o %.a,$^) $(TEST_LD_FLAGS) -o $@

NAME_MANGLING_TARGET=$(NON_EMPTY_TARGET)-c_plus_plus_name_mangling

GEN_AOT_OUTPUTS=-e static_library,c_header,c_source,registration

# By default, %.a/.h are produced by executing %.generator. Runtimes are not included in these.
# (We explicitly also generate .cpp output here as well, as additional test surface for the C++ backend.)
$(FILTERS_DIR)/%.a: $(BIN_DIR)/%.generator
	@mkdir -p $(@D)
	$(CURDIR)/$< -g $* $(GEN_AOT_OUTPUTS) -o $(CURDIR)/$(FILTERS_DIR) target=$(TARGET)-no_runtime

$(FILTERS_DIR)/%.h: $(FILTERS_DIR)/%.a
	@echo $@ produced implicitly by $^

$(FILTERS_DIR)/%.halide_generated.cpp: $(FILTERS_DIR)/%.a
	@echo $@ produced implicitly by $^

$(FILTERS_DIR)/%.registration.cpp: $(FILTERS_DIR)/%.a
	@echo $@ produced implicitly by $^

$(FILTERS_DIR)/%.stub.h: $(BIN_DIR)/%.generator
	@mkdir -p $(@D)
	$(CURDIR)/$< -g $* -n $* -o $(CURDIR)/$(FILTERS_DIR) -e cpp_stub

$(FILTERS_DIR)/cxx_mangling_externs.o: $(ROOT_DIR)/test/generator/cxx_mangling_externs.cpp
	@mkdir -p $(@D)
	$(CXX) $(GEN_AOT_CXX_FLAGS) -c $(filter-out %.h,$^) $(GEN_AOT_INCLUDES) -o $@

# If we want to use a Generator with custom GeneratorParams, we need to write
# custom rules: to pass the GeneratorParams, and to give a unique function and file name.
$(FILTERS_DIR)/cxx_mangling.a: $(BIN_DIR)/cxx_mangling.generator $(FILTERS_DIR)/cxx_mangling_externs.o
	@mkdir -p $(@D)
	$(CURDIR)/$< -g cxx_mangling $(GEN_AOT_OUTPUTS),function_info_header -o $(CURDIR)/$(FILTERS_DIR) target=$(TARGET)-no_runtime-c_plus_plus_name_mangling -f "HalideTest::AnotherNamespace::cxx_mangling"
	$(ROOT_DIR)/tools/makelib.sh $@ $@ $(FILTERS_DIR)/cxx_mangling_externs.o

ifneq ($(TEST_CUDA), )
# Also build with a gpu target to ensure that the GPU-Host generation
# code handles name mangling properly. (Note that we don't need to
# run this code, just check for link errors.)
$(FILTERS_DIR)/cxx_mangling_gpu.a: $(BIN_DIR)/cxx_mangling.generator $(FILTERS_DIR)/cxx_mangling_externs.o
	@mkdir -p $(@D)
	$(CURDIR)/$< -g cxx_mangling $(GEN_AOT_OUTPUTS) -o $(CURDIR)/$(FILTERS_DIR) target=$(TARGET)-no_runtime-c_plus_plus_name_mangling-cuda-cuda_capability_30 -f "HalideTest::cxx_mangling_gpu"
	$(ROOT_DIR)/tools/makelib.sh $@ $@ $(FILTERS_DIR)/cxx_mangling_externs.o
endif

$(FILTERS_DIR)/cxx_mangling_define_extern_externs.o: $(ROOT_DIR)/test/generator/cxx_mangling_define_extern_externs.cpp $(FILTERS_DIR)/cxx_mangling.h
	@mkdir -p $(@D)
	$(CXX) $(GEN_AOT_CXX_FLAGS) -c $(filter-out %.h,$^) $(GEN_AOT_INCLUDES) -o $@

$(FILTERS_DIR)/cxx_mangling_define_extern.a: $(BIN_DIR)/cxx_mangling_define_extern.generator $(FILTERS_DIR)/cxx_mangling_define_extern_externs.o
	@mkdir -p $(@D)
	$(CURDIR)/$< -g cxx_mangling_define_extern $(GEN_AOT_OUTPUTS) -o $(CURDIR)/$(FILTERS_DIR) target=$(TARGET)-no_runtime-c_plus_plus_name_mangling-user_context -f "HalideTest::cxx_mangling_define_extern"
	$(ROOT_DIR)/tools/makelib.sh $@ $@  $(FILTERS_DIR)/cxx_mangling_define_extern_externs.o

# pyramid needs a custom arg.
$(FILTERS_DIR)/pyramid.a: $(BIN_DIR)/pyramid.generator
	@mkdir -p $(@D)
	$(CURDIR)/$< -g pyramid -f pyramid $(GEN_AOT_OUTPUTS) -o $(CURDIR)/$(FILTERS_DIR) target=$(TARGET)-no_runtime levels=10

$(FILTERS_DIR)/string_param.a: $(BIN_DIR)/string_param.generator
	@mkdir -p $(@D)
	$(CURDIR)/$< -g string_param -f string_param  $(GEN_AOT_OUTPUTS) -o $(CURDIR)/$(FILTERS_DIR) target=$(TARGET)-no_runtime rpn_expr="5 y * x +"

# memory_profiler_mandelbrot need profiler set
$(FILTERS_DIR)/memory_profiler_mandelbrot.a: $(BIN_DIR)/memory_profiler_mandelbrot.generator
	@mkdir -p $(@D)
	$(CURDIR)/$< -g memory_profiler_mandelbrot -f memory_profiler_mandelbrot $(GEN_AOT_OUTPUTS) -o $(CURDIR)/$(FILTERS_DIR) target=$(TARGET)-no_runtime-profile

$(FILTERS_DIR)/alias_with_offset_42.a: $(BIN_DIR)/alias.generator
	@mkdir -p $(@D)
	$(CURDIR)/$< -g alias_with_offset_42 -f alias_with_offset_42 $(GEN_AOT_OUTPUTS) -o $(CURDIR)/$(FILTERS_DIR) target=$(TARGET)-no_runtime

$(FILTERS_DIR)/alias_Adams2019.a: $(BIN_DIR)/alias.generator autoschedulers
	@mkdir -p $(@D)
	$(CURDIR)/$< -g alias_Adams2019 -f alias_Adams2019 $(GEN_AOT_OUTPUTS) -o $(CURDIR)/$(FILTERS_DIR) target=$(TARGET)-no_runtime -p $(BIN_ADAMS2019)

$(FILTERS_DIR)/alias_Li2018.a: $(BIN_DIR)/alias.generator autoschedulers
	@mkdir -p $(@D)
	$(CURDIR)/$< -g alias_Li2018 -f alias_Li2018 $(GEN_AOT_OUTPUTS) -o $(CURDIR)/$(FILTERS_DIR) target=$(TARGET)-no_runtime -p $(BIN_LI2018)

$(FILTERS_DIR)/alias_Mullapudi2016.a: $(BIN_DIR)/alias.generator autoschedulers
	@mkdir -p $(@D)
	$(CURDIR)/$< -g alias_Mullapudi2016 -f alias_Mullapudi2016 $(GEN_AOT_OUTPUTS) -o $(CURDIR)/$(FILTERS_DIR) target=$(TARGET)-no_runtime -p $(BIN_MULLAPUDI2016)

METADATA_TESTER_GENERATOR_ARGS=\
	input.type=uint8 input.dim=3 \
	dim_only_input_buffer.type=uint8 \
	untyped_input_buffer.type=uint8 untyped_input_buffer.dim=3 \
	output.type=float32,float32 output.dim=3 \
	input_not_nod.type=uint8 input_not_nod.dim=3 \
	input_nod.dim=3 \
	input_not.type=uint8 \
	array_input.size=2 \
	array_i8.size=2 \
	array_i16.size=2 \
	array_i32.size=2 \
	array_h.size=2 \
	buffer_array_input2.dim=3 \
	buffer_array_input3.type=float32 \
	buffer_array_input4.dim=3 \
	buffer_array_input4.type=float32 \
	buffer_array_input5.size=2 \
	buffer_array_input6.size=2 \
	buffer_array_input6.dim=3 \
	buffer_array_input7.size=2 \
	buffer_array_input7.type=float32 \
	buffer_array_input8.size=2 \
	buffer_array_input8.dim=3 \
	buffer_array_input8.type=float32 \
	buffer_f16_untyped.type=float16 \
	untyped_scalar_input.type=uint8 \
	array_outputs.size=2 \
	array_outputs7.size=2 \
	array_outputs8.size=2 \
	array_outputs9.size=2

# metadata_tester is built with and without user-context.
# Also note that metadata_tester (but not metadata_tester_ucon) is built as "multitarget" to verify that
# the metadata names are correctly emitted.
$(FILTERS_DIR)/metadata_tester.a: $(BIN_DIR)/metadata_tester.generator
	@mkdir -p $(@D)
	$(CURDIR)/$< -g metadata_tester -f metadata_tester -e static_library,c_header,registration,function_info_header -o $(CURDIR)/$(FILTERS_DIR) target=$(TARGET)-no_runtime,$(TARGET)-no_runtime-no_bounds_query $(METADATA_TESTER_GENERATOR_ARGS)

# c_source output doesn't work properly with multitarget output
$(FILTERS_DIR)/metadata_tester.halide_generated.cpp: $(BIN_DIR)/metadata_tester.generator
	@mkdir -p $(@D)
	$(CURDIR)/$< -g metadata_tester -f metadata_tester -e c_source -o $(CURDIR)/$(FILTERS_DIR) target=$(TARGET)-no_runtime $(METADATA_TESTER_GENERATOR_ARGS)

$(FILTERS_DIR)/metadata_tester_ucon.a: $(BIN_DIR)/metadata_tester.generator
	@mkdir -p $(@D)
	$(CURDIR)/$< -g metadata_tester -f metadata_tester_ucon $(GEN_AOT_OUTPUTS),function_info_header -o $(CURDIR)/$(FILTERS_DIR) target=$(TARGET)-user_context-no_runtime $(METADATA_TESTER_GENERATOR_ARGS)

$(BIN_DIR)/$(TARGET)/generator_aot_metadata_tester: $(FILTERS_DIR)/metadata_tester_ucon.a

$(BIN_DIR)/$(TARGET)/generator_aotcpp_metadata_tester: $(FILTERS_DIR)/metadata_tester_ucon.halide_generated.cpp

$(FILTERS_DIR)/multitarget.a: $(BIN_DIR)/multitarget.generator
	@mkdir -p $(@D)
	$(CURDIR)/$< -g multitarget -f "HalideTest::multitarget" $(GEN_AOT_OUTPUTS) -o $(CURDIR)/$(FILTERS_DIR) \
		target=$(TARGET)-no_bounds_query-no_runtime-c_plus_plus_name_mangling,$(TARGET)-no_runtime-c_plus_plus_name_mangling  \
		-e assembly,bitcode,c_source,c_header,stmt_html,static_library,stmt

$(FILTERS_DIR)/msan.a: $(BIN_DIR)/msan.generator
	@mkdir -p $(@D)
	$(CURDIR)/$< -g msan -f msan $(GEN_AOT_OUTPUTS) -o $(CURDIR)/$(FILTERS_DIR) target=$(TARGET)-msan

$(FILTERS_DIR)/sanitizercoverage.a: $(BIN_DIR)/sanitizercoverage.generator
	@mkdir -p $(@D)
	$(CURDIR)/$< -g sanitizercoverage -f sanitizercoverage $(GEN_AOT_OUTPUTS) -o $(CURDIR)/$(FILTERS_DIR) target=$(TARGET)-sanitizer_coverage

# user_context needs to be generated with user_context as the first argument to its calls
$(FILTERS_DIR)/user_context.a: $(BIN_DIR)/user_context.generator
	@mkdir -p $(@D)
	$(CURDIR)/$< -g user_context $(GEN_AOT_OUTPUTS) -o $(CURDIR)/$(FILTERS_DIR) target=$(TARGET)-no_runtime-user_context

# ditto for user_context_insanity
$(FILTERS_DIR)/user_context_insanity.a: $(BIN_DIR)/user_context_insanity.generator
	@mkdir -p $(@D)
	$(CURDIR)/$< -g user_context_insanity $(GEN_AOT_OUTPUTS) -o $(CURDIR)/$(FILTERS_DIR) target=$(TARGET)-no_runtime-user_context

# ditto for async_parallel
$(FILTERS_DIR)/async_parallel.a: $(BIN_DIR)/async_parallel.generator
	@mkdir -p $(@D)
	$(CURDIR)/$< -g async_parallel $(GEN_AOT_OUTPUTS) -o $(CURDIR)/$(FILTERS_DIR) target=$(TARGET)-no_runtime-user_context

# Some .generators have additional dependencies (usually due to define_extern usage).
# These typically require two extra dependencies:
# (1) Ensuring the extra _generator.cpp is built into the .generator.
# (2) Ensuring the extra .a is linked into the final output.

# TODO(srj): we really want to say "anything that depends on tiled_blur.a also depends on blur2x2.a";
# is there a way to specify that in Make?
$(BIN_DIR)/$(TARGET)/generator_aot_tiled_blur: $(FILTERS_DIR)/blur2x2.a
ifneq ($(TEST_CUDA), )
$(BIN_DIR)/$(TARGET)/generator_aot_cxx_mangling: $(FILTERS_DIR)/cxx_mangling_gpu.a
endif
$(BIN_DIR)/$(TARGET)/generator_aot_cxx_mangling_define_extern: $(FILTERS_DIR)/cxx_mangling.a

$(BIN_DIR)/$(TARGET)/generator_aotcpp_tiled_blur: $(FILTERS_DIR)/blur2x2.halide_generated.cpp
ifneq ($(TEST_CUDA), )
$(BIN_DIR)/$(TARGET)/generator_aotcpp_cxx_mangling: $(FILTERS_DIR)/cxx_mangling_gpu.halide_generated.cpp
endif
$(BIN_DIR)/$(TARGET)/generator_aotcpp_cxx_mangling: $(FILTERS_DIR)/cxx_mangling_externs.o
$(BIN_DIR)/$(TARGET)/generator_aotcpp_cxx_mangling_define_extern: $(FILTERS_DIR)/cxx_mangling.halide_generated.cpp $(FILTERS_DIR)/cxx_mangling_externs.o $(FILTERS_DIR)/cxx_mangling_define_extern_externs.o

$(BUILD_DIR)/stubuser_generator.o: $(FILTERS_DIR)/stubtest.stub.h $(FILTERS_DIR)/configure.stub.h
$(BIN_DIR)/stubuser.generator: $(BUILD_DIR)/stubtest_generator.o $(BUILD_DIR)/configure_generator.o

# stubtest has input and output funcs with undefined types and array sizes; this is fine for stub
# usage (the types can be inferred), but for AOT compilation, we must make the types
# concrete via generator args.
STUBTEST_GENERATOR_ARGS=\
	untyped_buffer_input.type=uint8 untyped_buffer_input.dim=3 \
	simple_input.type=float32 \
	array_input.type=float32 array_input.size=2 \
	int_arg.size=2 \
	tuple_output.type=float32,float32 \
	vectorize=true

$(FILTERS_DIR)/stubtest.a: $(BIN_DIR)/stubtest.generator
	@mkdir -p $(@D)
	$(CURDIR)/$< -g stubtest -f stubtest $(GEN_AOT_OUTPUTS) -o $(CURDIR)/$(FILTERS_DIR) target=$(TARGET)-no_runtime $(STUBTEST_GENERATOR_ARGS)

$(FILTERS_DIR)/stubuser_auto.a: $(BIN_DIR)/stubuser.generator $(BIN_MULLAPUDI2016)
	@mkdir -p $(@D)
	$(CURDIR)/$< -g stubuser $(GEN_AOT_OUTPUTS) -o $(CURDIR)/$(FILTERS_DIR) -f stubuser_auto target=$(TARGET)-no_runtime autoscheduler=Mullapudi2016 -p $(BIN_MULLAPUDI2016)

$(FILTERS_DIR)/external_code.a: $(BIN_DIR)/external_code.generator
	@mkdir -p $(@D)
	$(CURDIR)/$< -g external_code -e static_library,c_header,registration -o $(CURDIR)/$(FILTERS_DIR) target=$(TARGET)-no_runtime external_code_is_bitcode=true

$(FILTERS_DIR)/external_code.halide_generated.cpp: $(BIN_DIR)/external_code.generator
	@mkdir -p $(@D)
	$(CURDIR)/$< -g external_code -e c_source -o $(CURDIR)/$(FILTERS_DIR) target=$(TARGET)-no_runtime external_code_is_bitcode=false

$(FILTERS_DIR)/autograd_grad.a: $(BIN_DIR)/autograd.generator $(BIN_MULLAPUDI2016)
	@mkdir -p $(@D)
	$(CURDIR)/$< -g autograd $(GEN_AOT_OUTPUTS) -o $(CURDIR)/$(FILTERS_DIR) -f autograd_grad target=$(TARGET)-no_runtime autoscheduler=Mullapudi2016 -d 1 -p $(BIN_MULLAPUDI2016)

# Usually, it's considered best practice to have one Generator per
# .cpp file, with the generator-name and filename matching;
# nested_externs_generators.cpp is a counterexample, and thus requires
# some special casing to get right.  First, make a special rule to
# build each of the Generators in nested_externs_generator.cpp (which
# all have the form nested_externs_*).
$(FILTERS_DIR)/nested_externs_%.a: $(BIN_DIR)/nested_externs.generator
	@mkdir -p $(@D)
	$(CURDIR)/$< -g nested_externs_$* $(GEN_AOT_OUTPUTS) -o $(CURDIR)/$(FILTERS_DIR) target=$(TARGET)-no_runtime-user_context-c_plus_plus_name_mangling

# Similarly, gpu_multi needs two different kernels to test compilation caching.
# Also requies user-context.
$(FILTERS_DIR)/gpu_multi_context_threaded_%.a: $(BIN_DIR)/gpu_multi_context_threaded.generator
	@mkdir -p $(@D)
	$(CURDIR)/$< -g gpu_multi_context_threaded_$* $(GEN_AOT_OUTPUTS) -o $(CURDIR)/$(FILTERS_DIR) target=$(TARGET)-no_runtime-user_context

GEN_AOT_CXX_FLAGS=$(TEST_CXX_FLAGS) -Wno-unknown-pragmas -Wno-unused-variable
GEN_AOT_INCLUDES=-I$(INCLUDE_DIR) -I$(FILTERS_DIR) -I$(ROOT_DIR)/src/runtime -I$(ROOT_DIR)/test/common -I $(ROOT_DIR)/apps/support -I $(SRC_DIR)/runtime -I$(ROOT_DIR)/tools
GEN_AOT_LD_FLAGS=$(COMMON_LD_FLAGS)

ifneq ($(TEST_METAL), )
# Unlike cuda and opencl, which dynamically go find the appropriate symbols, metal requires actual linking.
GEN_AOT_LD_FLAGS+=$(METAL_LD_FLAGS)
endif

# By default, %_aottest.cpp depends on $(FILTERS_DIR)/%.a/.h (but not libHalide).
$(BIN_DIR)/$(TARGET)/generator_aot_%: $(ROOT_DIR)/test/generator/%_aottest.cpp $(FILTERS_DIR)/%.a $(FILTERS_DIR)/%.h $(RUNTIME_EXPORTED_INCLUDES) $(BIN_DIR)/$(TARGET)/runtime.a
	@mkdir -p $(@D)
	$(CXX) $(GEN_AOT_CXX_FLAGS) $(filter %.cpp %.o %.a,$^) $(GEN_AOT_INCLUDES) $(GEN_AOT_LD_FLAGS) -o $@

# Also make AOT testing targets that depends on the .cpp output (rather than .a).
$(BIN_DIR)/$(TARGET)/generator_aotcpp_%: $(ROOT_DIR)/test/generator/%_aottest.cpp $(FILTERS_DIR)/%.halide_generated.cpp $(FILTERS_DIR)/%.h $(RUNTIME_EXPORTED_INCLUDES) $(BIN_DIR)/$(TARGET)/runtime.a
	@mkdir -p $(@D)
	$(CXX) $(GEN_AOT_CXX_FLAGS) $(filter %.cpp %.o %.a,$^) $(OPTIMIZE) $(GEN_AOT_INCLUDES) $(GEN_AOT_LD_FLAGS) -o $@

# MSAN test doesn't use the standard runtime
$(BIN_DIR)/$(TARGET)/generator_aot_msan: $(ROOT_DIR)/test/generator/msan_aottest.cpp $(FILTERS_DIR)/msan.a $(FILTERS_DIR)/msan.h $(RUNTIME_EXPORTED_INCLUDES)
	@mkdir -p $(@D)
	$(CXX) $(GEN_AOT_CXX_FLAGS) $(filter-out %.h,$^) $(GEN_AOT_INCLUDES) $(GEN_AOT_LD_FLAGS) -o $@

# SanitizerCoverage test doesn't use the standard runtime
$(BIN_DIR)/$(TARGET)/generator_aot_sanitizercoverage: $(ROOT_DIR)/test/generator/sanitizercoverage_aottest.cpp $(FILTERS_DIR)/sanitizercoverage.a $(FILTERS_DIR)/sanitizercoverage.h $(RUNTIME_EXPORTED_INCLUDES)
	@mkdir -p $(@D)
	$(CXX) $(GEN_AOT_CXX_FLAGS) $(filter-out %.h,$^) $(GEN_AOT_INCLUDES) $(GEN_AOT_LD_FLAGS) -o $@

# SanitizerCoverage test will never work with C++ backend
$(BIN_DIR)/$(TARGET)/generator_aotcpp_sanitizercoverage: $(ROOT_DIR)/test/generator/sanitizercoverage_aottest.cpp
	@mkdir -p $(@D)
	echo "SanitizerCoverage test will never work with C++ backend"
	exit 1

# alias has additional deps to link in
$(BIN_DIR)/$(TARGET)/generator_aot_alias: $(ROOT_DIR)/test/generator/alias_aottest.cpp $(FILTERS_DIR)/alias.a $(FILTERS_DIR)/alias_with_offset_42.a $(FILTERS_DIR)/alias_Adams2019.a $(FILTERS_DIR)/alias_Li2018.a $(FILTERS_DIR)/alias_Mullapudi2016.a  $(RUNTIME_EXPORTED_INCLUDES) $(BIN_DIR)/$(TARGET)/runtime.a
	@mkdir -p $(@D)
	$(CXX) $(GEN_AOT_CXX_FLAGS) $(filter %.cpp %.o %.a,$^) $(GEN_AOT_INCLUDES) $(GEN_AOT_LD_FLAGS) -o $@

$(BIN_DIR)/$(TARGET)/generator_aotcpp_alias: $(ROOT_DIR)/test/generator/alias_aottest.cpp $(FILTERS_DIR)/alias.halide_generated.cpp $(FILTERS_DIR)/alias_with_offset_42.halide_generated.cpp $(FILTERS_DIR)/alias_Adams2019.halide_generated.cpp $(FILTERS_DIR)/alias_Li2018.halide_generated.cpp $(FILTERS_DIR)/alias_Mullapudi2016.halide_generated.cpp  $(RUNTIME_EXPORTED_INCLUDES) $(BIN_DIR)/$(TARGET)/runtime.a
	@mkdir -p $(@D)
	$(CXX) $(GEN_AOT_CXX_FLAGS) $(filter %.cpp %.o %.a,$^) $(GEN_AOT_INCLUDES) $(GEN_AOT_LD_FLAGS) -o $@

# autograd has additional deps to link in
$(BIN_DIR)/$(TARGET)/generator_aot_autograd: $(ROOT_DIR)/test/generator/autograd_aottest.cpp $(FILTERS_DIR)/autograd.a $(FILTERS_DIR)/autograd_grad.a $(RUNTIME_EXPORTED_INCLUDES) $(BIN_DIR)/$(TARGET)/runtime.a
	@mkdir -p $(@D)
	$(CXX) $(GEN_AOT_CXX_FLAGS) $(filter %.cpp %.o %.a,$^) $(GEN_AOT_INCLUDES) $(GEN_AOT_LD_FLAGS) -o $@

$(BIN_DIR)/$(TARGET)/generator_aotcpp_autograd: $(ROOT_DIR)/test/generator/autograd_aottest.cpp $(FILTERS_DIR)/autograd.halide_generated.cpp $(FILTERS_DIR)/autograd_grad.halide_generated.cpp $(RUNTIME_EXPORTED_INCLUDES) $(BIN_DIR)/$(TARGET)/runtime.a
	@mkdir -p $(@D)
	$(CXX) $(GEN_AOT_CXX_FLAGS) $(filter %.cpp %.o %.a,$^) $(GEN_AOT_INCLUDES) $(GEN_AOT_LD_FLAGS) -o $@

# nested_externs has additional deps to link in
$(BIN_DIR)/$(TARGET)/generator_aot_nested_externs: $(ROOT_DIR)/test/generator/nested_externs_aottest.cpp $(FILTERS_DIR)/nested_externs_root.a $(FILTERS_DIR)/nested_externs_inner.a $(FILTERS_DIR)/nested_externs_combine.a $(FILTERS_DIR)/nested_externs_leaf.a $(RUNTIME_EXPORTED_INCLUDES) $(BIN_DIR)/$(TARGET)/runtime.a
	@mkdir -p $(@D)
	$(CXX) $(GEN_AOT_CXX_FLAGS) $(filter %.cpp %.o %.a,$^) $(GEN_AOT_INCLUDES) $(GEN_AOT_LD_FLAGS) -o $@

$(BIN_DIR)/$(TARGET)/generator_aotcpp_nested_externs: $(ROOT_DIR)/test/generator/nested_externs_aottest.cpp $(FILTERS_DIR)/nested_externs_root.halide_generated.cpp $(FILTERS_DIR)/nested_externs_inner.halide_generated.cpp $(FILTERS_DIR)/nested_externs_combine.halide_generated.cpp $(FILTERS_DIR)/nested_externs_leaf.halide_generated.cpp $(RUNTIME_EXPORTED_INCLUDES) $(BIN_DIR)/$(TARGET)/runtime.a
	@mkdir -p $(@D)
	$(CXX) $(GEN_AOT_CXX_FLAGS) $(filter %.cpp %.o %.a,$^) $(GEN_AOT_INCLUDES) $(GEN_AOT_LD_FLAGS) -o $@

# The gpu object lifetime test needs the debug runtime
$(BIN_DIR)/$(TARGET)/generator_aot_gpu_object_lifetime: $(ROOT_DIR)/test/generator/gpu_object_lifetime_aottest.cpp $(FILTERS_DIR)/gpu_object_lifetime.a $(FILTERS_DIR)/gpu_object_lifetime.h $(RUNTIME_EXPORTED_INCLUDES) $(BIN_DIR)/$(TARGET)-debug/runtime.a
	@mkdir -p $(@D)
	$(CXX) $(GEN_AOT_CXX_FLAGS) $(filter %.cpp %.o %.a,$^) $(GEN_AOT_INCLUDES) $(GEN_AOT_LD_FLAGS) $(TEST_LD_FLAGS) -o $@

# acquire_release explicitly uses CUDA/OpenCL APIs, so link those here.
$(BIN_DIR)/$(TARGET)/generator_aot_acquire_release: $(ROOT_DIR)/test/generator/acquire_release_aottest.cpp $(FILTERS_DIR)/acquire_release.a $(FILTERS_DIR)/acquire_release.h $(RUNTIME_EXPORTED_INCLUDES) $(BIN_DIR)/$(TARGET)/runtime.a
	@mkdir -p $(@D)
	$(CXX) $(GEN_AOT_CXX_FLAGS) $(filter %.cpp %.o %.a,$^) $(GEN_AOT_INCLUDES) $(GEN_AOT_LD_FLAGS) $(OPENCL_LD_FLAGS) $(CUDA_LD_FLAGS) -o $@

$(BIN_DIR)/$(TARGET)/generator_aotcpp_acquire_release: $(ROOT_DIR)/test/generator/acquire_release_aottest.cpp $(FILTERS_DIR)/acquire_release.halide_generated.cpp $(FILTERS_DIR)/acquire_release.h $(RUNTIME_EXPORTED_INCLUDES) $(BIN_DIR)/$(TARGET)/runtime.a
	@mkdir -p $(@D)
	$(CXX) $(GEN_AOT_CXX_FLAGS) $(filter %.cpp %.o %.a,$^) $(GEN_AOT_INCLUDES) $(GEN_AOT_LD_FLAGS) $(OPENCL_LD_FLAGS) $(CUDA_LD_FLAGS) -o $@

# define_extern_opencl explicitly uses OpenCL APIs, so link those here.
$(BIN_DIR)/$(TARGET)/generator_aot_define_extern_opencl: $(ROOT_DIR)/test/generator/define_extern_opencl_aottest.cpp $(FILTERS_DIR)/define_extern_opencl.a $(FILTERS_DIR)/define_extern_opencl.h $(RUNTIME_EXPORTED_INCLUDES) $(BIN_DIR)/$(TARGET)/runtime.a
	@mkdir -p $(@D)
	$(CXX) $(GEN_AOT_CXX_FLAGS) $(filter %.cpp %.o %.a,$^) $(GEN_AOT_INCLUDES) $(GEN_AOT_LD_FLAGS) $(OPENCL_LD_FLAGS) -o $@

$(BIN_DIR)/$(TARGET)/generator_aotcpp_define_extern_opencl: $(ROOT_DIR)/test/generator/define_extern_opencl_aottest.cpp $(FILTERS_DIR)/define_extern_opencl.halide_generated.cpp $(FILTERS_DIR)/define_extern_opencl.h $(RUNTIME_EXPORTED_INCLUDES) $(BIN_DIR)/$(TARGET)/runtime.a
	@mkdir -p $(@D)
	$(CXX) $(GEN_AOT_CXX_FLAGS) $(filter %.cpp %.o %.a,$^) $(GEN_AOT_INCLUDES) $(GEN_AOT_LD_FLAGS) $(OPENCL_LD_FLAGS) -o $@

# By default, %_jittest.cpp depends on libHalide, plus the stubs for the Generator. These are external tests that use the JIT.
$(BIN_DIR)/generator_jit_%: $(ROOT_DIR)/test/generator/%_jittest.cpp $(BIN_DIR)/libHalide.$(SHARED_EXT) $(INCLUDE_DIR)/Halide.h $(FILTERS_DIR)/%.stub.h $(BUILD_DIR)/%_generator.o
	@mkdir -p $(@D)
	$(CXX) -g $(TEST_CXX_FLAGS) $(filter %.cpp %.o %.a,$^) -I$(INCLUDE_DIR) -I$(FILTERS_DIR) -I $(ROOT_DIR)/apps/support $(TEST_LD_FLAGS) -o $@

# stubuser is run with autoscheduling too
$(BIN_DIR)/$(TARGET)/generator_aot_stubuser: $(ROOT_DIR)/test/generator/stubuser_aottest.cpp $(FILTERS_DIR)/stubuser.a $(FILTERS_DIR)/stubuser.h $(FILTERS_DIR)/stubuser_auto.a $(FILTERS_DIR)/stubuser_auto.h $(RUNTIME_EXPORTED_INCLUDES) $(BIN_DIR)/$(TARGET)/runtime.a
	@mkdir -p $(@D)
	$(CXX) $(GEN_AOT_CXX_FLAGS) $(filter %.cpp %.o %.a,$^) $(GEN_AOT_INCLUDES) $(GEN_AOT_LD_FLAGS) -o $@

# generator_aot_multitarget is run multiple times, with different env vars.
generator_aot_multitarget: $(BIN_DIR)/$(TARGET)/generator_aot_multitarget
	@mkdir -p $(@D)
	HL_MULTITARGET_TEST_USE_NOBOUNDSQUERY_FEATURE=0 $(CURDIR)/$<
	HL_MULTITARGET_TEST_USE_NOBOUNDSQUERY_FEATURE=1 $(CURDIR)/$<
	@-echo

# gpu_multi_context_threaded has additional deps to link in
$(BIN_DIR)/$(TARGET)/generator_aot_gpu_multi_context_threaded: $(ROOT_DIR)/test/generator/gpu_multi_context_threaded_aottest.cpp \
	                                                       $(FILTERS_DIR)/gpu_multi_context_threaded_add.a \
	                                                       $(FILTERS_DIR)/gpu_multi_context_threaded_mul.a \
	                                                       $(RUNTIME_EXPORTED_INCLUDES) $(BIN_DIR)/$(TARGET)/runtime.a
	@mkdir -p $(@D)
	$(CXX) $(GEN_AOT_CXX_FLAGS) $(filter %.cpp %.o %.a,$^) $(GEN_AOT_INCLUDES) $(GEN_AOT_LD_FLAGS) $(OPENCL_LD_FLAGS) $(CUDA_LD_FLAGS) -o $@

$(BIN_DIR)/$(TARGET)/generator_aotcpp_gpu_multi_context_threaded: $(ROOT_DIR)/test/generator/gpu_multi_context_threaded_aottest.cpp \
	                                                          $(FILTERS_DIR)/gpu_multi_context_threaded_add.halide_generated.cpp \
	                                                          $(FILTERS_DIR)/gpu_multi_context_threaded_mul.halide_generated.cpp \
	                                                          $(RUNTIME_EXPORTED_INCLUDES) $(BIN_DIR)/$(TARGET)/runtime.a
	@mkdir -p $(@D)
	$(CXX) $(GEN_AOT_CXX_FLAGS) $(filter %.cpp %.o %.a,$^) $(GEN_AOT_INCLUDES) $(GEN_AOT_LD_FLAGS) $(OPENCL_LD_FLAGS) $(CUDA_LD_FLAGS) -o $@

# nested externs doesn't actually contain a generator named
# "nested_externs", and has no internal tests in any case.
test_generator_nested_externs:
	@echo "Skipping"

# gpu_multi actually contain a generator named
# "gpu_multi", and has no internal tests in any case.
test_generator_gpu_multi:
	@echo "Skipping"

# gpu_multi_context_threaded actually contain a generator named
# "gpu_multi", and has no internal tests in any case.
test_generator_gpu_multi_context_threaded:
	@echo "Skipping"

$(BUILD_DIR)/RunGenMain.o: $(ROOT_DIR)/tools/RunGenMain.cpp $(RUNTIME_EXPORTED_INCLUDES) $(ROOT_DIR)/tools/RunGen.h
	@mkdir -p $(@D)
	$(CXX) -c $< $(filter-out -g, $(TEST_CXX_FLAGS)) $(OPTIMIZE) -Os $(IMAGE_IO_CXX_FLAGS) -I$(INCLUDE_DIR) -I $(SRC_DIR)/runtime -I$(ROOT_DIR)/tools -o $@

$(FILTERS_DIR)/%.registration.o: $(FILTERS_DIR)/%.registration.cpp
	@mkdir -p $(@D)
	$(CXX) -c $< $(TEST_CXX_FLAGS) -o $@

$(FILTERS_DIR)/%.rungen: $(BUILD_DIR)/RunGenMain.o $(BIN_DIR)/$(TARGET)/runtime.a $(FILTERS_DIR)/%.registration.o $(FILTERS_DIR)/%.a
	@mkdir -p $(@D)
	$(CXX) -std=c++17 -I$(FILTERS_DIR) \
		$(BUILD_DIR)/RunGenMain.o \
		$(BIN_DIR)/$(TARGET)/runtime.a \
		$(call alwayslink,$(FILTERS_DIR)/$*.registration.o) \
		$(FILTERS_DIR)/$*.a \
		$(GEN_AOT_LD_FLAGS) $(IMAGE_IO_LIBS) -o $@

RUNARGS ?=

$(FILTERS_DIR)/%.run: $(FILTERS_DIR)/%.rungen
	$(CURDIR)/$< $(RUNARGS)
	@-echo

$(FILTERS_DIR)/%.registration_extra.o: $(FILTERS_DIR)/%.registration.cpp
	@mkdir -p $(@D)
	$(CXX) -c $< $(TEST_CXX_FLAGS) -DHALIDE_REGISTER_EXTRA_KEY_VALUE_PAIRS_FUNC=halide_register_extra_key_value_pairs_$* -o $@

# Test the registration mechanism, independent of RunGen.
# Note that this depends on the registration_extra.o (rather than registration.o)
# because it compiles with HALIDE_REGISTER_EXTRA_KEY_VALUE_PAIRS_FUNC defined.
$(FILTERS_DIR)/registration_test: $(ROOT_DIR)/test/generator/registration_test.cpp \
														 $(BIN_DIR)/$(TARGET)/runtime.a \
														 $(FILTERS_DIR)/blur2x2.registration_extra.o $(FILTERS_DIR)/blur2x2.a \
														 $(FILTERS_DIR)/cxx_mangling.registration_extra.o $(FILTERS_DIR)/cxx_mangling.a \
														 $(FILTERS_DIR)/pyramid.registration_extra.o $(FILTERS_DIR)/pyramid.a
	@mkdir -p $(@D)
	$(CXX) $(GEN_AOT_CXX_FLAGS) $(GEN_AOT_INCLUDES) \
			$(ROOT_DIR)/test/generator/registration_test.cpp \
			$(FILTERS_DIR)/blur2x2.registration_extra.o \
			$(FILTERS_DIR)/cxx_mangling.registration_extra.o \
			$(FILTERS_DIR)/pyramid.registration_extra.o \
			$(FILTERS_DIR)/blur2x2.a \
			$(FILTERS_DIR)/cxx_mangling.a \
			$(FILTERS_DIR)/pyramid.a \
      $(BIN_DIR)/$(TARGET)/runtime.a \
			$(GEN_AOT_LD_FLAGS) $(IMAGE_IO_LIBS) -o $@

# Test RunGen itself
$(FILTERS_DIR)/rungen_test: $(ROOT_DIR)/test/generator/rungen_test.cpp \
							$(BIN_DIR)/$(TARGET)/runtime.a \
							$(FILTERS_DIR)/example.registration.o \
							$(FILTERS_DIR)/example.a
	@mkdir -p $(@D)
	$(CXX) $(GEN_AOT_CXX_FLAGS) $(IMAGE_IO_CXX_FLAGS) $(GEN_AOT_INCLUDES) \
			$(ROOT_DIR)/test/generator/rungen_test.cpp \
			$(BIN_DIR)/$(TARGET)/runtime.a \
			$(call alwayslink,$(FILTERS_DIR)/example.registration.o) \
			$(FILTERS_DIR)/example.a \
			$(GEN_AOT_LD_FLAGS) $(IMAGE_IO_LIBS) -o $@

# Test linking multiple filters into a single RunGen instance
$(FILTERS_DIR)/multi_rungen: $(BUILD_DIR)/RunGenMain.o $(BIN_DIR)/$(TARGET)/runtime.a \
														 $(FILTERS_DIR)/blur2x2.registration.o $(FILTERS_DIR)/blur2x2.a \
														 $(FILTERS_DIR)/cxx_mangling.registration.o $(FILTERS_DIR)/cxx_mangling.a \
														 $(FILTERS_DIR)/pyramid.registration.o $(FILTERS_DIR)/pyramid.a
	@mkdir -p $(@D)
	$(CXX) -std=c++17 -I$(FILTERS_DIR) \
			$(BUILD_DIR)/RunGenMain.o \
			$(BIN_DIR)/$(TARGET)/runtime.a \
			$(call alwayslink,$(FILTERS_DIR)/blur2x2.registration.o) \
			$(call alwayslink,$(FILTERS_DIR)/cxx_mangling.registration.o) \
			$(call alwayslink,$(FILTERS_DIR)/pyramid.registration.o) \
			$(FILTERS_DIR)/blur2x2.a \
			$(FILTERS_DIR)/cxx_mangling.a \
			$(FILTERS_DIR)/pyramid.a \
			$(GEN_AOT_LD_FLAGS) $(IMAGE_IO_LIBS) -o $@

# Test concatenating multiple registration files as well, which should also work
$(FILTERS_DIR)/multi_rungen2.registration.cpp: $(FILTERS_DIR)/blur2x2.registration.cpp $(FILTERS_DIR)/cxx_mangling.registration.cpp $(FILTERS_DIR)/pyramid.registration.cpp
	cat $^ > $@

$(FILTERS_DIR)/multi_rungen2: $(BUILD_DIR)/RunGenMain.o $(BIN_DIR)/$(TARGET)/runtime.a \
														 $(FILTERS_DIR)/multi_rungen2.registration.cpp \
														 $(FILTERS_DIR)/blur2x2.a \
														 $(FILTERS_DIR)/cxx_mangling.a \
														 $(FILTERS_DIR)/pyramid.a
	@mkdir -p $(@D)
	$(CXX) -std=c++17 -I$(FILTERS_DIR) $^ $(GEN_AOT_LD_FLAGS) $(IMAGE_IO_LIBS) -o $@

$(BIN_DIR)/tutorial_%: $(ROOT_DIR)/tutorial/%.cpp $(BIN_DIR)/libHalide.$(SHARED_EXT) $(INCLUDE_DIR)/Halide.h $(INCLUDE_DIR)/HalideRuntime.h
	@ if [[ $@ == *_run ]]; then \
		export TUTORIAL=$* ;\
		export LESSON=`echo $${TUTORIAL} | cut -b1-9`; \
		make -f $(THIS_MAKEFILE) tutorial_$${TUTORIAL/run/generate}; \
		$(CXX) $(TUTORIAL_CXX_FLAGS) $(IMAGE_IO_CXX_FLAGS) $(OPTIMIZE_FOR_BUILD_TIME) $< \
		-I$(TMP_DIR) -I$(INCLUDE_DIR) $(TMP_DIR)/$${LESSON}_*.a $(GEN_AOT_LD_FLAGS) $(IMAGE_IO_LIBS) -lz -o $@; \
	else \
		$(CXX) $(TUTORIAL_CXX_FLAGS) $(IMAGE_IO_CXX_FLAGS) $(OPTIMIZE_FOR_BUILD_TIME) $< \
		-I$(INCLUDE_DIR) -I$(ROOT_DIR)/tools $(TEST_LD_FLAGS) $(IMAGE_IO_LIBS) -o $@;\
	fi

$(BIN_DIR)/tutorial_lesson_15_generators: $(ROOT_DIR)/tutorial/lesson_15_generators.cpp $(BIN_DIR)/libHalide.$(SHARED_EXT) $(INCLUDE_DIR)/Halide.h $(BUILD_DIR)/GenGen.o
	$(CXX) $(TUTORIAL_CXX_FLAGS) $(IMAGE_IO_CXX_FLAGS) $(OPTIMIZE_FOR_BUILD_TIME) $< $(BUILD_DIR)/GenGen.o \
	-I$(INCLUDE_DIR) $(TEST_LD_FLAGS) $(IMAGE_IO_LIBS) -o $@

tutorial_lesson_15_generators: $(ROOT_DIR)/tutorial/lesson_15_generators_usage.sh $(BIN_DIR)/tutorial_lesson_15_generators
	@-mkdir -p $(TMP_DIR)
	cp $(BIN_DIR)/tutorial_lesson_15_generators $(TMP_DIR)/lesson_15_generate; \
	cd $(TMP_DIR); \
	PATH="$${PATH}:$(CURDIR)/$(BIN_DIR)" source $(ROOT_DIR)/tutorial/lesson_15_generators_usage.sh
	@-echo

$(BIN_DIR)/tutorial_lesson_16_rgb_generate: $(ROOT_DIR)/tutorial/lesson_16_rgb_generate.cpp $(BIN_DIR)/libHalide.$(SHARED_EXT) $(INCLUDE_DIR)/Halide.h $(BUILD_DIR)/GenGen.o
	$(CXX) $(TUTORIAL_CXX_FLAGS) $(IMAGE_IO_CXX_FLAGS) $(OPTIMIZE_FOR_BUILD_TIME) $< $(BUILD_DIR)/GenGen.o \
	-I$(INCLUDE_DIR) $(TEST_LD_FLAGS) $(IMAGE_IO_LIBS) -o $@

$(BIN_DIR)/tutorial_lesson_16_rgb_run: $(ROOT_DIR)/tutorial/lesson_16_rgb_run.cpp $(BIN_DIR)/tutorial_lesson_16_rgb_generate
	@-mkdir -p $(TMP_DIR)
	# Run the generator
	$(BIN_DIR)/tutorial_lesson_16_rgb_generate -g brighten -o $(TMP_DIR) -f brighten_planar      target=host layout=planar
	$(BIN_DIR)/tutorial_lesson_16_rgb_generate -g brighten -o $(TMP_DIR) -f brighten_interleaved target=host-no_runtime layout=interleaved
	$(BIN_DIR)/tutorial_lesson_16_rgb_generate -g brighten -o $(TMP_DIR) -f brighten_either      target=host-no_runtime layout=either
	$(BIN_DIR)/tutorial_lesson_16_rgb_generate -g brighten -o $(TMP_DIR) -f brighten_specialized target=host-no_runtime layout=specialized
	# Compile the runner
	$(CXX) $(TUTORIAL_CXX_FLAGS) $(IMAGE_IO_CXX_FLAGS) $(OPTIMIZE_FOR_BUILD_TIME) $< \
	-I$(INCLUDE_DIR) -L$(BIN_DIR) -I $(TMP_DIR) $(TMP_DIR)/brighten_*.a \
        -lHalide $(TEST_LD_FLAGS) $(COMMON_LD_FLAGS) $(IMAGE_IO_LIBS) -o $@
	@-echo

$(BIN_DIR)/tutorial_lesson_21_auto_scheduler_generate: $(ROOT_DIR)/tutorial/lesson_21_auto_scheduler_generate.cpp $(BIN_DIR)/libHalide.$(SHARED_EXT) $(INCLUDE_DIR)/Halide.h $(BUILD_DIR)/GenGen.o
	$(CXX) $(TUTORIAL_CXX_FLAGS) $(IMAGE_IO_CXX_FLAGS) $(OPTIMIZE_FOR_BUILD_TIME) $< $(BUILD_DIR)/GenGen.o \
	-I$(INCLUDE_DIR) $(TEST_LD_FLAGS) $(IMAGE_IO_LIBS) -o $@

# The values are:
# - the maximum level of parallelism available,
# - the size of the last-level cache (in bytes),
# - the ratio between the cost of a miss at the last level cache and the cost
#   of arithmetic on the target architecture
# ...in that order.
LESSON_21_AUTOSCHEDULER_PARAMS=\
    autoscheduler=Mullapudi2016 \
    autoscheduler.parallelism=32 \
    autoscheduler.last_level_cache_size=16777216 \
    autoscheduler.balance=40

$(BIN_DIR)/tutorial_lesson_21_auto_scheduler_run: $(ROOT_DIR)/tutorial/lesson_21_auto_scheduler_run.cpp $(BIN_DIR)/tutorial_lesson_21_auto_scheduler_generate $(BIN_MULLAPUDI2016)
	@-mkdir -p $(TMP_DIR)
	# Run the generator
	$(BIN_DIR)/tutorial_lesson_21_auto_scheduler_generate -g auto_schedule_gen -o $(TMP_DIR) -e static_library,c_header,schedule -f auto_schedule_false target=host
	$(BIN_DIR)/tutorial_lesson_21_auto_scheduler_generate -g auto_schedule_gen -o $(TMP_DIR) -e static_library,c_header,schedule -f auto_schedule_true  target=host-no_runtime $(LESSON_21_AUTOSCHEDULER_PARAMS) -p $(BIN_MULLAPUDI2016)
	# Compile the runner
	$(CXX) $(TUTORIAL_CXX_FLAGS) $(IMAGE_IO_CXX_FLAGS) $(OPTIMIZE_FOR_BUILD_TIME) $< \
	-I$(INCLUDE_DIR) -L$(BIN_DIR) -I $(TMP_DIR) $(TMP_DIR)/auto_schedule_*.a \
        -lHalide $(TEST_LD_FLAGS) $(COMMON_LD_FLAGS) $(IMAGE_IO_LIBS) -o $@
	@-echo

test_internal: $(BIN_DIR)/test_internal
	@-mkdir -p $(TMP_DIR)
	cd $(TMP_DIR) ; $(CURDIR)/$<
	@-echo

correctness_%: $(BIN_DIR)/correctness_%
	@-mkdir -p $(TMP_DIR)
	cd $(TMP_DIR) ; $(CURDIR)/$<
	@-echo

correctness_opencl_runtime: $(BIN_DIR)/$(TARGET)/correctness_opencl_runtime
	@-mkdir -p $(TMP_DIR)
	cd $(TMP_DIR) ; $(CURDIR)/$<
	@-echo

quiet_correctness_%: $(BIN_DIR)/correctness_%
	@-mkdir -p $(TMP_DIR)
	@cd $(TMP_DIR) ; ( $(CURDIR)/$< 2>stderr_$*.txt > stdout_$*.txt && echo -n . ) || ( echo ; echo FAILED TEST: $* ; cat stdout_$*.txt stderr_$*.txt ; false )

valgrind_%: $(BIN_DIR)/correctness_%
	@-mkdir -p $(TMP_DIR)
	cd $(TMP_DIR) ; valgrind --error-exitcode=-1 $(CURDIR)/$<
	@-echo

# Use Intel SDE to emulate an avx 512 processor.
avx512_%: $(BIN_DIR)/correctness_%
	@-mkdir -p $(TMP_DIR)
	cd $(TMP_DIR) ; sde -cnl -- $(CURDIR)/$<
	cd $(TMP_DIR) ; sde -knl -- $(CURDIR)/$<
	@-echo

# This test is *supposed* to do an out-of-bounds read, so skip it when testing under valgrind
valgrind_tracing_stack: $(BIN_DIR)/correctness_tracing_stack
	@-mkdir -p $(TMP_DIR)
	cd $(TMP_DIR) ; $(CURDIR)/$(BIN_DIR)/correctness_tracing_stack
	@-echo

performance_%: $(BIN_DIR)/performance_%
	@-mkdir -p $(TMP_DIR)
	cd $(TMP_DIR) ; $(CURDIR)/$<
	@-echo

error_%: $(BIN_DIR)/error_%
	@-mkdir -p $(TMP_DIR)
	cd $(TMP_DIR) ; $(CURDIR)/$< 2>&1 | egrep --q "terminating with uncaught exception|^terminate called|^Error|Assertion.*failed"
	@-echo

warning_%: $(BIN_DIR)/warning_%
	@-mkdir -p $(TMP_DIR)
	cd $(TMP_DIR) ; $(CURDIR)/$< 2>&1 | egrep --q "^Warning"
	@-echo

runtime_common:
	# nothing

runtime_%: $(BIN_DIR)/runtime_%
	@-mkdir -p $(TMP_DIR)
	cd $(TMP_DIR) ; $(CURDIR)/$<
	@-echo

generator_jit_%: $(BIN_DIR)/generator_jit_%
	@-mkdir -p $(TMP_DIR)
	cd $(TMP_DIR) ; $(CURDIR)/$<
	@-echo

generator_aot_%: $(BIN_DIR)/$(TARGET)/generator_aot_%
	@-mkdir -p $(TMP_DIR)
	cd $(TMP_DIR) ; $(CURDIR)/$<
	@-echo

generator_aotcpp_%: $(BIN_DIR)/$(TARGET)/generator_aotcpp_%
	@-mkdir -p $(TMP_DIR)
	cd $(TMP_DIR) ; $(CURDIR)/$<
	@-echo

$(TMP_DIR)/images/%.png: $(ROOT_DIR)/tutorial/images/%.png
	@-mkdir -p $(TMP_DIR)/images
	cp $< $(TMP_DIR)/images/

tutorial_%: $(BIN_DIR)/tutorial_% $(TMP_DIR)/images/rgb.png $(TMP_DIR)/images/gray.png
	@-mkdir -p $(TMP_DIR)
	cd $(TMP_DIR) ; $(CURDIR)/$<
	@-echo

test_mullapudi2016: $(MULLAPUDI2016_TESTS:$(ROOT_DIR)/test/autoschedulers/mullapudi2016/%.cpp=mullapudi2016_%)

mullapudi2016_%: $(BIN_DIR)/mullapudi2016_% $(BIN_MULLAPUDI2016)
	@-mkdir -p $(TMP_DIR)
	cd $(TMP_DIR) ; $(CURDIR)/$< $(realpath $(BIN_MULLAPUDI2016))
	@-echo

test_li2018: $(LI2018_TESTS:$(ROOT_DIR)/test/autoschedulers/li2018/%.cpp=li2018_%)

li2018_%: $(BIN_DIR)/li2018_% $(BIN_LI2018)
	@-mkdir -p $(TMP_DIR)
	cd $(TMP_DIR) ; $(CURDIR)/$< $(realpath $(BIN_LI2018))
	@-echo

test_adams2019: $(ADAMS2019_TESTS:$(ROOT_DIR)/test/autoschedulers/adams2019/%.cpp=adams2019_%)

adams2019_test: $(BIN_DIR)/adams2019_test $(BIN_ADAMS2019) $(SRC_DIR)/autoschedulers/adams2019/baseline.weights
	@-mkdir -p $(TMP_DIR)
	cd $(TMP_DIR) ; $(CURDIR)/$< $(realpath $(BIN_ADAMS2019)) $(realpath $(SRC_DIR)/autoschedulers/adams2019/baseline.weights)
	@-echo

time_compilation_test_%: $(BIN_DIR)/test_%
	$(TIME_COMPILATION) compile_times_correctness.csv make -f $(THIS_MAKEFILE) $(@:time_compilation_test_%=test_%)

time_compilation_performance_%: $(BIN_DIR)/performance_%
	$(TIME_COMPILATION) compile_times_performance.csv make -f $(THIS_MAKEFILE) $(@:time_compilation_performance_%=performance_%)

time_compilation_generator_%: $(BIN_DIR)/%.generator
	$(TIME_COMPILATION) compile_times_generator.csv make -f $(THIS_MAKEFILE) $(@:time_compilation_generator_%=$(FILTERS_DIR)/%.a)

TEST_APPS=\
	bilateral_grid \
	bgu \
	blur \
	c_backend \
	camera_pipe \
	conv_layer \
	fft \
	hist \
	interpolate \
	lens_blur \
	linear_algebra \
	local_laplacian \
	max_filter \
	nl_means \
	onnx \
	resize \
	resnet_50 \
	stencil_chain \
	wavelet

TEST_APPS_DEPS=$(TEST_APPS:%=%_test_app)
BUILD_APPS_DEPS=$(TEST_APPS:%=%_build_app)

$(BUILD_APPS_DEPS): distrib
	@echo Building app $(@:%_build_app=%) for ${HL_TARGET}...
	@$(MAKE) -C $(ROOT_DIR)/apps/$(@:%_build_app=%) build \
		HALIDE_DISTRIB_PATH=$(CURDIR)/$(DISTRIB_DIR) \
		BIN_DIR=$(CURDIR)/$(BIN_DIR)/apps/$(@:%_build_app=%)/bin \
		HL_TARGET=$(HL_TARGET) \
		|| exit 1 ; \

$(TEST_APPS_DEPS): distrib
	@echo Testing app $(@:%_test_app=%) for ${HL_TARGET}...
	@$(MAKE) -C $(ROOT_DIR)/apps/$(@:%_test_app=%) test \
		HALIDE_DISTRIB_PATH=$(CURDIR)/$(DISTRIB_DIR) \
		BIN_DIR=$(CURDIR)/$(BIN_DIR)/apps/$(@:%_test_app=%)/bin \
		HL_TARGET=$(HL_TARGET) \
		|| exit 1 ; \

.PHONY: test_apps build_apps $(BUILD_APPS_DEPS)
build_apps: $(BUILD_APPS_DEPS)

test_apps: $(BUILD_APPS_DEPS)
	$(MAKE) -f $(THIS_MAKEFILE) -j1 $(TEST_APPS_DEPS)

build_hannk: distrib
	@echo Building apps/hannk for ${HL_TARGET}...
	@$(MAKE) -C $(ROOT_DIR)/apps/hannk build \
		HALIDE_DISTRIB_PATH=$(CURDIR)/$(DISTRIB_DIR) \
		BIN_DIR=$(CURDIR)/$(BIN_DIR)/apps/hannk/bin \
		HL_TARGET=$(HL_TARGET) \
		|| exit 1 ; \

test_hannk: build_hannk
	@echo Testing apps/hannk for ${HL_TARGET}...
	@$(MAKE) -C $(ROOT_DIR)/apps/hannk test \
		HALIDE_DISTRIB_PATH=$(CURDIR)/$(DISTRIB_DIR) \
		BIN_DIR=$(CURDIR)/$(BIN_DIR)/apps/hannk/bin \
		HL_TARGET=$(HL_TARGET) \
		|| exit 1 ; \

BENCHMARK_APPS=\
	bilateral_grid \
	camera_pipe \
	lens_blur \
	local_laplacian \
	nl_means \
	stencil_chain

$(BENCHMARK_APPS): distrib
	@echo Building $@ for ${HL_TARGET}...
	@$(MAKE) -C $(ROOT_DIR)/apps/$@ \
		$(CURDIR)/$(BIN_DIR)/apps/$@/bin/$(HL_TARGET)/$@.rungen \
		HALIDE_DISTRIB_PATH=$(CURDIR)/$(DISTRIB_DIR) \
		BIN_DIR=$(CURDIR)/$(BIN_DIR)/apps/$@/bin \
		HL_TARGET=$(HL_TARGET) \
		> /dev/null \
		|| exit 1

.PHONY: benchmark_apps $(BENCHMARK_APPS)
benchmark_apps: $(BENCHMARK_APPS)
	@for APP in $(BENCHMARK_APPS); do \
		echo ;\
		echo Benchmarking $${APP} for ${HL_TARGET}... ; \
		make -C $(ROOT_DIR)/apps/$${APP} \
			$${APP}.benchmark \
			HALIDE_DISTRIB_PATH=$(CURDIR)/$(DISTRIB_DIR) \
			BIN_DIR=$(CURDIR)/$(BIN_DIR)/apps/$${APP}/bin \
			HL_TARGET=$(HL_TARGET) \
			|| exit 1 ; \
	done

# It's just for compiling the runtime, so earlier clangs *might* work,
# but best to peg it to the minimum llvm version.
ifneq (,$(findstring clang version 3.7,$(CLANG_VERSION)))
CLANG_OK=yes
endif

ifneq (,$(findstring clang version 3.8,$(CLANG_VERSION)))
CLANG_OK=yes
endif

ifneq (,$(findstring clang version 4.0,$(CLANG_VERSION)))
CLANG_OK=yes
endif

ifneq (,$(findstring clang version 5.0,$(CLANG_VERSION)))
CLANG_OK=yes
endif

ifneq (,$(findstring clang version 6.0,$(CLANG_VERSION)))
CLANG_OK=yes
endif

ifneq (,$(findstring clang version 7.0,$(CLANG_VERSION)))
CLANG_OK=yes
endif

ifneq (,$(findstring clang version 7.1,$(CLANG_VERSION)))
CLANG_OK=yes
endif

ifneq (,$(findstring clang version 8.0,$(CLANG_VERSION)))
CLANG_OK=yes
endif

ifneq (,$(findstring clang version 9.0,$(CLANG_VERSION)))
CLANG_OK=yes
endif

ifneq (,$(findstring clang version 10.0,$(CLANG_VERSION)))
CLANG_OK=yes
endif

ifneq (,$(findstring clang version 11.0,$(CLANG_VERSION)))
CLANG_OK=yes
endif

ifneq (,$(findstring clang version 11.1,$(CLANG_VERSION)))
CLANG_OK=yes
endif

ifneq (,$(findstring clang version 12.0,$(CLANG_VERSION)))
CLANG_OK=yes
endif

ifneq (,$(findstring clang version 13.0,$(CLANG_VERSION)))
CLANG_OK=yes
endif

ifneq (,$(findstring clang version 14.0,$(CLANG_VERSION)))
CLANG_OK=yes
endif

ifneq (,$(findstring clang version 15.0,$(CLANG_VERSION)))
CLANG_OK=yes
endif

ifneq (,$(findstring clang version 16.0,$(CLANG_VERSION)))
CLANG_OK=yes
endif

ifneq (,$(findstring clang version 17.0,$(CLANG_VERSION)))
CLANG_OK=yes
endif

ifneq (,$(findstring Apple LLVM version 5.0,$(CLANG_VERSION)))
CLANG_OK=yes
endif

ifneq ($(CLANG_OK), )
$(BUILD_DIR)/clang_ok:
	@echo "Found a new enough version of clang"
	mkdir -p $(BUILD_DIR)
	touch $(BUILD_DIR)/clang_ok
else
$(BUILD_DIR)/clang_ok:
	@echo "Can't find clang or version of clang too old (we need 3.7 or greater):"
	@echo "You can override this check by setting CLANG_OK=y"
	echo '$(CLANG_VERSION)'
	echo $(findstring version 3,$(CLANG_VERSION))
	echo $(findstring version 3.0,$(CLANG_VERSION))
	$(CLANG) --version
	@exit 1
endif

ifneq (,$(findstring $(LLVM_VERSION_TIMES_10), 140 150 160 170))
LLVM_OK=yes
endif

ifneq ($(LLVM_OK), )
$(BUILD_DIR)/llvm_ok: $(BUILD_DIR)/rtti_ok
	@echo "Found a new enough version of llvm"
	mkdir -p $(BUILD_DIR)
	touch $(BUILD_DIR)/llvm_ok
else
$(BUILD_DIR)/llvm_ok:
	@echo "Can't find llvm or version of llvm too old (we need 9.0 or greater):"
	@echo "You can override this check by setting LLVM_OK=y"
	$(LLVM_CONFIG) --version
	@exit 1
endif

ifneq ($(WITH_RTTI), )
ifneq ($(LLVM_HAS_NO_RTTI), )
else
RTTI_OK=yes # Enabled in Halide and LLVM
endif
else
RTTI_OK=yes # Enabled in LLVM but not in Halide
endif

ifneq ($(RTTI_OK), )
$(BUILD_DIR)/rtti_ok:
	mkdir -p $(BUILD_DIR)
	touch $(BUILD_DIR)/rtti_ok
else
$(BUILD_DIR)/rtti_ok:
	@echo "Can't enable RTTI - llvm was compiled without it."
	@echo "LLVM c++ flags: " $(LLVM_CXX_FLAGS)
	@exit 1
endif

install: $(LIB_DIR)/libHalide.a $(BIN_DIR)/libHalide.$(SHARED_EXT) $(INCLUDE_DIR)/Halide.h $(RUNTIME_EXPORTED_INCLUDES)
	mkdir -p $(PREFIX)/include $(PREFIX)/bin $(PREFIX)/lib $(PREFIX)/share/halide/tutorial/images $(PREFIX)/share/halide/tools $(PREFIX)/share/halide/tutorial/figures
	cp $(LIB_DIR)/libHalide.a $(BIN_DIR)/libHalide.$(SHARED_EXT) $(PREFIX)/lib
	cp $(INCLUDE_DIR)/Halide.h $(PREFIX)/include
	cp $(INCLUDE_DIR)/HalideBuffer.h $(PREFIX)/include
	cp $(INCLUDE_DIR)/HalideRuntim*.h $(PREFIX)/include
	cp $(ROOT_DIR)/tutorial/images/*.png $(PREFIX)/share/halide/tutorial/images
	cp $(ROOT_DIR)/tutorial/figures/*.gif $(PREFIX)/share/halide/tutorial/figures
	cp $(ROOT_DIR)/tutorial/figures/*.jpg $(PREFIX)/share/halide/tutorial/figures
	cp $(ROOT_DIR)/tutorial/figures/*.mp4 $(PREFIX)/share/halide/tutorial/figures
	cp $(ROOT_DIR)/tutorial/*.cpp $(PREFIX)/share/halide/tutorial
	cp $(ROOT_DIR)/tutorial/*.h $(PREFIX)/share/halide/tutorial
	cp $(ROOT_DIR)/tutorial/*.sh $(PREFIX)/share/halide/tutorial
	cp $(ROOT_DIR)/tools/GenGen.cpp $(PREFIX)/share/halide/tools
	cp $(ROOT_DIR)/tools/RunGen.h $(PREFIX)/share/halide/tools
	cp $(ROOT_DIR)/tools/RunGenMain.cpp $(PREFIX)/share/halide/tools
	cp $(ROOT_DIR)/tools/halide_image.h $(PREFIX)/share/halide/tools
	cp $(ROOT_DIR)/tools/halide_image_io.h $(PREFIX)/share/halide/tools
	cp $(ROOT_DIR)/tools/halide_image_info.h $(PREFIX)/share/halide/tools
	cp $(ROOT_DIR)/tools/halide_malloc_trace.h $(PREFIX)/share/halide/tools
	cp $(ROOT_DIR)/tools/halide_thread_pool.h $(PREFIX)/share/halide/tools
ifeq ($(UNAME), Darwin)
	install_name_tool -id $(PREFIX)/lib/libHalide.$(SHARED_EXT) $(PREFIX)/lib/libHalide.$(SHARED_EXT)
endif

# This is a specialized 'install' for users who need Hexagon support libraries as well.
install_qc: install $(HEXAGON_RUNTIME_LIBS)
	mkdir -p $(PREFIX)/bin $(PREFIX)/tools $(PREFIX)/support
	mkdir -p $(PREFIX)/lib/arm-32-android
	mkdir -p $(PREFIX)/lib/arm-64-android
	mkdir -p $(PREFIX)/lib/adsp/arm-32-android
	mkdir -p $(PREFIX)/lib/adsp/arm-64-android
	mkdir -p $(PREFIX)/lib/cdsp/arm-32-android
	mkdir -p $(PREFIX)/lib/cdsp/arm-64-android
	mkdir -p $(PREFIX)/lib/host
	mkdir -p $(PREFIX)/lib/v65
	cp $(HEXAGON_RUNTIME_LIBS_DIR)/arm-32-android/* $(PREFIX)/lib/arm-32-android
	cp $(HEXAGON_RUNTIME_LIBS_DIR)/arm-64-android/* $(PREFIX)/lib/arm-64-android
	cp $(HEXAGON_RUNTIME_LIBS_DIR)/cdsp/arm-32-android/* $(PREFIX)/lib/cdsp/arm-32-android
	cp $(HEXAGON_RUNTIME_LIBS_DIR)/cdsp/arm-64-android/* $(PREFIX)/lib/cdsp/arm-64-android
	cp $(HEXAGON_RUNTIME_LIBS_DIR)/adsp/arm-32-android/* $(PREFIX)/lib/adsp/arm-32-android
	cp $(HEXAGON_RUNTIME_LIBS_DIR)/adsp/arm-64-android/* $(PREFIX)/lib/adsp/arm-64-android
	cp $(HEXAGON_RUNTIME_LIBS_DIR)/host/* $(PREFIX)/lib/host
	cp -r $(HEXAGON_RUNTIME_LIBS_DIR)/v65/* $(PREFIX)/lib/v65
	ln -sf ../share/halide/tools/GenGen.cpp $(PREFIX)/tools/GenGen.cpp
	ln -sf ../lib/v65/hexagon_sim_remote $(PREFIX)/bin/hexagon_sim_remote
	ln -sf v65/libsim_qurt.a $(PREFIX)/lib/libsim_qurt.a
	ln -sf v65/libhalide_hexagon_remote_skel.so $(PREFIX)/lib/libhalide_hexagon_remote_skel.so

# We need to capture the system libraries that we'll need to link
# against, so that downstream consumers of our build rules don't
# have to guess what's necessary on their system; call
# llvm-config and capture the result in config files that
# we include in our distribution.
HALIDE_RTTI_RAW=$(if $(WITH_RTTI),1,0)

$(BUILD_DIR)/halide_config.%: $(ROOT_DIR)/tools/halide_config.%.tpl
	@mkdir -p $(@D)
	cat $< | sed -e 's/@HALIDE_SYSTEM_LIBS_RAW@/${LLVM_SYSTEM_LIBS}/g' \
	       | sed -e 's/@HALIDE_RTTI_RAW@/${HALIDE_RTTI_RAW}/g' \
	       | sed -e 's;@HALIDE_LLVM_CXX_FLAGS_RAW@;${LLVM_CXX_FLAGS};g' > $@


$(DISTRIB_DIR)/lib/libHalide.$(SHARED_EXT): \
			   $(LIB_DIR)/libHalide.a \
	       		   $(BIN_DIR)/libHalide.$(SHARED_EXT) \
                           $(INCLUDE_DIR)/Halide.h \
                           $(RUNTIME_EXPORTED_INCLUDES) \
                           $(ROOT_DIR)/README*.md \
                           $(BUILD_DIR)/halide_config.make
	rm -rf $(DISTRIB_DIR)
	mkdir -p $(DISTRIB_DIR)/include \
	         $(DISTRIB_DIR)/bin \
	         $(DISTRIB_DIR)/lib \
	         $(DISTRIB_DIR)/tutorial \
	         $(DISTRIB_DIR)/tutorial/images \
	         $(DISTRIB_DIR)/tools \
	         $(DISTRIB_DIR)/tutorial/figures
	cp $(BIN_DIR)/libHalide.$(SHARED_EXT) $(DISTRIB_DIR)/lib
	cp $(LIB_DIR)/libHalide.a $(DISTRIB_DIR)/lib
	cp $(INCLUDE_DIR)/Halide.h $(DISTRIB_DIR)/include
	cp $(INCLUDE_DIR)/HalideBuffer.h $(DISTRIB_DIR)/include
	cp $(INCLUDE_DIR)/HalideRuntim*.h $(DISTRIB_DIR)/include
	cp $(INCLUDE_DIR)/HalidePyTorch*.h $(DISTRIB_DIR)/include
	cp $(ROOT_DIR)/tutorial/images/*.png $(DISTRIB_DIR)/tutorial/images
	cp $(ROOT_DIR)/tutorial/figures/*.gif $(DISTRIB_DIR)/tutorial/figures
	cp $(ROOT_DIR)/tutorial/figures/*.jpg $(DISTRIB_DIR)/tutorial/figures
	cp $(ROOT_DIR)/tutorial/figures/*.mp4 $(DISTRIB_DIR)/tutorial/figures
	cp $(ROOT_DIR)/tutorial/*.cpp $(DISTRIB_DIR)/tutorial
	cp $(ROOT_DIR)/tutorial/*.h $(DISTRIB_DIR)/tutorial
	cp $(ROOT_DIR)/tutorial/*.sh $(DISTRIB_DIR)/tutorial
	cp $(ROOT_DIR)/tools/GenGen.cpp $(DISTRIB_DIR)/tools
	cp $(ROOT_DIR)/tools/RunGen.h $(DISTRIB_DIR)/tools
	cp $(ROOT_DIR)/tools/RunGenMain.cpp $(DISTRIB_DIR)/tools
	cp $(ROOT_DIR)/tools/halide_benchmark.h $(DISTRIB_DIR)/tools
	cp $(ROOT_DIR)/tools/halide_image.h $(DISTRIB_DIR)/tools
	cp $(ROOT_DIR)/tools/halide_image_io.h $(DISTRIB_DIR)/tools
	cp $(ROOT_DIR)/tools/halide_image_info.h $(DISTRIB_DIR)/tools
	cp $(ROOT_DIR)/tools/halide_malloc_trace.h $(DISTRIB_DIR)/tools
	cp $(ROOT_DIR)/tools/halide_thread_pool.h $(DISTRIB_DIR)/tools
	cp $(ROOT_DIR)/tools/halide_trace_config.h $(DISTRIB_DIR)/tools
	cp $(ROOT_DIR)/README*.md $(DISTRIB_DIR)
	cp $(BUILD_DIR)/halide_config.* $(DISTRIB_DIR)
ifeq ($(UNAME), Darwin)
	install_name_tool -id @rpath/libHalide.$(SHARED_EXT) $(DISTRIB_DIR)/lib/libHalide.$(SHARED_EXT)
endif

$(BIN_DIR)/libautoschedule_%.$(PLUGIN_EXT): $(DISTRIB_DIR)/lib/libHalide.$(SHARED_EXT)
	$(MAKE) -f $(SRC_DIR)/autoschedulers/$*/Makefile $@ HALIDE_DISTRIB_PATH=$(CURDIR)/$(DISTRIB_DIR)
ifeq ($(UNAME), Darwin)
	install_name_tool -id @rpath/$(@F) $(CURDIR)/$@
endif


$(DISTRIB_DIR)/lib/libautoschedule_%.$(PLUGIN_EXT): $(BIN_DIR)/libautoschedule_%.$(PLUGIN_EXT)
	@mkdir -p $(@D)
	cp $< $(DISTRIB_DIR)/lib
ifeq ($(UNAME), Darwin)
	install_name_tool -id @rpath/$(@F) $(CURDIR)/$@
endif

# Adams2019 also includes autotuning tools
$(DISTRIB_DIR)/lib/libautoschedule_adams2019.$(PLUGIN_EXT): $(BIN_DIR)/libautoschedule_adams2019.$(PLUGIN_EXT)
	@mkdir -p $(@D)
	$(MAKE) -f $(SRC_DIR)/autoschedulers/adams2019/Makefile $(BIN_DIR)/retrain_cost_model $(BIN_DIR)/featurization_to_sample $(BIN_DIR)/get_host_target HALIDE_DISTRIB_PATH=$(CURDIR)/$(DISTRIB_DIR)
	cp $< $(DISTRIB_DIR)/lib/
	for TOOL in retrain_cost_model featurization_to_sample get_host_target; do \
		cp $(BIN_DIR)/$${TOOL} $(DISTRIB_DIR)/bin/;  \
	done
	cp $(SRC_DIR)/autoschedulers/adams2019/autotune_loop.sh $(DISTRIB_DIR)/tools/
ifeq ($(UNAME), Darwin)
	install_name_tool -id @rpath/$(@F) $(CURDIR)/$@
endif

autoschedulers: \
$(DISTRIB_DIR)/lib/libautoschedule_mullapudi2016.$(PLUGIN_EXT) \
$(DISTRIB_DIR)/lib/libautoschedule_li2018.$(PLUGIN_EXT) \
$(DISTRIB_DIR)/lib/libautoschedule_adams2019.$(PLUGIN_EXT)

.PHONY: distrib
distrib: $(DISTRIB_DIR)/lib/libHalide.$(SHARED_EXT) autoschedulers

$(DISTRIB_DIR)/halide.tgz: distrib
	ln -sf $(DISTRIB_DIR) halide
	tar -czf $(BUILD_DIR)/halide.tgz \
		halide/bin \
		halide/lib \
		halide/include \
		halide/tools \
		halide/tutorial \
		halide/README*.md \
		halide/halide_config.*
	rm -rf halide
	mv $(BUILD_DIR)/halide.tgz $(DISTRIB_DIR)/halide.tgz

$(BIN_DIR)/HalideTraceViz: $(ROOT_DIR)/util/HalideTraceViz.cpp $(INCLUDE_DIR)/HalideRuntime.h $(ROOT_DIR)/tools/halide_image_io.h $(ROOT_DIR)/tools/halide_trace_config.h
	$(CXX) $(OPTIMIZE) -std=c++17 $(filter %.cpp,$^) -I$(INCLUDE_DIR) -I$(ROOT_DIR)/tools -L$(BIN_DIR) -o $@

$(BIN_DIR)/HalideTraceDump: $(ROOT_DIR)/util/HalideTraceDump.cpp $(ROOT_DIR)/util/HalideTraceUtils.cpp $(INCLUDE_DIR)/HalideRuntime.h $(ROOT_DIR)/tools/halide_image_io.h
	$(CXX) $(OPTIMIZE) -std=c++17 $(filter %.cpp,$^) -I$(INCLUDE_DIR) -I$(ROOT_DIR)/tools -I$(ROOT_DIR)/src/runtime -L$(BIN_DIR) $(IMAGE_IO_CXX_FLAGS) $(IMAGE_IO_LIBS) -o $@

# Note: you must have CLANG_FORMAT_LLVM_INSTALL_DIR set for this rule to work.
# Let's default to the Ubuntu install location.
CLANG_FORMAT_LLVM_INSTALL_DIR ?= /usr/lib/llvm-12

.PHONY: format
format:
	@CLANG_FORMAT_LLVM_INSTALL_DIR=$(CLANG_FORMAT_LLVM_INSTALL_DIR) ${ROOT_DIR}/run-clang-format.sh

# Note: you must have CLANG_TIDY_LLVM_INSTALL_DIR set for these rules to work.
# Let's default to the Ubuntu install location.
CLANG_TIDY_LLVM_INSTALL_DIR ?= /usr/lib/llvm-12

.PHONY: clang-tidy
clang-tidy:
	@CLANG_TIDY_LLVM_INSTALL_DIR=$(CLANG_TIDY_LLVM_INSTALL_DIR) ${ROOT_DIR}/run-clang-tidy.sh

.PHONY: clang-tidy-fix
clang-tidy-fix:
	@CLANG_TIDY_LLVM_INSTALL_DIR=$(CLANG_TIDY_LLVM_INSTALL_DIR) ${ROOT_DIR}/run-clang-tidy.sh -fix

# Build the documentation. Be sure to keep this synchronized with doc/CMakeLists.txt
# if you choose to edit it.

# Copy ROOT_DIR to keep the following Doxyfile closer to CMake
Halide_SOURCE_DIR=${ROOT_DIR}

define Doxyfile
# Keep the following in sync with doc/CMakeLists.txt
ALPHABETICAL_INDEX     = NO
BUILTIN_STL_SUPPORT    = YES
CASE_SENSE_NAMES       = NO
CLASS_DIAGRAMS         = NO
DISTRIBUTE_GROUP_DOC   = YES
EXAMPLE_PATH           = "${Halide_SOURCE_DIR}/tutorial"
EXCLUDE                = bin
EXTRACT_ALL            = YES
EXTRACT_LOCAL_CLASSES  = NO
FILE_PATTERNS          = *.h
GENERATE_TREEVIEW      = YES
HIDE_FRIEND_COMPOUNDS  = YES
HIDE_IN_BODY_DOCS      = YES
HIDE_UNDOC_CLASSES     = YES
HIDE_UNDOC_MEMBERS     = YES
JAVADOC_AUTOBRIEF      = YES
QT_AUTOBRIEF           = YES
QUIET                  = YES
RECURSIVE              = YES
REFERENCED_BY_RELATION = YES
REFERENCES_RELATION    = YES
SORT_BY_SCOPE_NAME     = YES
SORT_MEMBER_DOCS       = NO
SOURCE_BROWSER         = YES
STRIP_CODE_COMMENTS    = NO

# Makefile-specific options
GENERATE_LATEX         = NO
HAVE_DOT               = NO
HTML_OUTPUT            = .
INPUT                  = "${Halide_SOURCE_DIR}/src" "${Halide_SOURCE_DIR}/test"
OUTPUT_DIRECTORY       = ${DOC_DIR}
PROJECT_NAME           = Halide
endef

# Make the above Doxyfile variable available to the doc target.
export Doxyfile

.PHONY: doc
doc:
	@-mkdir -p $(TMP_DIR)
	echo "$$Doxyfile" > $(TMP_DIR)/Doxyfile
	@-mkdir -p ${DOC_DIR}
	doxygen $(TMP_DIR)/Doxyfile<|MERGE_RESOLUTION|>--- conflicted
+++ resolved
@@ -130,12 +130,9 @@
 WITH_METAL ?= not-empty
 WITH_OPENGLCOMPUTE ?= not-empty
 WITH_D3D12 ?= not-empty
-<<<<<<< HEAD
 WITH_VULKAN ?= not-empty
 WITH_SPIRV ?= not-empty
-=======
 WITH_WEBGPU ?= not-empty
->>>>>>> 4cb6dba4
 WITH_INTROSPECTION ?= not-empty
 WITH_EXCEPTIONS ?=
 WITH_LLVM_INSIDE_SHARED_LIBHALIDE ?= not-empty
@@ -925,11 +922,8 @@
                             $(INCLUDE_DIR)/HalideRuntimeOpenGLCompute.h \
                             $(INCLUDE_DIR)/HalideRuntimeMetal.h	\
                             $(INCLUDE_DIR)/HalideRuntimeQurt.h \
-<<<<<<< HEAD
                             $(INCLUDE_DIR)/HalideRuntimeVulkan.h \
-=======
                             $(INCLUDE_DIR)/HalideRuntimeWebGPU.h \
->>>>>>> 4cb6dba4
                             $(INCLUDE_DIR)/HalideBuffer.h \
                             $(INCLUDE_DIR)/HalidePyTorchHelpers.h \
                             $(INCLUDE_DIR)/HalidePyTorchCudaHelpers.h
