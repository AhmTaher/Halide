# 'make' builds libHalide.a, the internal test suite, and runs the internal test suite
# 'make run_tests' builds and runs all the end-to-end tests in the test subdirectory
# 'make {error,performance}_foo' builds and runs test/{...}/foo.cpp for any
#     c_source file in the corresponding subdirectory of the test folder
# 'make correctness_foo' builds and runs test/correctness/foo.cpp for any
#     c_source file in the correctness/ subdirectory of the test folder
# 'make test_apps' checks some of the apps build and run (but does not check their output)
# 'make time_compilation_tests' records the compile time for each test module into a csv file.
#     For correctness and performance tests this include halide build time and run time. For
#     the tests in test/generator/ this times only the halide build time.

# Disable built-in makefile rules for all apps to avoid pointless file-system
# scanning and general weirdness resulting from implicit rules.
MAKEFLAGS += --no-builtin-rules
.SUFFIXES:

UNAME = $(shell uname)

ifeq ($(OS), Windows_NT)
    $(error Halide no longer supports the MinGW environment. Please use MSVC through CMake instead.)
else
    # let's assume "normal" UNIX such as linux
    COMMON_LD_FLAGS=$(LDFLAGS) -ldl -lpthread -lz
    FPIC=-fPIC
ifeq ($(UNAME), Darwin)
    SHARED_EXT=dylib
else
    SHARED_EXT=so
endif
endif

ifeq ($(UNAME), Darwin)
  # Anything that we us install_name_tool on needs these linker flags
  # to ensure there is enough padding for install_name_tool to use
  INSTALL_NAME_TOOL_LD_FLAGS=-Wl,-headerpad_max_install_names
else
  INSTALL_NAME_TOOL_LD_FLAGS=
endif

ifeq ($(UNAME), Darwin)
define alwayslink
	-Wl,-force_load,$(1)
endef
else
define alwayslink
	-Wl,--whole-archive $(1) -Wl,-no-whole-archive
endef
endif

SHELL = bash
CXX ?= g++
PREFIX ?= /usr/local
LLVM_CONFIG ?= llvm-config
LLVM_COMPONENTS= $(shell $(LLVM_CONFIG) --components)
LLVM_VERSION = $(shell $(LLVM_CONFIG) --version | sed 's/\([0-9][0-9]*\)\.\([0-9]\).*/\1.\2/')

LLVM_FULL_VERSION = $(shell $(LLVM_CONFIG) --version)
LLVM_BINDIR = $(shell $(LLVM_CONFIG) --bindir | sed -e 's/\\/\//g' -e 's/\([a-zA-Z]\):/\/\1/g')
LLVM_LIBDIR = $(shell $(LLVM_CONFIG) --libdir | sed -e 's/\\/\//g' -e 's/\([a-zA-Z]\):/\/\1/g')
# Apparently there is no llvm_config flag to get canonical paths to tools,
# so we'll just construct one relative to --src-root and hope that is stable everywhere.
LLVM_GIT_LLD_INCLUDE_DIR = $(shell $(LLVM_CONFIG) --src-root | sed -e 's/\\/\//g' -e 's/\([a-zA-Z]\):/\/\1/g')/../lld/include
LLVM_SYSTEM_LIBS=$(shell ${LLVM_CONFIG} --system-libs --link-static | sed -e 's/[\/&]/\\&/g' | sed 's/-llibxml2.tbd/-lxml2/')
LLVM_AS = $(LLVM_BINDIR)/llvm-as
LLVM_NM = $(LLVM_BINDIR)/llvm-nm
LLVM_CXX_FLAGS = -std=c++11  $(filter-out -O% -g -fomit-frame-pointer -pedantic -W% -W, $(shell $(LLVM_CONFIG) --cxxflags | sed -e 's/\\/\//g' -e 's/\([a-zA-Z]\):/\/\1/g;s/-D/ -D/g;s/-O/ -O/g')) -I$(LLVM_GIT_LLD_INCLUDE_DIR)
OPTIMIZE ?= -O3
OPTIMIZE_FOR_BUILD_TIME ?= -O0

PYTHON ?= python3

CLANG ?= $(LLVM_BINDIR)/clang
CLANG_VERSION = $(shell $(CLANG) --version)

SANITIZER_FLAGS ?=

# TODO: this is suboptimal hackery; we should really add the relevant
# support libs for the sanitizer(s) as weak symbols in Codegen_LLVM.
# (Note also that, in general, most Sanitizers work most reliably with an all-Clang
# build system.)

ifneq (,$(findstring tsan,$(HL_TARGET)$(HL_JIT_TARGET)))

# Note that attempting to use TSAN with the JIT can produce false positives
# if libHalide is not also compiled with TSAN enabled; we tack the relevant
# flag onto OPTIMIZE here, but that's really only effective if you ensure
# to do a clean build before testing. (In general, most of the Sanitizers
# only work well when used in a completely clean environment.)
OPTIMIZE += -fsanitize=thread
SANITIZER_FLAGS += -fsanitize=thread

endif

ifneq (,$(findstring asan,$(HL_TARGET)$(HL_JIT_TARGET)))
OPTIMIZE += -fsanitize=address
SANITIZER_FLAGS += -fsanitize=address
endif

COMMON_LD_FLAGS += $(SANITIZER_FLAGS)

LLVM_VERSION_TIMES_10 = $(shell $(LLVM_CONFIG) --version | sed 's/\([0-9][0-9]*\)\.\([0-9]\).*/\1\2/')

LLVM_CXX_FLAGS += -DLLVM_VERSION=$(LLVM_VERSION_TIMES_10)

# All WITH_* flags are either empty or not-empty. They do not behave
# like true/false values in most languages.  To turn one off, either
# edit this file, add "WITH_FOO=" (no assigned value) to the make
# line, or define an environment variable WITH_FOO that has an empty
# value.
WITH_X86 ?= $(findstring x86, $(LLVM_COMPONENTS))
WITH_ARM ?= $(findstring arm, $(LLVM_COMPONENTS))
WITH_HEXAGON ?= $(findstring hexagon, $(LLVM_COMPONENTS))
WITH_MIPS ?= $(findstring mips, $(LLVM_COMPONENTS))
WITH_RISCV ?= $(findstring riscv, $(LLVM_COMPONENTS))
WITH_AARCH64 ?= $(findstring aarch64, $(LLVM_COMPONENTS))
WITH_POWERPC ?= $(findstring powerpc, $(LLVM_COMPONENTS))
WITH_NVPTX ?= $(findstring nvptx, $(LLVM_COMPONENTS))
WITH_WEBASSEMBLY ?= $(findstring webassembly, $(LLVM_COMPONENTS))
# AMDGPU target is WIP
WITH_AMDGPU ?= $(findstring amdgpu, $(LLVM_COMPONENTS))
WITH_OPENCL ?= not-empty
WITH_METAL ?= not-empty
WITH_OPENGLCOMPUTE ?= not-empty
WITH_D3D12 ?= not-empty
WITH_INTROSPECTION ?= not-empty
WITH_EXCEPTIONS ?=
WITH_LLVM_INSIDE_SHARED_LIBHALIDE ?= not-empty


# If HL_TARGET or HL_JIT_TARGET aren't set, use host
HL_TARGET ?= host
HL_JIT_TARGET ?= host

X86_CXX_FLAGS=$(if $(WITH_X86), -DWITH_X86, )
X86_LLVM_CONFIG_LIB=$(if $(WITH_X86), x86, )

ARM_CXX_FLAGS=$(if $(WITH_ARM), -DWITH_ARM, )
ARM_LLVM_CONFIG_LIB=$(if $(WITH_ARM), arm, )

MIPS_CXX_FLAGS=$(if $(WITH_MIPS), -DWITH_MIPS, )
MIPS_LLVM_CONFIG_LIB=$(if $(WITH_MIPS), mips, )

POWERPC_CXX_FLAGS=$(if $(WITH_POWERPC), -DWITH_POWERPC, )
POWERPC_LLVM_CONFIG_LIB=$(if $(WITH_POWERPC), powerpc, )

PTX_CXX_FLAGS=$(if $(WITH_NVPTX), -DWITH_NVPTX, )
PTX_LLVM_CONFIG_LIB=$(if $(WITH_NVPTX), nvptx, )
PTX_DEVICE_INITIAL_MODULES=$(if $(WITH_NVPTX), libdevice.compute_20.10.bc libdevice.compute_30.10.bc libdevice.compute_35.10.bc, )

AMDGPU_CXX_FLAGS=$(if $(WITH_AMDGPU), -DWITH_AMDGPU, )
AMDGPU_LLVM_CONFIG_LIB=$(if $(WITH_AMDGPU), amdgpu, )
# TODO add bitcode files

OPENCL_CXX_FLAGS=$(if $(WITH_OPENCL), -DWITH_OPENCL, )
OPENCL_LLVM_CONFIG_LIB=$(if $(WITH_OPENCL), , )

METAL_CXX_FLAGS=$(if $(WITH_METAL), -DWITH_METAL, )
METAL_LLVM_CONFIG_LIB=$(if $(WITH_METAL), , )

OPENGLCOMPUTE_CXX_FLAGS=$(if $(WITH_OPENGLCOMPUTE), -DWITH_OPENGLCOMPUTE, )

D3D12_CXX_FLAGS=$(if $(WITH_D3D12), -DWITH_D3D12, )
D3D12_LLVM_CONFIG_LIB=$(if $(WITH_D3D12), , )

AARCH64_CXX_FLAGS=$(if $(WITH_AARCH64), -DWITH_AARCH64, )
AARCH64_LLVM_CONFIG_LIB=$(if $(WITH_AARCH64), aarch64, )

RISCV_CXX_FLAGS=$(if $(WITH_RISCV), -DWITH_RISCV, )
RISCV_LLVM_CONFIG_LIB=$(if $(WITH_RISCV), riscv, )

INTROSPECTION_CXX_FLAGS=$(if $(WITH_INTROSPECTION), -DWITH_INTROSPECTION, )
EXCEPTIONS_CXX_FLAGS=$(if $(WITH_EXCEPTIONS), -DHALIDE_WITH_EXCEPTIONS -fexceptions, )

HEXAGON_CXX_FLAGS=$(if $(WITH_HEXAGON), -DWITH_HEXAGON, )
HEXAGON_LLVM_CONFIG_LIB=$(if $(WITH_HEXAGON), hexagon, )

WEBASSEMBLY_CXX_FLAGS=$(if $(WITH_WEBASSEMBLY), -DWITH_WEBASSEMBLY, )
WEBASSEMBLY_LLVM_CONFIG_LIB=$(if $(WITH_WEBASSEMBLY), webassembly, )

LLVM_HAS_NO_RTTI = $(findstring -fno-rtti, $(LLVM_CXX_FLAGS))
WITH_RTTI ?= $(if $(LLVM_HAS_NO_RTTI),, not-empty)
RTTI_CXX_FLAGS=$(if $(WITH_RTTI), , -fno-rtti )

CXX_VERSION = $(shell $(CXX) --version | head -n1)
CXX_WARNING_FLAGS = -Wall -Werror -Wno-unused-function -Wcast-qual -Wignored-qualifiers -Wno-comment -Wsign-compare -Wno-unknown-warning-option -Wno-psabi
ifneq (,$(findstring g++,$(CXX_VERSION)))
GCC_MAJOR_VERSION := $(shell $(CXX) -dumpfullversion -dumpversion | cut -f1 -d.)
GCC_MINOR_VERSION := $(shell $(CXX) -dumpfullversion -dumpversion | cut -f2 -d.)
ifeq (1,$(shell expr $(GCC_MAJOR_VERSION) \> 5 \| $(GCC_MAJOR_VERSION) = 5 \& $(GCC_MINOR_VERSION) \>= 1))
CXX_WARNING_FLAGS += -Wsuggest-override
endif
endif

ifneq (,$(findstring clang,$(CXX_VERSION)))
LLVM_CXX_FLAGS_LIBCPP := $(findstring -stdlib=libc++, $(LLVM_CXX_FLAGS))
endif

CXX_FLAGS = $(CXXFLAGS) $(CXX_WARNING_FLAGS) $(RTTI_CXX_FLAGS) -Woverloaded-virtual $(FPIC) $(OPTIMIZE) -fno-omit-frame-pointer -DCOMPILING_HALIDE

CXX_FLAGS += $(LLVM_CXX_FLAGS)
CXX_FLAGS += $(PTX_CXX_FLAGS)
CXX_FLAGS += $(ARM_CXX_FLAGS)
CXX_FLAGS += $(HEXAGON_CXX_FLAGS)
CXX_FLAGS += $(AARCH64_CXX_FLAGS)
CXX_FLAGS += $(X86_CXX_FLAGS)
CXX_FLAGS += $(OPENCL_CXX_FLAGS)
CXX_FLAGS += $(METAL_CXX_FLAGS)
CXX_FLAGS += $(OPENGLCOMPUTE_CXX_FLAGS)
CXX_FLAGS += $(D3D12_CXX_FLAGS)
CXX_FLAGS += $(MIPS_CXX_FLAGS)
CXX_FLAGS += $(POWERPC_CXX_FLAGS)
CXX_FLAGS += $(INTROSPECTION_CXX_FLAGS)
CXX_FLAGS += $(EXCEPTIONS_CXX_FLAGS)
CXX_FLAGS += $(AMDGPU_CXX_FLAGS)
CXX_FLAGS += $(RISCV_CXX_FLAGS)
CXX_FLAGS += $(WEBASSEMBLY_CXX_FLAGS)

# This is required on some hosts like powerpc64le-linux-gnu because we may build
# everything with -fno-exceptions.  Without -funwind-tables, libHalide.so fails
# to propagate exceptions and causes a test failure.
CXX_FLAGS += -funwind-tables

print-%:
	@echo '$*=$($*)'

LLVM_STATIC_LIBFILES = \
	bitwriter \
	bitreader \
	linker \
	ipo \
	passes \
	mcjit \
	$(X86_LLVM_CONFIG_LIB) \
	$(ARM_LLVM_CONFIG_LIB) \
	$(OPENCL_LLVM_CONFIG_LIB) \
	$(METAL_LLVM_CONFIG_LIB) \
	$(PTX_LLVM_CONFIG_LIB) \
	$(AARCH64_LLVM_CONFIG_LIB) \
	$(MIPS_LLVM_CONFIG_LIB) \
	$(POWERPC_LLVM_CONFIG_LIB) \
	$(HEXAGON_LLVM_CONFIG_LIB) \
	$(AMDGPU_LLVM_CONFIG_LIB) \
	$(WEBASSEMBLY_LLVM_CONFIG_LIB) \
	$(RISCV_LLVM_CONFIG_LIB)

LLVM_STATIC_LIBS = -L $(LLVM_LIBDIR) $(shell $(LLVM_CONFIG) --link-static --libfiles $(LLVM_STATIC_LIBFILES) | sed -e 's/\\/\//g' -e 's/\([a-zA-Z]\):/\/\1/g')

# Add a rpath to the llvm used for linking, in case multiple llvms are
# installed. Bakes a path on the build system into the .so, so don't
# use this config for distributions.
LLVM_SHARED_LIBS = -Wl,-rpath=$(LLVM_LIBDIR) -L $(LLVM_LIBDIR) -lLLVM

LLVM_LIBS_FOR_SHARED_LIBHALIDE=$(if $(WITH_LLVM_INSIDE_SHARED_LIBHALIDE),$(LLVM_STATIC_LIBS),$(LLVM_SHARED_LIBS))

TUTORIAL_CXX_FLAGS ?= -std=c++11 -g -fno-omit-frame-pointer $(RTTI_CXX_FLAGS) -I $(ROOT_DIR)/tools $(SANITIZER_FLAGS) $(LLVM_CXX_FLAGS_LIBCPP)
# The tutorials contain example code with warnings that we don't want
# to be flagged as errors, so the test flags are the tutorial flags
# plus our warning flags.
# Also allow tests, via conditional compilation, to use the entire
# capability of the CPU being compiled on via -march=native. This
# presumes tests are run on the same machine they are compiled on.
TEST_CXX_FLAGS ?= $(TUTORIAL_CXX_FLAGS) $(CXX_WARNING_FLAGS) 
TEST_LD_FLAGS = -L$(BIN_DIR) -lHalide $(COMMON_LD_FLAGS)

# In the tests, some of our expectations change depending on the llvm version
TEST_CXX_FLAGS += -DLLVM_VERSION=$(LLVM_VERSION_TIMES_10)

# gcc 4.8 fires a bogus warning on old versions of png.h
ifneq (,$(findstring g++,$(CXX_VERSION)))
ifneq (,$(findstring 4.8,$(CXX_VERSION)))
TEST_CXX_FLAGS += -Wno-literal-suffix
endif
endif

ifeq ($(UNAME), Linux)
TEST_LD_FLAGS += -rdynamic -Wl,--rpath=$(CURDIR)/$(BIN_DIR)
endif

ifeq ($(WITH_LLVM_INSIDE_SHARED_LIBHALIDE), )
TEST_LD_FLAGS += -Wl,--rpath=$(LLVM_LIBDIR)
endif

ifneq ($(WITH_NVPTX), )
ifneq (,$(findstring ptx,$(HL_TARGET)))
TEST_CUDA = 1
endif
ifneq (,$(findstring cuda,$(HL_TARGET)))
TEST_CUDA = 1
endif
endif

ifneq ($(WITH_OPENCL), )
ifneq (,$(findstring opencl,$(HL_TARGET)))
TEST_OPENCL = 1
endif
endif

ifneq ($(WITH_METAL), )
ifneq (,$(findstring metal,$(HL_TARGET)))
TEST_METAL = 1
endif
endif

ifeq ($(UNAME), Linux)
ifneq ($(TEST_CUDA), )
CUDA_LD_FLAGS ?= -L/usr/lib/nvidia-current -lcuda
endif
ifneq ($(TEST_OPENCL), )
OPENCL_LD_FLAGS ?= -lOpenCL
endif
OPENGL_LD_FLAGS ?= -lGL
HOST_OS=linux
endif

ifeq ($(UNAME), Darwin)
# Someone with an osx box with cuda installed please fix the line below
ifneq ($(TEST_CUDA), )
CUDA_LD_FLAGS ?= -L/usr/local/cuda/lib -lcuda
endif
ifneq ($(TEST_OPENCL), )
OPENCL_LD_FLAGS ?= -framework OpenCL
endif
ifneq ($(TEST_METAL), )
METAL_LD_FLAGS ?= -framework Metal -framework Foundation
endif
OPENGL_LD_FLAGS ?= -framework OpenGL
HOST_OS=os_x
endif

ifneq ($(TEST_OPENCL), )
TEST_CXX_FLAGS += -DTEST_OPENCL
endif

ifneq ($(TEST_METAL), )
# Using Metal APIs requires writing Objective-C++ (or Swift). Add ObjC++
# to allow tests to create and destroy Metal contexts, etc. This requires
# tests to be valid Objective-C++, e.g. avoiding using the identifier "id"
# in certain ways. In practice this is not enough of a problem to justify
# the work to limit which files are compiled this way.
TEST_CXX_FLAGS += -DTEST_METAL -ObjC++
endif

ifneq ($(TEST_CUDA), )
TEST_CXX_FLAGS += -DTEST_CUDA
TEST_CXX_FLAGS += -I/usr/local/cuda/include
endif

# Compiling the tutorials requires libpng
LIBPNG_LIBS_DEFAULT = $(shell libpng-config --ldflags)
LIBPNG_CXX_FLAGS ?= $(shell libpng-config --cflags)
# Workaround for libpng-config pointing to 64-bit versions on linux even when we're building for 32-bit
ifneq (,$(findstring -m32,$(CXX)))
ifneq (,$(findstring x86_64,$(LIBPNG_LIBS_DEFAULT)))
LIBPNG_LIBS ?= -lpng
endif
endif
LIBPNG_LIBS ?= $(LIBPNG_LIBS_DEFAULT)

# Workaround brew Cellar path for libpng-config output.
LIBJPEG_LINKER_PATH ?= $(shell echo $(LIBPNG_LIBS_DEFAULT) | sed -e'/-L.*[/][Cc]ellar[/]libpng/!d;s=\(.*\)/[Cc]ellar/libpng/.*=\1/lib=')
LIBJPEG_LIBS ?= $(LIBJPEG_LINKER_PATH) -ljpeg

# There's no libjpeg-config, unfortunately. We should look for
# jpeglib.h one directory level up from png.h . Also handle
# Mac OS brew installs where libpng-config returns paths
# into the PNG cellar.
LIBPNG_INCLUDE_DIRS = $(filter -I%,$(LIBPNG_CXX_FLAGS))
LIBJPEG_CXX_FLAGS ?= $(shell echo $(LIBPNG_INCLUDE_DIRS) | sed -e'/[Cc]ellar[/]libpng/!s=\(.*\)=\1/..=;s=\(.*\)/[Cc]ellar/libpng/.*=\1/include=')

IMAGE_IO_LIBS = $(LIBPNG_LIBS) $(LIBJPEG_LIBS)
IMAGE_IO_CXX_FLAGS = $(LIBPNG_CXX_FLAGS) $(LIBJPEG_CXX_FLAGS)

# We're building into the current directory $(CURDIR). Find the Halide
# repo root directory (the location of the makefile)
THIS_MAKEFILE = $(realpath $(filter %Makefile, $(MAKEFILE_LIST)))
ROOT_DIR = $(strip $(shell dirname $(THIS_MAKEFILE)))
SRC_DIR  = $(ROOT_DIR)/src

TARGET=$(if $(HL_TARGET),$(HL_TARGET),host)

# The following directories are all relative to the output directory (i.e. $(CURDIR), not $(SRC_DIR))
LIB_DIR     = lib
BIN_DIR     = bin
DISTRIB_DIR = distrib
INCLUDE_DIR = include
SHARE_DIR   = share
DOC_DIR     = $(SHARE_DIR)/doc/Halide
BUILD_DIR   = $(BIN_DIR)/build
FILTERS_DIR = $(BIN_DIR)/$(TARGET)/build
TMP_DIR     = $(BUILD_DIR)/tmp
HEXAGON_RUNTIME_LIBS_DIR = src/runtime/hexagon_remote/bin
HEXAGON_RUNTIME_LIBS = \
  $(HEXAGON_RUNTIME_LIBS_DIR)/arm-32-android/libhalide_hexagon_host.so \
  $(HEXAGON_RUNTIME_LIBS_DIR)/arm-64-android/libhalide_hexagon_host.so \
  $(HEXAGON_RUNTIME_LIBS_DIR)/host/libhalide_hexagon_host.so \
  $(HEXAGON_RUNTIME_LIBS_DIR)/v62/hexagon_sim_remote \
  $(HEXAGON_RUNTIME_LIBS_DIR)/v62/libhalide_hexagon_remote_skel.so \
  $(HEXAGON_RUNTIME_LIBS_DIR)/v62/signed_by_debug/libhalide_hexagon_remote_skel.so

# Keep this list sorted in alphabetical order.
SOURCE_FILES = \
  AddAtomicMutex.cpp \
  AddImageChecks.cpp \
  AddParameterChecks.cpp \
  AlignLoads.cpp \
  AllocationBoundsInference.cpp \
  ApplySplit.cpp \
  Argument.cpp \
  AssociativeOpsTable.cpp \
  Associativity.cpp \
  AsyncProducers.cpp \
  AutoScheduleUtils.cpp \
  BoundaryConditions.cpp \
  Bounds.cpp \
  BoundsInference.cpp \
  BoundSmallAllocations.cpp \
  Buffer.cpp \
  CanonicalizeGPUVars.cpp \
  Closure.cpp \
  CodeGen_ARM.cpp \
  CodeGen_C.cpp \
  CodeGen_D3D12Compute_Dev.cpp \
  CodeGen_GPU_Dev.cpp \
  CodeGen_Hexagon.cpp \
  CodeGen_Internal.cpp \
  CodeGen_LLVM.cpp \
  CodeGen_Metal_Dev.cpp \
  CodeGen_MIPS.cpp \
  CodeGen_OpenCL_Dev.cpp \
  CodeGen_OpenGLCompute_Dev.cpp \
  CodeGen_Posix.cpp \
  CodeGen_PowerPC.cpp \
  CodeGen_PTX_Dev.cpp \
  CodeGen_PyTorch.cpp \
  CodeGen_RISCV.cpp \
  CodeGen_WebAssembly.cpp \
  CodeGen_X86.cpp \
  CodeGen_Xtensa.cpp \
  CompilerLogger.cpp \
  CPlusPlusMangle.cpp \
  CSE.cpp \
  Debug.cpp \
  DebugArguments.cpp \
  DebugToFile.cpp \
  Definition.cpp \
  Deinterleave.cpp \
  Derivative.cpp \
  DerivativeUtils.cpp \
  DeviceArgument.cpp \
  DeviceInterface.cpp \
  Dimension.cpp \
  EarlyFree.cpp \
  Elf.cpp \
  EliminateBoolVectors.cpp \
  EmulateFloat16Math.cpp \
  Error.cpp \
  Expr.cpp \
  FastIntegerDivide.cpp \
  FindCalls.cpp \
  FindIntrinsics.cpp \
  FlattenNestedRamps.cpp \
  Float16.cpp \
  Func.cpp \
  Function.cpp \
  FuseGPUThreadLoops.cpp \
  FuzzFloatStores.cpp \
  Generator.cpp \
  HexagonOffload.cpp \
  HexagonOptimize.cpp \
  ImageParam.cpp \
  InferArguments.cpp \
  InjectDmaTransfer.cpp \
  InjectHostDevBufferCopies.cpp \
  Inline.cpp \
  InlineReductions.cpp \
  IntegerDivisionTable.cpp \
  Interval.cpp \
  Introspection.cpp \
  IR.cpp \
  IREquality.cpp \
  IRMatch.cpp \
  IRMutator.cpp \
  IROperator.cpp \
  IRPrinter.cpp \
  IRVisitor.cpp \
  JITModule.cpp \
  Lambda.cpp \
  Lerp.cpp \
  LICM.cpp \
  LLVM_Output.cpp \
  LLVM_Runtime_Linker.cpp \
  LoopCarry.cpp \
  Lower.cpp \
  LowerWarpShuffles.cpp \
  MatlabWrapper.cpp \
  Memoization.cpp \
  Module.cpp \
  ModulusRemainder.cpp \
  Monotonic.cpp \
  ObjectInstanceRegistry.cpp \
  OffloadGPULoops.cpp \
  OutputImageParam.cpp \
  ParallelRVar.cpp \
  Parameter.cpp \
  ParamMap.cpp \
  PartitionLoops.cpp \
  Pipeline.cpp \
  Prefetch.cpp \
  PrintLoopNest.cpp \
  Profiling.cpp \
  PurifyIndexMath.cpp \
  PythonExtensionGen.cpp \
  Qualify.cpp \
  Random.cpp \
  RDom.cpp \
  Realization.cpp \
  RealizationOrder.cpp \
  Reduction.cpp \
  RegionCosts.cpp \
  RemoveDeadAllocations.cpp \
  RemoveExternLoops.cpp \
  RemoveUndef.cpp \
  Schedule.cpp \
  ScheduleFunctions.cpp \
  SelectGPUAPI.cpp \
  Simplify.cpp \
  Simplify_Add.cpp \
  Simplify_And.cpp \
  Simplify_Call.cpp \
  Simplify_Cast.cpp \
  Simplify_Div.cpp \
  Simplify_EQ.cpp \
  Simplify_Exprs.cpp \
  Simplify_Let.cpp \
  Simplify_LT.cpp \
  Simplify_Max.cpp \
  Simplify_Min.cpp \
  Simplify_Mod.cpp \
  Simplify_Mul.cpp \
  Simplify_Not.cpp \
  Simplify_Or.cpp \
  Simplify_Select.cpp \
  Simplify_Shuffle.cpp \
  Simplify_Stmts.cpp \
  Simplify_Sub.cpp \
  SimplifyCorrelatedDifferences.cpp \
  SimplifySpecializations.cpp \
  SkipStages.cpp \
  SlidingWindow.cpp \
  Solve.cpp \
  SplitTuples.cpp \
  StmtToHtml.cpp \
  StorageFlattening.cpp \
  StorageFolding.cpp \
  StrictifyFloat.cpp \
  Substitute.cpp \
  Target.cpp \
  Tracing.cpp \
  TrimNoOps.cpp \
  Tuple.cpp \
  Type.cpp \
  UnifyDuplicateLets.cpp \
  UniquifyVariableNames.cpp \
  UnpackBuffers.cpp \
  UnrollLoops.cpp \
  UnsafePromises.cpp \
  Util.cpp \
  Var.cpp \
  VectorizeLoops.cpp \
  WasmExecutor.cpp \
  WrapCalls.cpp \
  XtensaOptimize.cpp

# The externally-visible header files that go into making Halide.h.
# Don't include anything here that includes llvm headers.
# Keep this list sorted in alphabetical order.
HEADER_FILES = \
  AddAtomicMutex.h \
  AddImageChecks.h \
  AddParameterChecks.h \
  AlignLoads.h \
  AllocationBoundsInference.h \
  ApplySplit.h \
  Argument.h \
  AssociativeOpsTable.h \
  Associativity.h \
  AsyncProducers.h \
  AutoScheduleUtils.h \
  BoundaryConditions.h \
  Bounds.h \
  BoundsInference.h \
  BoundSmallAllocations.h \
  Buffer.h \
  CanonicalizeGPUVars.h \
  Closure.h \
  CodeGen_C.h \
  CodeGen_D3D12Compute_Dev.h \
  CodeGen_GPU_Dev.h \
  CodeGen_Internal.h \
  CodeGen_LLVM.h \
  CodeGen_Metal_Dev.h \
  CodeGen_OpenCL_Dev.h \
  CodeGen_OpenGLCompute_Dev.h \
  CodeGen_Posix.h \
  CodeGen_PTX_Dev.h \
  CodeGen_PyTorch.h \
<<<<<<< HEAD
  CodeGen_RISCV.h \
  CodeGen_WebAssembly.h \
  CodeGen_X86.h \
  CodeGen_Xtensa.h \
=======
  CodeGen_Targets.h \
>>>>>>> 7a8c771a
  CompilerLogger.h \
  ConciseCasts.h \
  CPlusPlusMangle.h \
  CSE.h \
  Debug.h \
  DebugArguments.h \
  DebugToFile.h \
  Definition.h \
  Deinterleave.h \
  Derivative.h \
  DerivativeUtils.h \
  DeviceAPI.h \
  DeviceArgument.h \
  DeviceInterface.h \
  Dimension.h \
  EarlyFree.h \
  Elf.h \
  EliminateBoolVectors.h \
  EmulateFloat16Math.h \
  Error.h \
  Expr.h \
  ExprUsesVar.h \
  Extern.h \
  ExternFuncArgument.h \
  FastIntegerDivide.h \
  FindCalls.h \
  FindIntrinsics.h \
  FlattenNestedRamps.h \
  Float16.h \
  Func.h \
  Function.h \
  FunctionPtr.h \
  FuseGPUThreadLoops.h \
  FuzzFloatStores.h \
  Generator.h \
  HexagonOffload.h \
  HexagonOptimize.h \
  ImageParam.h \
  InferArguments.h \
  InjectDmaTransfer.h \
  InjectHostDevBufferCopies.h \
  Inline.h \
  InlineReductions.h \
  IntegerDivisionTable.h \
  Interval.h \
  Introspection.h \
  IntrusivePtr.h \
  IR.h \
  IREquality.h \
  IRMatch.h \
  IRMutator.h \
  IROperator.h \
  IRPrinter.h \
  IRVisitor.h \
  WasmExecutor.h \
  JITModule.h \
  Lambda.h \
  Lerp.h \
  LICM.h \
  LLVM_Output.h \
  LLVM_Runtime_Linker.h \
  LoopCarry.h \
  Lower.h \
  LowerWarpShuffles.h \
  MainPage.h \
  MatlabWrapper.h \
  Memoization.h \
  Module.h \
  ModulusRemainder.h \
  Monotonic.h \
  ObjectInstanceRegistry.h \
  OffloadGPULoops.h \
  OutputImageParam.h \
  ParallelRVar.h \
  Param.h \
  Parameter.h \
  ParamMap.h \
  PartitionLoops.h \
  Pipeline.h \
  Prefetch.h \
  Profiling.h \
  PurifyIndexMath.h \
  PythonExtensionGen.h \
  Qualify.h \
  Random.h \
  Realization.h \
  RDom.h \
  RealizationOrder.h \
  Reduction.h \
  RegionCosts.h \
  RemoveDeadAllocations.h \
  RemoveExternLoops.h \
  RemoveUndef.h \
  runtime/HalideBuffer.h \
  runtime/HalideRuntime.h \
  Schedule.h \
  ScheduleFunctions.h \
  Scope.h \
  SelectGPUAPI.h \
  Simplify.h \
  SimplifyCorrelatedDifferences.h \
  SimplifySpecializations.h \
  SkipStages.h \
  SlidingWindow.h \
  Solve.h \
  SplitTuples.h \
  StmtToHtml.h \
  StorageFlattening.h \
  StorageFolding.h \
  StrictifyFloat.h \
  Substitute.h \
  Target.h \
  ThreadPool.h \
  Tracing.h \
  TrimNoOps.h \
  Tuple.h \
  Type.h \
  UnifyDuplicateLets.h \
  UniquifyVariableNames.h \
  UnpackBuffers.h \
  UnrollLoops.h \
  UnsafePromises.h \
  Util.h \
  Var.h \
  VectorizeLoops.h \
  WrapCalls.h \
  XtensaOptimize.h

OBJECTS = $(SOURCE_FILES:%.cpp=$(BUILD_DIR)/%.o)
HEADERS = $(HEADER_FILES:%.h=$(SRC_DIR)/%.h)

RUNTIME_CPP_COMPONENTS = \
  aarch64_cpu_features \
  alignment_128 \
  alignment_32 \
  allocation_cache \
  alignment_64 \
  android_clock \
  android_host_cpu_count \
  android_io \
  arm_cpu_features \
  cache \
  can_use_target \
  cuda \
  destructors \
  device_interface \
  errors \
  fake_get_symbol \
  fake_thread_pool \
  float16_t \
  fuchsia_clock \
  fuchsia_host_cpu_count \
  fuchsia_yield \
  gpu_device_selection \
  halide_buffer_t \
  hexagon_cache_allocator \
  hexagon_cpu_features \
  hexagon_dma_pool \
  hexagon_dma \
  hexagon_host \
  ios_io \
  linux_clock \
  linux_host_cpu_count \
  linux_yield \
  matlab \
  metadata \
  metal \
  metal_objc_arm \
  metal_objc_x86 \
  mips_cpu_features \
  module_aot_ref_count \
  module_jit_ref_count \
  msan \
  msan_stubs \
  opencl \
  openglcompute \
  opengl_egl_context \
  opengl_glx_context \
  osx_clock \
  osx_get_symbol \
  osx_host_cpu_count \
  osx_opengl_context \
  osx_yield \
  posix_allocator \
  posix_clock \
  posix_error_handler \
  posix_get_symbol \
  posix_io \
  posix_print \
  posix_threads \
  posix_threads_tsan \
  powerpc_cpu_features \
  prefetch \
  profiler \
  profiler_inlined \
  pseudostack \
  qurt_allocator \
  qurt_hvx \
  qurt_hvx_vtcm \
  qurt_init_fini \
  qurt_threads \
  qurt_threads_tsan \
  qurt_yield \
  riscv_cpu_features \
  runtime_api \
  ssp \
  to_string \
  trace_helper \
  tracing \
  wasm_cpu_features \
  windows_clock \
  windows_cuda \
  windows_d3d12compute_arm \
  windows_d3d12compute_x86 \
  windows_get_symbol \
  windows_io \
  windows_opencl \
  windows_profiler \
  windows_threads \
  windows_threads_tsan \
  windows_yield \
  write_debug_image \
  x86_cpu_features \

RUNTIME_LL_COMPONENTS = \
  aarch64 \
  arm \
  arm_no_neon \
  hvx_128 \
  mips \
  posix_math \
  powerpc \
  ptx_dev \
  wasm_math \
  win32_math \
  x86 \
  x86_avx \
  x86_avx2 \
  x86_avx512 \
  x86_sse41

RUNTIME_EXPORTED_INCLUDES = $(INCLUDE_DIR)/HalideRuntime.h \
                            $(INCLUDE_DIR)/HalideRuntimeD3D12Compute.h \
                            $(INCLUDE_DIR)/HalideRuntimeCuda.h \
                            $(INCLUDE_DIR)/HalideRuntimeHexagonDma.h \
                            $(INCLUDE_DIR)/HalideRuntimeHexagonHost.h \
                            $(INCLUDE_DIR)/HalideRuntimeOpenCL.h \
                            $(INCLUDE_DIR)/HalideRuntimeOpenGLCompute.h \
                            $(INCLUDE_DIR)/HalideRuntimeMetal.h	\
                            $(INCLUDE_DIR)/HalideRuntimeQurt.h \
                            $(INCLUDE_DIR)/HalideBuffer.h \
                            $(INCLUDE_DIR)/HalidePyTorchHelpers.h \
                            $(INCLUDE_DIR)/HalidePyTorchCudaHelpers.h

INITIAL_MODULES = $(RUNTIME_CPP_COMPONENTS:%=$(BUILD_DIR)/initmod.%_32.o) \
                  $(RUNTIME_CPP_COMPONENTS:%=$(BUILD_DIR)/initmod.%_64.o) \
                  $(RUNTIME_CPP_COMPONENTS:%=$(BUILD_DIR)/initmod.%_32_debug.o) \
                  $(RUNTIME_CPP_COMPONENTS:%=$(BUILD_DIR)/initmod.%_64_debug.o) \
                  $(RUNTIME_EXPORTED_INCLUDES:$(INCLUDE_DIR)/%.h=$(BUILD_DIR)/initmod.%_h.o) \
                  $(BUILD_DIR)/initmod.inlined_c.o \
                  $(RUNTIME_LL_COMPONENTS:%=$(BUILD_DIR)/initmod.%_ll.o) \
                  $(PTX_DEVICE_INITIAL_MODULES:libdevice.%.bc=$(BUILD_DIR)/initmod_ptx.%_ll.o)

# Add the Hexagon simulator to the rpath on Linux. (Not supported elsewhere, so no else cases.)
ifeq ($(UNAME), Linux)
ifneq (,$(WITH_HEXAGON))
ifneq (,$(HL_HEXAGON_TOOLS))
TEST_LD_FLAGS += -Wl,--rpath=$(ROOT_DIR)/src/runtime/hexagon_remote/bin/host
TEST_LD_FLAGS += -Wl,--rpath=$(HL_HEXAGON_TOOLS)/lib/iss
endif
endif
endif

.PHONY: all
all: distrib test_internal

# Depending on which linker we're using,
# we need a different invocation to get the
# linker map file.
ifeq ($(UNAME), Darwin)
    MAP_FLAGS= -Wl,-map -Wl,$(BUILD_DIR)/llvm_objects/list.all
else
    MAP_FLAGS= -Wl,-Map=$(BUILD_DIR)/llvm_objects/list.all
endif

$(BUILD_DIR)/llvm_objects/list: $(OBJECTS) $(INITIAL_MODULES)
	# Determine the relevant object files from llvm with a dummy
	# compilation. Passing -map to the linker gets it to list, as
	# part of the linker map file, the object files in which archives it uses to
	# resolve symbols. We only care about the libLLVM ones, which we will filter below.
	@mkdir -p $(@D)
	$(CXX) -o /dev/null -shared $(MAP_FLAGS) $(OBJECTS) $(INITIAL_MODULES) $(LLVM_STATIC_LIBS) $(LLVM_SYSTEM_LIBS) $(COMMON_LD_FLAGS) > /dev/null
	# if the list has changed since the previous build, or there
	# is no list from a previous build, then delete any old object
	# files and re-extract the required object files
	cd $(BUILD_DIR)/llvm_objects; \
	cat list.all | LANG=C sed -n 's/^[^\/]*\(\/[^ ()]*libLLVM.*[.]a\)[^a-zA-Z]*\([^ ()]*[.]o\).*$$/\1 \2/p' | sort | uniq > list.new; \
	rm list.all; \
	if cmp -s list.new list; \
	then \
	echo "No changes in LLVM deps"; \
	touch list; \
	else \
	rm -f llvm_*.o*; \
	cat list.new | sed = | sed "N;s/\n /\n/;s/\([0-9]*\)\n\([^ ]*\) \([^ ]*\)/ar x \2 \3; mv \3 llvm_\1_\3/" | bash - ; \
	mv list.new list; \
	fi

$(LIB_DIR)/libHalide.a: $(OBJECTS) $(INITIAL_MODULES) $(BUILD_DIR)/llvm_objects/list
	# Archive together all the halide and llvm object files
	@mkdir -p $(@D)
	@rm -f $(LIB_DIR)/libHalide.a
	ar q $(LIB_DIR)/libHalide.a $(OBJECTS) $(INITIAL_MODULES) $(BUILD_DIR)/llvm_objects/llvm_*.o*
	ranlib $(LIB_DIR)/libHalide.a

ifeq ($(UNAME), Linux)
LIBHALIDE_SONAME_FLAGS=-Wl,-soname,libHalide.so
else
LIBHALIDE_SONAME_FLAGS=
endif

ifeq ($(UNAME), Linux)
LIBHALIDE_EXPORTS=-Wl,--version-script=$(ROOT_DIR)/src/exported_symbols.linux
else
LIBHALIDE_EXPORTS=-Wl,-exported_symbols_list $(ROOT_DIR)/src/exported_symbols.osx
endif

$(BIN_DIR)/libHalide.$(SHARED_EXT): $(OBJECTS) $(INITIAL_MODULES)
	@mkdir -p $(@D)
	$(CXX) -shared $(LIBHALIDE_EXPORTS) $(OBJECTS) $(INITIAL_MODULES) $(LLVM_LIBS_FOR_SHARED_LIBHALIDE) $(LLVM_SYSTEM_LIBS) $(COMMON_LD_FLAGS) $(INSTALL_NAME_TOOL_LD_FLAGS) $(LIBHALIDE_SONAME_FLAGS) -o $(BIN_DIR)/libHalide.$(SHARED_EXT)
ifeq ($(UNAME), Darwin)
	install_name_tool -id $(CURDIR)/$(BIN_DIR)/libHalide.$(SHARED_EXT) $(BIN_DIR)/libHalide.$(SHARED_EXT)
endif

$(INCLUDE_DIR)/Halide.h: $(SRC_DIR)/../LICENSE.txt $(HEADERS) $(BIN_DIR)/build_halide_h
	@mkdir -p $(@D)
	$(BIN_DIR)/build_halide_h $(SRC_DIR)/../LICENSE.txt $(HEADERS) > $(INCLUDE_DIR)/Halide.h
	# Also generate a precompiled version in the same folder so that anything compiled with a compatible set of flags can use it
	@mkdir -p $(INCLUDE_DIR)/Halide.h.gch
	$(CXX) -std=c++11 $(TEST_CXX_FLAGS) -I$(ROOT_DIR) $(OPTIMIZE) -x c++-header $(INCLUDE_DIR)/Halide.h -o $(INCLUDE_DIR)/Halide.h.gch/Halide.default.gch
	$(CXX) -std=c++11 $(TEST_CXX_FLAGS) -I$(ROOT_DIR) $(OPTIMIZE_FOR_BUILD_TIME) -x c++-header $(INCLUDE_DIR)/Halide.h -o $(INCLUDE_DIR)/Halide.h.gch/Halide.test.gch

$(INCLUDE_DIR)/HalideRuntime%: $(SRC_DIR)/runtime/HalideRuntime%
	echo Copying $<
	@mkdir -p $(@D)
	cp $< $(INCLUDE_DIR)/

$(INCLUDE_DIR)/HalideBuffer.h: $(SRC_DIR)/runtime/HalideBuffer.h
	echo Copying $<
	@mkdir -p $(@D)
	cp $< $(INCLUDE_DIR)/

$(INCLUDE_DIR)/HalidePyTorchHelpers.h: $(SRC_DIR)/runtime/HalidePyTorchHelpers.h
	echo Copying $<
	@mkdir -p $(@D)
	cp $< $(INCLUDE_DIR)/

$(INCLUDE_DIR)/HalidePyTorchCudaHelpers.h: $(SRC_DIR)/runtime/HalidePyTorchCudaHelpers.h
	echo Copying $<
	@mkdir -p $(@D)
	cp $< $(INCLUDE_DIR)/

$(BIN_DIR)/build_halide_h: $(ROOT_DIR)/tools/build_halide_h.cpp
	@-mkdir -p $(@D)
	$(CXX) -std=c++11 $< -o $@

-include $(OBJECTS:.o=.d)
-include $(INITIAL_MODULES:.o=.d)

# Compile generic 32- or 64-bit code
# (The 'nacl' is a red herring. This is just a generic 32-bit little-endian target.)
RUNTIME_TRIPLE_32 = "le32-unknown-nacl-unknown"
RUNTIME_TRIPLE_64 = "le64-unknown-unknown-unknown"

# Windows requires special handling.  The generic windows_* modules must have -fpic elided
# and (for 64 bit) must set wchar to be 2 bytes.  The windows_*_x86 and windows_*_arm
# modules need to interact with specific calling conventions related to D3D12.
#
# TODO(marcos): generic code won't hold for ARM32... If ARM32 support becomes necessary,
# all windows-related runtime modules will have to be wrapped in windows_*_arm.cpp files
# for now, generic Windows 32bit code just assumes x86 (i386)
RUNTIME_TRIPLE_WIN_X86_32 = "i386-unknown-windows-unknown"
RUNTIME_TRIPLE_WIN_X86_64 = "x86_64-unknown-windows-unknown"
RUNTIME_TRIPLE_WIN_ARM_32 = "arm-unknown-windows-unknown"
RUNTIME_TRIPLE_WIN_ARM_64 = "aarch64-unknown-windows-unknown"
RUNTIME_TRIPLE_WIN_GENERIC_64 = "le64-unknown-windows-unknown"

# `-fno-threadsafe-statics` is very important here (note that it allows us to use a 'modern' C++
# standard but still skip threadsafe guards for static initialization in our runtime code)
RUNTIME_CXX_FLAGS = -std=c++11 -O3 -fno-vectorize -ffreestanding -fno-blocks -fno-exceptions -fno-unwind-tables -fno-threadsafe-statics

$(BUILD_DIR)/initmod.windows_%_x86_32.ll: $(SRC_DIR)/runtime/windows_%_x86.cpp $(BUILD_DIR)/clang_ok
	@mkdir -p $(@D)
	$(CLANG) $(CXX_WARNING_FLAGS) $(RUNTIME_CXX_FLAGS) -m32 -target $(RUNTIME_TRIPLE_WIN_X86_32) -DCOMPILING_HALIDE_RUNTIME -DBITS_32 -emit-llvm -S $(SRC_DIR)/runtime/windows_$*_x86.cpp -o $@ -MMD -MP -MF $(BUILD_DIR)/initmod.windows_$*_x86_32.d

$(BUILD_DIR)/initmod.windows_%_x86_64.ll: $(SRC_DIR)/runtime/windows_%_x86.cpp $(BUILD_DIR)/clang_ok
	@mkdir -p $(@D)
	$(CLANG) $(CXX_WARNING_FLAGS) $(RUNTIME_CXX_FLAGS) -m64 -target $(RUNTIME_TRIPLE_WIN_X86_64) -DCOMPILING_HALIDE_RUNTIME -DBITS_64 -emit-llvm -S $(SRC_DIR)/runtime/windows_$*_x86.cpp -o $@ -MMD -MP -MF $(BUILD_DIR)/initmod.windows_$*_x86_64.d

$(BUILD_DIR)/initmod.windows_%_arm_32.ll: $(SRC_DIR)/runtime/windows_%_arm.cpp $(BUILD_DIR)/clang_ok
	@mkdir -p $(@D)
	$(CLANG) $(CXX_WARNING_FLAGS) $(RUNTIME_CXX_FLAGS) -m32 -target $(RUNTIME_TRIPLE_WIN_ARM_32) -DCOMPILING_HALIDE_RUNTIME -DBITS_32 -emit-llvm -S $(SRC_DIR)/runtime/windows_$*_arm.cpp -o $@ -MMD -MP -MF $(BUILD_DIR)/initmod.windows_$*_arm_32.d

$(BUILD_DIR)/initmod.windows_%_arm_64.ll: $(SRC_DIR)/runtime/windows_%_arm.cpp $(BUILD_DIR)/clang_ok
	@mkdir -p $(@D)
	$(CLANG) $(CXX_WARNING_FLAGS) $(RUNTIME_CXX_FLAGS) -m64 -target $(RUNTIME_TRIPLE_WIN_ARM_64) -DCOMPILING_HALIDE_RUNTIME -DBITS_64 -emit-llvm -S $(SRC_DIR)/runtime/windows_$*_arm.cpp -o $@ -MMD -MP -MF $(BUILD_DIR)/initmod.windows_$*_arm_64.d

$(BUILD_DIR)/initmod.windows_%_32.ll: $(SRC_DIR)/runtime/windows_%.cpp $(BUILD_DIR)/clang_ok
	@mkdir -p $(@D)
	$(CLANG) $(CXX_WARNING_FLAGS) $(RUNTIME_CXX_FLAGS) -m32 -target $(RUNTIME_TRIPLE_WIN_X86_32) -DCOMPILING_HALIDE_RUNTIME -DBITS_32 -emit-llvm -S $(SRC_DIR)/runtime/windows_$*.cpp -o $@ -MMD -MP -MF $(BUILD_DIR)/initmod.windows_$*_32.d

$(BUILD_DIR)/initmod.windows_%_64.ll: $(SRC_DIR)/runtime/windows_%.cpp $(BUILD_DIR)/clang_ok
	@mkdir -p $(@D)
	$(CLANG) $(CXX_WARNING_FLAGS) $(RUNTIME_CXX_FLAGS) -m64 -target $(RUNTIME_TRIPLE_WIN_GENERIC_64) -fshort-wchar -DCOMPILING_HALIDE_RUNTIME -DBITS_64 -emit-llvm -S $(SRC_DIR)/runtime/windows_$*.cpp -o $@ -MMD -MP -MF $(BUILD_DIR)/initmod.windows_$*_64.d

$(BUILD_DIR)/initmod.%_64.ll: $(SRC_DIR)/runtime/%.cpp $(BUILD_DIR)/clang_ok
	@mkdir -p $(@D)
	$(CLANG) $(CXX_WARNING_FLAGS) $(RUNTIME_CXX_FLAGS) -fpic -m64 -target $(RUNTIME_TRIPLE_64) -DCOMPILING_HALIDE_RUNTIME -DBITS_64 -emit-llvm -S $(SRC_DIR)/runtime/$*.cpp -o $@ -MMD -MP -MF $(BUILD_DIR)/initmod.$*_64.d

$(BUILD_DIR)/initmod.%_32.ll: $(SRC_DIR)/runtime/%.cpp $(BUILD_DIR)/clang_ok
	@mkdir -p $(@D)
	$(CLANG) $(CXX_WARNING_FLAGS) $(RUNTIME_CXX_FLAGS) -fpic -m32 -target $(RUNTIME_TRIPLE_32) -DCOMPILING_HALIDE_RUNTIME -DBITS_32 -emit-llvm -S $(SRC_DIR)/runtime/$*.cpp -o $@ -MMD -MP -MF $(BUILD_DIR)/initmod.$*_32.d

$(BUILD_DIR)/initmod.windows_%_x86_32_debug.ll: $(SRC_DIR)/runtime/windows_%_x86.cpp $(BUILD_DIR)/clang_ok
	@mkdir -p $(@D)
	$(CLANG) $(CXX_WARNING_FLAGS) -g -DDEBUG_RUNTIME $(RUNTIME_CXX_FLAGS) -m32 -target $(RUNTIME_TRIPLE_WIN_X86_32) -DCOMPILING_HALIDE_RUNTIME -DBITS_32 -emit-llvm -S $(SRC_DIR)/runtime/windows_$*_x86.cpp -o $@ -MMD -MP -MF $(BUILD_DIR)/initmod.windows_$*_x86_32_debug.d

$(BUILD_DIR)/initmod.windows_%_x86_64_debug.ll: $(SRC_DIR)/runtime/windows_%_x86.cpp $(BUILD_DIR)/clang_ok
	@mkdir -p $(@D)
	$(CLANG) $(CXX_WARNING_FLAGS) -g -DDEBUG_RUNTIME $(RUNTIME_CXX_FLAGS) -m64 -target $(RUNTIME_TRIPLE_WIN_X86_64) -DCOMPILING_HALIDE_RUNTIME -DBITS_64 -emit-llvm -S $(SRC_DIR)/runtime/windows_$*_x86.cpp -o $@ -MMD -MP -MF $(BUILD_DIR)/initmod.windows_$*_x86_64_debug.d

$(BUILD_DIR)/initmod.windows_%_arm_32_debug.ll: $(SRC_DIR)/runtime/windows_%_arm.cpp $(BUILD_DIR)/clang_ok
	@mkdir -p $(@D)
	$(CLANG) $(CXX_WARNING_FLAGS) -g -DDEBUG_RUNTIME $(RUNTIME_CXX_FLAGS) -m32 -target $(RUNTIME_TRIPLE_WIN_ARM_32) -DCOMPILING_HALIDE_RUNTIME -DBITS_32 -emit-llvm -S $(SRC_DIR)/runtime/windows_$*_arm.cpp -o $@ -MMD -MP -MF $(BUILD_DIR)/initmod.windows_$*_arm_32_debug.d

$(BUILD_DIR)/initmod.windows_%_arm_64_debug.ll: $(SRC_DIR)/runtime/windows_%_arm.cpp $(BUILD_DIR)/clang_ok
	@mkdir -p $(@D)
	$(CLANG) $(CXX_WARNING_FLAGS) -g -DDEBUG_RUNTIME $(RUNTIME_CXX_FLAGS) -m64 -target $(RUNTIME_TRIPLE_WIN_ARM_64) -DCOMPILING_HALIDE_RUNTIME -DBITS_64 -emit-llvm -S $(SRC_DIR)/runtime/windows_$*_arm.cpp -o $@ -MMD -MP -MF $(BUILD_DIR)/initmod.windows_$*_arm_64_debug.d

$(BUILD_DIR)/initmod.windows_%_64_debug.ll: $(SRC_DIR)/runtime/windows_%.cpp $(BUILD_DIR)/clang_ok
	@mkdir -p $(@D)
	$(CLANG) $(CXX_WARNING_FLAGS) -g -DDEBUG_RUNTIME $(RUNTIME_CXX_FLAGS) -m64 -target $(RUNTIME_TRIPLE_WIN_GENERIC_64) -DCOMPILING_HALIDE_RUNTIME -DBITS_64 -emit-llvm -S $(SRC_DIR)/runtime/windows_$*.cpp -o $@ -MMD -MP -MF $(BUILD_DIR)/initmod.windows_$*_64_debug.d

$(BUILD_DIR)/initmod.%_64_debug.ll: $(SRC_DIR)/runtime/%.cpp $(BUILD_DIR)/clang_ok
	@mkdir -p $(@D)
	$(CLANG) $(CXX_WARNING_FLAGS) -g -DDEBUG_RUNTIME $(RUNTIME_CXX_FLAGS) -m64 -target  $(RUNTIME_TRIPLE_64) -DCOMPILING_HALIDE_RUNTIME -DBITS_64 -emit-llvm -S $(SRC_DIR)/runtime/$*.cpp -o $@ -MMD -MP -MF $(BUILD_DIR)/initmod.$*_64_debug.d

$(BUILD_DIR)/initmod.windows_%_32_debug.ll: $(SRC_DIR)/runtime/windows_%.cpp $(BUILD_DIR)/clang_ok
	@mkdir -p $(@D)
	$(CLANG) $(CXX_WARNING_FLAGS) -g -DDEBUG_RUNTIME $(RUNTIME_CXX_FLAGS) -m32 -target $(RUNTIME_TRIPLE_WIN_X86_32) -DCOMPILING_HALIDE_RUNTIME -DBITS_32 -emit-llvm -S $(SRC_DIR)/runtime/windows_$*.cpp -o $@ -MMD -MP -MF $(BUILD_DIR)/initmod.windows_$*_32_debug.d

$(BUILD_DIR)/initmod.%_32_debug.ll: $(SRC_DIR)/runtime/%.cpp $(BUILD_DIR)/clang_ok
	@mkdir -p $(@D)
	$(CLANG) $(CXX_WARNING_FLAGS) -g -DDEBUG_RUNTIME -O3 $(RUNTIME_CXX_FLAGS) -m32 -target $(RUNTIME_TRIPLE_32) -DCOMPILING_HALIDE_RUNTIME -DBITS_32 -emit-llvm -S $(SRC_DIR)/runtime/$*.cpp -o $@ -MMD -MP -MF $(BUILD_DIR)/initmod.$*_32_debug.d

$(BUILD_DIR)/initmod.%_ll.ll: $(SRC_DIR)/runtime/%.ll
	@mkdir -p $(@D)
	cp $(SRC_DIR)/runtime/$*.ll $(BUILD_DIR)/initmod.$*_ll.ll

$(BUILD_DIR)/initmod.%.bc: $(BUILD_DIR)/initmod.%.ll $(BUILD_DIR)/llvm_ok
	$(LLVM_AS) $(BUILD_DIR)/initmod.$*.ll -o $(BUILD_DIR)/initmod.$*.bc

$(BUILD_DIR)/initmod.%.cpp: $(BIN_DIR)/binary2cpp $(BUILD_DIR)/initmod.%.bc
	./$(BIN_DIR)/binary2cpp halide_internal_initmod_$* < $(BUILD_DIR)/initmod.$*.bc > $@

$(BUILD_DIR)/initmod.%_h.cpp: $(BIN_DIR)/binary2cpp $(SRC_DIR)/runtime/%.h
	./$(BIN_DIR)/binary2cpp halide_internal_runtime_header_$*_h < $(SRC_DIR)/runtime/$*.h > $@

# Any c in the runtime that must be inlined needs to be copy-pasted into the output for the C backend.
$(BUILD_DIR)/initmod.inlined_c.cpp: $(BIN_DIR)/binary2cpp $(SRC_DIR)/runtime/halide_buffer_t.cpp
	./$(BIN_DIR)/binary2cpp halide_internal_initmod_inlined_c < $(SRC_DIR)/runtime/halide_buffer_t.cpp > $@

$(BUILD_DIR)/initmod_ptx.%_ll.cpp: $(BIN_DIR)/binary2cpp $(SRC_DIR)/runtime/nvidia_libdevice_bitcode/libdevice.%.bc
	./$(BIN_DIR)/binary2cpp halide_internal_initmod_ptx_$(basename $*)_ll < $(SRC_DIR)/runtime/nvidia_libdevice_bitcode/libdevice.$*.bc > $@

$(BIN_DIR)/binary2cpp: $(ROOT_DIR)/tools/binary2cpp.cpp
	@mkdir -p $(@D)
	$(CXX) $< -o $@

$(BUILD_DIR)/initmod_ptx.%_ll.o: $(BUILD_DIR)/initmod_ptx.%_ll.cpp
	$(CXX) -c $< -o $@ -MMD -MP -MF $(BUILD_DIR)/$*.d -MT $(BUILD_DIR)/$*.o

$(BUILD_DIR)/initmod.%.o: $(BUILD_DIR)/initmod.%.cpp
	$(CXX) -c $< -o $@ -MMD -MP -MF $(BUILD_DIR)/$*.d -MT $(BUILD_DIR)/$*.o

$(BUILD_DIR)/%.o: $(SRC_DIR)/%.cpp $(BUILD_DIR)/llvm_ok
	@mkdir -p $(@D)
	$(CXX) $(CXX_FLAGS) -c $< -o $@ -MMD -MP -MF $(BUILD_DIR)/$*.d -MT $(BUILD_DIR)/$*.o

$(BUILD_DIR)/Simplify_%.o: $(SRC_DIR)/Simplify_%.cpp $(SRC_DIR)/Simplify_Internal.h $(BUILD_DIR)/llvm_ok
	@mkdir -p $(@D)
	$(CXX) $(CXX_FLAGS) -c $< -o $@ -MMD -MP -MF $(BUILD_DIR)/Simplify_$*.d -MT $@

.PHONY: clean
clean:
	rm -rf $(LIB_DIR)
	rm -rf $(BIN_DIR)
	rm -rf $(BUILD_DIR)
	rm -rf $(TMP_DIR)
	rm -rf $(FILTERS_DIR)
	rm -rf $(INCLUDE_DIR)
	rm -rf $(SHARE_DIR)
	rm -rf $(DISTRIB_DIR)
	rm -rf $(ROOT_DIR)/apps/*/bin

.SECONDARY:

CORRECTNESS_TESTS = $(shell ls $(ROOT_DIR)/test/correctness/*.cpp) $(shell ls $(ROOT_DIR)/test/correctness/*.c)
PERFORMANCE_TESTS = $(shell ls $(ROOT_DIR)/test/performance/*.cpp)
ERROR_TESTS = $(shell ls $(ROOT_DIR)/test/error/*.cpp)
WARNING_TESTS = $(shell ls $(ROOT_DIR)/test/warning/*.cpp)
GENERATOR_EXTERNAL_TESTS := $(shell ls $(ROOT_DIR)/test/generator/*test.cpp)
GENERATOR_EXTERNAL_TEST_GENERATOR := $(shell ls $(ROOT_DIR)/test/generator/*_generator.cpp)
TUTORIALS = $(filter-out %_generate.cpp, $(shell ls $(ROOT_DIR)/tutorial/*.cpp))
AUTO_SCHEDULE_TESTS = $(shell ls $(ROOT_DIR)/test/auto_schedule/*.cpp)

test_correctness: $(CORRECTNESS_TESTS:$(ROOT_DIR)/test/correctness/%.cpp=quiet_correctness_%) $(CORRECTNESS_TESTS:$(ROOT_DIR)/test/correctness/%.c=quiet_correctness_%)
test_performance: $(PERFORMANCE_TESTS:$(ROOT_DIR)/test/performance/%.cpp=performance_%)
test_error: $(ERROR_TESTS:$(ROOT_DIR)/test/error/%.cpp=error_%)
test_warning: $(WARNING_TESTS:$(ROOT_DIR)/test/warning/%.cpp=warning_%)
test_tutorial: $(TUTORIALS:$(ROOT_DIR)/tutorial/%.cpp=tutorial_%)
test_valgrind: $(CORRECTNESS_TESTS:$(ROOT_DIR)/test/correctness/%.cpp=valgrind_%)
test_avx512: $(CORRECTNESS_TESTS:$(ROOT_DIR)/test/correctness/%.cpp=avx512_%)
test_auto_schedule: test_mullapudi2016 test_li2018 test_adams2019

.PHONY: test_correctness_multi_gpu
test_correctness_multi_gpu: correctness_gpu_multi_device

# There are 3 types of tests for generators:
# 1) Externally-written aot-based tests
# 2) Externally-written aot-based tests (compiled using C++ backend)
# 3) Externally-written JIT-based tests
GENERATOR_AOT_TESTS = $(GENERATOR_EXTERNAL_TESTS:$(ROOT_DIR)/test/generator/%_aottest.cpp=generator_aot_%)
GENERATOR_AOTCPP_TESTS = $(GENERATOR_EXTERNAL_TESTS:$(ROOT_DIR)/test/generator/%_aottest.cpp=generator_aotcpp_%)
GENERATOR_JIT_TESTS = $(GENERATOR_EXTERNAL_TESTS:$(ROOT_DIR)/test/generator/%_jittest.cpp=generator_jit_%)

# multitarget test doesn't make any sense for the CPP backend; just skip it.
GENERATOR_AOTCPP_TESTS := $(filter-out generator_aotcpp_multitarget,$(GENERATOR_AOTCPP_TESTS))

# Note that many of the AOT-CPP tests are broken right now;
# remove AOT-CPP tests that don't (yet) work for C++ backend
# (each tagged with the *known* blocking issue(s))

# https://github.com/halide/Halide/issues/2084 (only if opencl enabled)
GENERATOR_AOTCPP_TESTS := $(filter-out generator_aotcpp_gpu_texture,$(GENERATOR_AOTCPP_TESTS))

# https://github.com/halide/Halide/issues/2084 (only if opencl enabled)
GENERATOR_AOTCPP_TESTS := $(filter-out generator_aotcpp_acquire_release,$(GENERATOR_AOTCPP_TESTS))

# https://github.com/halide/Halide/issues/2084 (only if opencl enabled)
GENERATOR_AOTCPP_TESTS := $(filter-out generator_aotcpp_define_extern_opencl,$(GENERATOR_AOTCPP_TESTS))

# https://github.com/halide/Halide/issues/2084 (only if opencl enabled)
GENERATOR_AOTCPP_TESTS := $(filter-out generator_aotcpp_gpu_object_lifetime,$(GENERATOR_AOTCPP_TESTS))

# https://github.com/halide/Halide/issues/2084 (only if opencl enabled)
GENERATOR_AOTCPP_TESTS := $(filter-out generator_aotcpp_gpu_only,$(GENERATOR_AOTCPP_TESTS))

# https://github.com/halide/Halide/issues/2084 (only if opencl enabled))
GENERATOR_AOTCPP_TESTS := $(filter-out generator_aotcpp_cleanup_on_error,$(GENERATOR_AOTCPP_TESTS))

# https://github.com/halide/Halide/issues/2084 (only if opencl enabled)
GENERATOR_AOTCPP_TESTS := $(filter-out generator_aotcpp_buffer_copy,$(GENERATOR_AOTCPP_TESTS))

# https://github.com/halide/Halide/issues/2071
GENERATOR_AOTCPP_TESTS := $(filter-out generator_aotcpp_user_context,$(GENERATOR_AOTCPP_TESTS))

# https://github.com/halide/Halide/issues/2071
GENERATOR_AOTCPP_TESTS := $(filter-out generator_aotcpp_argvcall,$(GENERATOR_AOTCPP_TESTS))

# https://github.com/halide/Halide/issues/2071
GENERATOR_AOTCPP_TESTS := $(filter-out generator_aotcpp_metadata_tester,$(GENERATOR_AOTCPP_TESTS))

# https://github.com/halide/Halide/issues/2071
GENERATOR_AOTCPP_TESTS := $(filter-out generator_aotcpp_cxx_mangling,$(GENERATOR_AOTCPP_TESTS))

# https://github.com/halide/Halide/issues/2075
GENERATOR_AOTCPP_TESTS := $(filter-out generator_aotcpp_msan,$(GENERATOR_AOTCPP_TESTS))

# https://github.com/halide/Halide/issues/2075
GENERATOR_AOTCPP_TESTS := $(filter-out generator_aotcpp_memory_profiler_mandelbrot,$(GENERATOR_AOTCPP_TESTS))

# https://github.com/halide/Halide/issues/2082
GENERATOR_AOTCPP_TESTS := $(filter-out generator_aotcpp_matlab,$(GENERATOR_AOTCPP_TESTS))

# https://github.com/halide/Halide/issues/2093
GENERATOR_AOTCPP_TESTS := $(filter-out generator_aotcpp_async_parallel,$(GENERATOR_AOTCPP_TESTS))

# https://github.com/halide/Halide/issues/4916
GENERATOR_AOTCPP_TESTS := $(filter-out generator_aotcpp_stubtest,$(GENERATOR_AOTCPP_TESTS))
GENERATOR_AOTCPP_TESTS := $(filter-out generator_aotcpp_stubuser,$(GENERATOR_AOTCPP_TESTS))

GENERATOR_AOTCPP_TESTS := $(filter-out generator_aotcpp_gpu_multi_context_threaded,$(GENERATOR_AOTCPP_TESTS))

test_aotcpp_generator: $(GENERATOR_AOTCPP_TESTS)

# This is just a test to ensure than RunGen builds and links for a critical mass of Generators;
# not all will work directly (e.g. due to missing define_externs at link time), so we disable
# those known to be broken for plausible reasons.
GENERATOR_BUILD_RUNGEN_TESTS = $(GENERATOR_EXTERNAL_TEST_GENERATOR:$(ROOT_DIR)/test/generator/%_generator.cpp=$(FILTERS_DIR)/%.rungen)
GENERATOR_BUILD_RUNGEN_TESTS := $(filter-out $(FILTERS_DIR)/async_parallel.rungen,$(GENERATOR_BUILD_RUNGEN_TESTS))
GENERATOR_BUILD_RUNGEN_TESTS := $(filter-out $(FILTERS_DIR)/cxx_mangling_define_extern.rungen,$(GENERATOR_BUILD_RUNGEN_TESTS))
GENERATOR_BUILD_RUNGEN_TESTS := $(filter-out $(FILTERS_DIR)/define_extern_opencl.rungen,$(GENERATOR_BUILD_RUNGEN_TESTS))
GENERATOR_BUILD_RUNGEN_TESTS := $(filter-out $(FILTERS_DIR)/matlab.rungen,$(GENERATOR_BUILD_RUNGEN_TESTS))
GENERATOR_BUILD_RUNGEN_TESTS := $(filter-out $(FILTERS_DIR)/msan.rungen,$(GENERATOR_BUILD_RUNGEN_TESTS))
GENERATOR_BUILD_RUNGEN_TESTS := $(filter-out $(FILTERS_DIR)/multitarget.rungen,$(GENERATOR_BUILD_RUNGEN_TESTS))
GENERATOR_BUILD_RUNGEN_TESTS := $(filter-out $(FILTERS_DIR)/nested_externs.rungen,$(GENERATOR_BUILD_RUNGEN_TESTS))
GENERATOR_BUILD_RUNGEN_TESTS := $(filter-out $(FILTERS_DIR)/tiled_blur.rungen,$(GENERATOR_BUILD_RUNGEN_TESTS))
GENERATOR_BUILD_RUNGEN_TESTS := $(filter-out $(FILTERS_DIR)/extern_output.rungen,$(GENERATOR_BUILD_RUNGEN_TESTS))
GENERATOR_BUILD_RUNGEN_TESTS := $(filter-out $(FILTERS_DIR)/gpu_multi_context_threaded.rungen,$(GENERATOR_BUILD_RUNGEN_TESTS))
GENERATOR_BUILD_RUNGEN_TESTS := $(GENERATOR_BUILD_RUNGEN_TESTS) \
	$(FILTERS_DIR)/multi_rungen \
	$(FILTERS_DIR)/multi_rungen2 \
	$(FILTERS_DIR)/rungen_test \
	$(FILTERS_DIR)/registration_test

test_rungen: $(GENERATOR_BUILD_RUNGEN_TESTS)
	$(FILTERS_DIR)/rungen_test
	$(FILTERS_DIR)/registration_test

test_generator: $(GENERATOR_AOT_TESTS) $(GENERATOR_AOTCPP_TESTS) $(GENERATOR_JIT_TESTS) $(GENERATOR_BUILD_RUNGEN_TESTS)
	$(FILTERS_DIR)/rungen_test
	$(FILTERS_DIR)/registration_test

ALL_TESTS = test_internal test_correctness test_error test_tutorial test_warning test_generator

# These targets perform timings of each test. For most tests this includes Halide JIT compile times, and run times.
# For generator tests they time the compile time only. The times are recorded in CSV files.
time_compilation_correctness: init_time_compilation_correctness $(CORRECTNESS_TESTS:$(ROOT_DIR)/test/correctness/%.cpp=time_compilation_test_%)
time_compilation_performance: init_time_compilation_performance $(PERFORMANCE_TESTS:$(ROOT_DIR)/test/performance/%.cpp=time_compilation_performance_%)
time_compilation_generator: init_time_compilation_generator $(GENERATOR_TESTS:$(ROOT_DIR)/test/generator/%_aottest.cpp=time_compilation_generator_%)

init_time_compilation_%:
	echo "TEST,User (s),System (s),Real" > $(@:init_time_compilation_%=compile_times_%.csv)

TIME_COMPILATION ?= /usr/bin/time -a -f "$@,%U,%S,%E" -o

run_tests: $(ALL_TESTS)
	make -f $(THIS_MAKEFILE) test_performance test_auto_schedule

.PHONY: build_tests
build_tests: $(CORRECTNESS_TESTS:$(ROOT_DIR)/test/correctness/%.cpp=$(BIN_DIR)/correctness_%) \
	$(PERFORMANCE_TESTS:$(ROOT_DIR)/test/performance/%.cpp=$(BIN_DIR)/performance_%) \
	$(ERROR_TESTS:$(ROOT_DIR)/test/error/%.cpp=$(BIN_DIR)/error_%) \
	$(WARNING_TESTS:$(ROOT_DIR)/test/warning/%.cpp=$(BIN_DIR)/warning_%) \
	$(GENERATOR_EXTERNAL_TESTS:$(ROOT_DIR)/test/generator/%_aottest.cpp=$(BIN_DIR)/$(TARGET)/generator_aot_%) \
	$(GENERATOR_EXTERNAL_TESTS:$(ROOT_DIR)/test/generator/%_jittest.cpp=$(BIN_DIR)/generator_jit_%) \
	$(AUTO_SCHEDULE_TESTS:$(ROOT_DIR)/test/auto_schedule/%.cpp=$(BIN_DIR)/auto_schedule_%)

clean_generator:
	rm -rf $(BIN_DIR)/*.generator
	rm -rf $(BIN_DIR)/*/runtime.a
	rm -rf $(FILTERS_DIR)
	rm -rf $(BIN_DIR)/*/generator_*
	rm -rf $(BUILD_DIR)/*_generator.o
	rm -f $(BUILD_DIR)/GenGen.o
	rm -f $(BUILD_DIR)/RunGenMain.o

time_compilation_tests: time_compilation_correctness time_compilation_performance time_compilation_generator

$(BUILD_DIR)/GenGen.o: $(ROOT_DIR)/tools/GenGen.cpp $(INCLUDE_DIR)/Halide.h
	@mkdir -p $(@D)
	$(CXX) -c $< $(TEST_CXX_FLAGS) -I$(INCLUDE_DIR) -o $@

# Make an empty generator for generating runtimes.
$(BIN_DIR)/runtime.generator: $(BUILD_DIR)/GenGen.o $(BIN_DIR)/libHalide.$(SHARED_EXT)
	@mkdir -p $(@D)
	$(CXX) $< $(TEST_LD_FLAGS) -o $@

# Generate a standalone runtime for a given target string
$(BIN_DIR)/%/runtime.a: $(BIN_DIR)/runtime.generator
	@mkdir -p $(@D)
	$(CURDIR)/$< -r runtime -o $(CURDIR)/$(BIN_DIR)/$* target=$*

$(BIN_DIR)/test_internal: $(ROOT_DIR)/test/internal.cpp $(BIN_DIR)/libHalide.$(SHARED_EXT)
	@mkdir -p $(@D)
	$(CXX) $(TEST_CXX_FLAGS) $< -I$(SRC_DIR) $(TEST_LD_FLAGS) -o $@

# Correctness test that link against libHalide
$(BIN_DIR)/correctness_%: $(ROOT_DIR)/test/correctness/%.cpp $(BIN_DIR)/libHalide.$(SHARED_EXT) $(INCLUDE_DIR)/Halide.h $(RUNTIME_EXPORTED_INCLUDES)
	@mkdir -p $(@D)
	$(CXX) $(TEST_CXX_FLAGS) -I$(ROOT_DIR)/src/runtime -I$(ROOT_DIR)/test/common $(OPTIMIZE_FOR_BUILD_TIME) $< -I$(INCLUDE_DIR) $(TEST_LD_FLAGS) -o $@

# Correctness tests that do NOT link against libHalide
$(BIN_DIR)/correctness_plain_c_includes: $(ROOT_DIR)/test/correctness/plain_c_includes.c $(RUNTIME_EXPORTED_INCLUDES)
	$(CXX) -x c -Wall -Werror -I$(ROOT_DIR)/src/runtime $(OPTIMIZE_FOR_BUILD_TIME) $< -I$(ROOT_DIR)/src/runtime -o $@

# Note that this test must *not* link in either libHalide, or a Halide runtime;
# this test should be usable without either.
$(BIN_DIR)/correctness_halide_buffer: $(ROOT_DIR)/test/correctness/halide_buffer.cpp $(INCLUDE_DIR)/HalideBuffer.h $(RUNTIME_EXPORTED_INCLUDES)
	$(CXX) $(TEST_CXX_FLAGS) $(OPTIMIZE_FOR_BUILD_TIME) $< -I$(INCLUDE_DIR) -o $@

# The image_io test additionally needs to link to libpng and
# libjpeg.
$(BIN_DIR)/correctness_image_io: $(ROOT_DIR)/test/correctness/image_io.cpp $(BIN_DIR)/libHalide.$(SHARED_EXT) $(INCLUDE_DIR)/Halide.h $(RUNTIME_EXPORTED_INCLUDES)
	$(CXX) $(TEST_CXX_FLAGS) $(IMAGE_IO_CXX_FLAGS) -I$(ROOT_DIR)/src/runtime -I$(ROOT_DIR)/test/common $(OPTIMIZE_FOR_BUILD_TIME) $< -I$(INCLUDE_DIR) $(TEST_LD_FLAGS) $(IMAGE_IO_LIBS) -o $@

# OpenCL runtime correctness test requires runtime.a to be linked.
$(BIN_DIR)/$(TARGET)/correctness_opencl_runtime: $(ROOT_DIR)/test/correctness/opencl_runtime.cpp $(RUNTIME_EXPORTED_INCLUDES) $(BIN_DIR)/$(TARGET)/runtime.a
	@mkdir -p $(@D)
	$(CXX) $(BIN_DIR)/$(TARGET)/runtime.a $(TEST_CXX_FLAGS) -I$(ROOT_DIR)/src/runtime $(OPTIMIZE_FOR_BUILD_TIME) $< -I$(INCLUDE_DIR) $(TEST_LD_FLAGS) -o $@

$(BIN_DIR)/performance_%: $(ROOT_DIR)/test/performance/%.cpp $(BIN_DIR)/libHalide.$(SHARED_EXT) $(INCLUDE_DIR)/Halide.h
	$(CXX) $(TEST_CXX_FLAGS) $(OPTIMIZE) $< -I$(INCLUDE_DIR) -I$(ROOT_DIR)/src/runtime -I$(ROOT_DIR)/test/common $(TEST_LD_FLAGS) -o $@

# Error tests that link against libHalide
$(BIN_DIR)/error_%: $(ROOT_DIR)/test/error/%.cpp $(BIN_DIR)/libHalide.$(SHARED_EXT) $(INCLUDE_DIR)/Halide.h
	$(CXX) $(TEST_CXX_FLAGS) -I$(ROOT_DIR)/src/runtime -I$(ROOT_DIR)/test/common $(OPTIMIZE_FOR_BUILD_TIME) $< -I$(INCLUDE_DIR) $(TEST_LD_FLAGS) -o $@

$(BIN_DIR)/warning_%: $(ROOT_DIR)/test/warning/%.cpp $(BIN_DIR)/libHalide.$(SHARED_EXT) $(INCLUDE_DIR)/Halide.h
	$(CXX) $(TEST_CXX_FLAGS) $(OPTIMIZE_FOR_BUILD_TIME) $< -I$(INCLUDE_DIR) $(TEST_LD_FLAGS) -o $@

# Auto schedule tests that link against libHalide
$(BIN_DIR)/auto_schedule_%: $(ROOT_DIR)/test/auto_schedule/%.cpp $(BIN_DIR)/libHalide.$(SHARED_EXT) $(INCLUDE_DIR)/Halide.h
	$(CXX) $(TEST_CXX_FLAGS) $(OPTIMIZE_FOR_BUILD_TIME) $< -I$(INCLUDE_DIR) $(TEST_LD_FLAGS) -o $@

# TODO(srj): this doesn't auto-delete, why not?
.INTERMEDIATE: $(BIN_DIR)/%.generator

# By default, %.generator is produced by building %_generator.cpp
# Note that the rule includes all _generator.cpp files, so that generator with define_extern
# usage can just add deps later.
$(BUILD_DIR)/%_generator.o: $(ROOT_DIR)/test/generator/%_generator.cpp $(INCLUDE_DIR)/Halide.h
	@mkdir -p $(@D)
	$(CXX) $(TEST_CXX_FLAGS) -I$(INCLUDE_DIR) -I$(CURDIR)/$(FILTERS_DIR) -c $< -o $@

$(BIN_DIR)/%.generator: $(BUILD_DIR)/GenGen.o $(BIN_DIR)/libHalide.$(SHARED_EXT) $(BUILD_DIR)/%_generator.o
	@mkdir -p $(@D)
	$(CXX) $(filter %.cpp %.o %.a,$^) $(TEST_LD_FLAGS) -o $@

# It is not always possible to cross compile between 32-bit and 64-bit via the clang build as part of llvm
# These next two rules can fail the compilationa nd produce zero length bitcode blobs.
# If the zero length blob is actually used, the test will fail anyway, but usually only the bitness
# of the target is used.
$(BUILD_DIR)/external_code_extern_bitcode_32.cpp : $(ROOT_DIR)/test/generator/external_code_extern.cpp $(BIN_DIR)/binary2cpp
	@mkdir -p $(@D)
	$(CLANG) $(CXX_WARNING_FLAGS) -O3 -c -m32 -target $(RUNTIME_TRIPLE_32) -emit-llvm $< -o $(BUILD_DIR)/external_code_extern_32.bc || echo -n > $(BUILD_DIR)/external_code_extern_32.bc
	./$(BIN_DIR)/binary2cpp external_code_extern_bitcode_32 < $(BUILD_DIR)/external_code_extern_32.bc > $@

$(BUILD_DIR)/external_code_extern_bitcode_64.cpp : $(ROOT_DIR)/test/generator/external_code_extern.cpp $(BIN_DIR)/binary2cpp
	@mkdir -p $(@D)
	$(CLANG) $(CXX_WARNING_FLAGS) -O3 -c -m64 -target $(RUNTIME_TRIPLE_64) -emit-llvm $< -o $(BUILD_DIR)/external_code_extern_64.bc || echo -n > $(BUILD_DIR)/external_code_extern_64.bc
	./$(BIN_DIR)/binary2cpp external_code_extern_bitcode_64 < $(BUILD_DIR)/external_code_extern_64.bc > $@

$(BUILD_DIR)/external_code_extern_cpp_source.cpp : $(ROOT_DIR)/test/generator/external_code_extern.cpp $(BIN_DIR)/binary2cpp
	@mkdir -p $(@D)
	./$(BIN_DIR)/binary2cpp external_code_extern_cpp_source < $(ROOT_DIR)/test/generator/external_code_extern.cpp > $@

$(BIN_DIR)/external_code.generator: $(BUILD_DIR)/GenGen.o $(BIN_DIR)/libHalide.$(SHARED_EXT) $(BUILD_DIR)/external_code_generator.o $(BUILD_DIR)/external_code_extern_bitcode_32.cpp $(BUILD_DIR)/external_code_extern_bitcode_64.cpp $(BUILD_DIR)/external_code_extern_cpp_source.cpp
	@mkdir -p $(@D)
	$(CXX) $(filter %.cpp %.o %.a,$^) $(TEST_LD_FLAGS) -o $@

NAME_MANGLING_TARGET=$(NON_EMPTY_TARGET)-c_plus_plus_name_mangling

GEN_AOT_OUTPUTS=-e static_library,c_header,c_source,registration

# By default, %.a/.h are produced by executing %.generator. Runtimes are not included in these.
# (We explicitly also generate .cpp output here as well, as additional test surface for the C++ backend.)
$(FILTERS_DIR)/%.a: $(BIN_DIR)/%.generator
	@mkdir -p $(@D)
	$(CURDIR)/$< -g $* $(GEN_AOT_OUTPUTS) -o $(CURDIR)/$(FILTERS_DIR) target=$(TARGET)-no_runtime

$(FILTERS_DIR)/%.h: $(FILTERS_DIR)/%.a
	@echo $@ produced implicitly by $^

$(FILTERS_DIR)/%.halide_generated.cpp: $(FILTERS_DIR)/%.a
	@echo $@ produced implicitly by $^

$(FILTERS_DIR)/%.registration.cpp: $(FILTERS_DIR)/%.a
	@echo $@ produced implicitly by $^

$(FILTERS_DIR)/%.stub.h: $(BIN_DIR)/%.generator
	@mkdir -p $(@D)
	$(CURDIR)/$< -g $* -n $* -o $(CURDIR)/$(FILTERS_DIR) -e cpp_stub

$(FILTERS_DIR)/cxx_mangling_externs.o: $(ROOT_DIR)/test/generator/cxx_mangling_externs.cpp
	@mkdir -p $(@D)
	$(CXX) $(GEN_AOT_CXX_FLAGS) -c $(filter-out %.h,$^) $(GEN_AOT_INCLUDES) -o $@

# If we want to use a Generator with custom GeneratorParams, we need to write
# custom rules: to pass the GeneratorParams, and to give a unique function and file name.
$(FILTERS_DIR)/cxx_mangling.a: $(BIN_DIR)/cxx_mangling.generator $(FILTERS_DIR)/cxx_mangling_externs.o
	@mkdir -p $(@D)
	$(CURDIR)/$< -g cxx_mangling $(GEN_AOT_OUTPUTS) -o $(CURDIR)/$(FILTERS_DIR) target=$(TARGET)-no_runtime-c_plus_plus_name_mangling -f "HalideTest::AnotherNamespace::cxx_mangling"
	$(ROOT_DIR)/tools/makelib.sh $@ $@ $(FILTERS_DIR)/cxx_mangling_externs.o

ifneq ($(TEST_CUDA), )
# Also build with a gpu target to ensure that the GPU-Host generation
# code handles name mangling properly. (Note that we don't need to
# run this code, just check for link errors.)
$(FILTERS_DIR)/cxx_mangling_gpu.a: $(BIN_DIR)/cxx_mangling.generator $(FILTERS_DIR)/cxx_mangling_externs.o
	@mkdir -p $(@D)
	$(CURDIR)/$< -g cxx_mangling $(GEN_AOT_OUTPUTS) -o $(CURDIR)/$(FILTERS_DIR) target=$(TARGET)-no_runtime-c_plus_plus_name_mangling-cuda-cuda_capability_30 -f "HalideTest::cxx_mangling_gpu"
	$(ROOT_DIR)/tools/makelib.sh $@ $@ $(FILTERS_DIR)/cxx_mangling_externs.o
endif

$(FILTERS_DIR)/cxx_mangling_define_extern_externs.o: $(ROOT_DIR)/test/generator/cxx_mangling_define_extern_externs.cpp $(FILTERS_DIR)/cxx_mangling.h
	@mkdir -p $(@D)
	$(CXX) $(GEN_AOT_CXX_FLAGS) -c $(filter-out %.h,$^) $(GEN_AOT_INCLUDES) -o $@

$(FILTERS_DIR)/cxx_mangling_define_extern.a: $(BIN_DIR)/cxx_mangling_define_extern.generator $(FILTERS_DIR)/cxx_mangling_define_extern_externs.o
	@mkdir -p $(@D)
	$(CURDIR)/$< -g cxx_mangling_define_extern $(GEN_AOT_OUTPUTS) -o $(CURDIR)/$(FILTERS_DIR) target=$(TARGET)-no_runtime-c_plus_plus_name_mangling-user_context -f "HalideTest::cxx_mangling_define_extern"
	$(ROOT_DIR)/tools/makelib.sh $@ $@  $(FILTERS_DIR)/cxx_mangling_define_extern_externs.o

# pyramid needs a custom arg.
$(FILTERS_DIR)/pyramid.a: $(BIN_DIR)/pyramid.generator
	@mkdir -p $(@D)
	$(CURDIR)/$< -g pyramid -f pyramid $(GEN_AOT_OUTPUTS) -o $(CURDIR)/$(FILTERS_DIR) target=$(TARGET)-no_runtime levels=10

$(FILTERS_DIR)/string_param.a: $(BIN_DIR)/string_param.generator
	@mkdir -p $(@D)
	$(CURDIR)/$< -g string_param -f string_param  $(GEN_AOT_OUTPUTS) -o $(CURDIR)/$(FILTERS_DIR) target=$(TARGET)-no_runtime rpn_expr="5 y * x +"

# memory_profiler_mandelbrot need profiler set
$(FILTERS_DIR)/memory_profiler_mandelbrot.a: $(BIN_DIR)/memory_profiler_mandelbrot.generator
	@mkdir -p $(@D)
	$(CURDIR)/$< -g memory_profiler_mandelbrot -f memory_profiler_mandelbrot $(GEN_AOT_OUTPUTS) -o $(CURDIR)/$(FILTERS_DIR) target=$(TARGET)-no_runtime-profile

$(FILTERS_DIR)/alias_with_offset_42.a: $(BIN_DIR)/alias.generator
	@mkdir -p $(@D)
	$(CURDIR)/$< -g alias_with_offset_42 -f alias_with_offset_42 $(GEN_AOT_OUTPUTS) -o $(CURDIR)/$(FILTERS_DIR) target=$(TARGET)-no_runtime

METADATA_TESTER_GENERATOR_ARGS=\
	input.type=uint8 input.dim=3 \
	dim_only_input_buffer.type=uint8 \
	untyped_input_buffer.type=uint8 untyped_input_buffer.dim=3 \
	output.type=float32,float32 output.dim=3 \
	input_not_nod.type=uint8 input_not_nod.dim=3 \
	input_nod.dim=3 \
	input_not.type=uint8 \
	array_input.size=2 \
	array_i8.size=2 \
	array_i16.size=2 \
	array_i32.size=2 \
	array_h.size=2 \
	buffer_array_input2.dim=3 \
	buffer_array_input3.type=float32 \
	buffer_array_input4.dim=3 \
	buffer_array_input4.type=float32 \
	buffer_array_input5.size=2 \
	buffer_array_input6.size=2 \
	buffer_array_input6.dim=3 \
	buffer_array_input7.size=2 \
	buffer_array_input7.type=float32 \
	buffer_array_input8.size=2 \
	buffer_array_input8.dim=3 \
	buffer_array_input8.type=float32 \
	buffer_f16_untyped.type=float16 \
	array_outputs.size=2 \
	array_outputs7.size=2 \
	array_outputs8.size=2 \
	array_outputs9.size=2

# metadata_tester is built with and without user-context
$(FILTERS_DIR)/metadata_tester.a: $(BIN_DIR)/metadata_tester.generator
	@mkdir -p $(@D)
	$(CURDIR)/$< -g metadata_tester -f metadata_tester $(GEN_AOT_OUTPUTS) -o $(CURDIR)/$(FILTERS_DIR) target=$(TARGET)-no_runtime $(METADATA_TESTER_GENERATOR_ARGS)

$(FILTERS_DIR)/metadata_tester_ucon.a: $(BIN_DIR)/metadata_tester.generator
	@mkdir -p $(@D)
	$(CURDIR)/$< -g metadata_tester -f metadata_tester_ucon $(GEN_AOT_OUTPUTS) -o $(CURDIR)/$(FILTERS_DIR) target=$(TARGET)-user_context-no_runtime $(METADATA_TESTER_GENERATOR_ARGS)

$(BIN_DIR)/$(TARGET)/generator_aot_metadata_tester: $(FILTERS_DIR)/metadata_tester_ucon.a

$(FILTERS_DIR)/multitarget.a: $(BIN_DIR)/multitarget.generator
	@mkdir -p $(@D)
	$(CURDIR)/$< -g multitarget -f "HalideTest::multitarget" $(GEN_AOT_OUTPUTS) -o $(CURDIR)/$(FILTERS_DIR) \
		target=$(TARGET)-no_bounds_query-no_runtime-c_plus_plus_name_mangling,$(TARGET)-no_runtime-c_plus_plus_name_mangling  \
		-e assembly,bitcode,c_source,c_header,stmt_html,static_library,stmt

$(FILTERS_DIR)/msan.a: $(BIN_DIR)/msan.generator
	@mkdir -p $(@D)
	$(CURDIR)/$< -g msan -f msan $(GEN_AOT_OUTPUTS) -o $(CURDIR)/$(FILTERS_DIR) target=$(TARGET)-msan

# user_context needs to be generated with user_context as the first argument to its calls
$(FILTERS_DIR)/user_context.a: $(BIN_DIR)/user_context.generator
	@mkdir -p $(@D)
	$(CURDIR)/$< -g user_context $(GEN_AOT_OUTPUTS) -o $(CURDIR)/$(FILTERS_DIR) target=$(TARGET)-no_runtime-user_context

# ditto for user_context_insanity
$(FILTERS_DIR)/user_context_insanity.a: $(BIN_DIR)/user_context_insanity.generator
	@mkdir -p $(@D)
	$(CURDIR)/$< -g user_context_insanity $(GEN_AOT_OUTPUTS) -o $(CURDIR)/$(FILTERS_DIR) target=$(TARGET)-no_runtime-user_context

# matlab needs to be generated with matlab in TARGET
$(FILTERS_DIR)/matlab.a: $(BIN_DIR)/matlab.generator
	@mkdir -p $(@D)
	$(CURDIR)/$< -g matlab $(GEN_AOT_OUTPUTS) -o $(CURDIR)/$(FILTERS_DIR) target=$(TARGET)-no_runtime-matlab

# Some .generators have additional dependencies (usually due to define_extern usage).
# These typically require two extra dependencies:
# (1) Ensuring the extra _generator.cpp is built into the .generator.
# (2) Ensuring the extra .a is linked into the final output.

# TODO(srj): we really want to say "anything that depends on tiled_blur.a also depends on blur2x2.a";
# is there a way to specify that in Make?
$(BIN_DIR)/$(TARGET)/generator_aot_tiled_blur: $(FILTERS_DIR)/blur2x2.a
ifneq ($(TEST_CUDA), )
$(BIN_DIR)/$(TARGET)/generator_aot_cxx_mangling: $(FILTERS_DIR)/cxx_mangling_gpu.a
endif
$(BIN_DIR)/$(TARGET)/generator_aot_cxx_mangling_define_extern: $(FILTERS_DIR)/cxx_mangling.a

$(BIN_DIR)/$(TARGET)/generator_aotcpp_tiled_blur: $(FILTERS_DIR)/blur2x2.halide_generated.cpp
ifneq ($(TEST_CUDA), )
$(BIN_DIR)/$(TARGET)/generator_aotcpp_cxx_mangling: $(FILTERS_DIR)/cxx_mangling_gpu.halide_generated.cpp
endif
$(BIN_DIR)/$(TARGET)/generator_aotcpp_cxx_mangling: $(FILTERS_DIR)/cxx_mangling_externs.o
$(BIN_DIR)/$(TARGET)/generator_aotcpp_cxx_mangling_define_extern: $(FILTERS_DIR)/cxx_mangling.halide_generated.cpp $(FILTERS_DIR)/cxx_mangling_externs.o $(FILTERS_DIR)/cxx_mangling_define_extern_externs.o

$(BUILD_DIR)/stubuser_generator.o: $(FILTERS_DIR)/stubtest.stub.h $(FILTERS_DIR)/configure.stub.h
$(BIN_DIR)/stubuser.generator: $(BUILD_DIR)/stubtest_generator.o $(BUILD_DIR)/configure_generator.o

# stubtest has input and output funcs with undefined types and array sizes; this is fine for stub
# usage (the types can be inferred), but for AOT compilation, we must make the types
# concrete via generator args.
STUBTEST_GENERATOR_ARGS=\
	untyped_buffer_input.type=uint8 untyped_buffer_input.dim=3 \
	simple_input.type=float32 \
	array_input.type=float32 array_input.size=2 \
	int_arg.size=2 \
	tuple_output.type=float32,float32 \
	vectorize=true

$(FILTERS_DIR)/stubtest.a: $(BIN_DIR)/stubtest.generator
	@mkdir -p $(@D)
	$(CURDIR)/$< -g stubtest -f stubtest $(GEN_AOT_OUTPUTS) -o $(CURDIR)/$(FILTERS_DIR) target=$(TARGET)-no_runtime $(STUBTEST_GENERATOR_ARGS)

$(FILTERS_DIR)/external_code.a: $(BIN_DIR)/external_code.generator
	@mkdir -p $(@D)
	$(CURDIR)/$< -g external_code -e static_library,c_header,registration -o $(CURDIR)/$(FILTERS_DIR) target=$(TARGET)-no_runtime external_code_is_bitcode=true

$(FILTERS_DIR)/external_code.halide_generated.cpp: $(BIN_DIR)/external_code.generator
	@mkdir -p $(@D)
	$(CURDIR)/$< -g external_code -e c_source -o $(CURDIR)/$(FILTERS_DIR) target=$(TARGET)-no_runtime external_code_is_bitcode=false

$(FILTERS_DIR)/autograd_grad.a: $(BIN_DIR)/autograd.generator $(DISTRIB_DIR)/lib/libautoschedule_mullapudi2016.$(SHARED_EXT)
	@mkdir -p $(@D)
	# FIXME: The autoscheduler looks for libHalide in the same
	# directory, which is normally a distro. But the generator
	# tests use bin/libHalide.so instead of a distro. For now,
	# just copy the autoscheduler to a place where it won't
	# confuse the linker.
	cp $(DISTRIB_DIR)/lib/libautoschedule_mullapudi2016.$(SHARED_EXT) $(BIN_DIR)
	$(CURDIR)/$< -g autograd $(GEN_AOT_OUTPUTS) -o $(CURDIR)/$(FILTERS_DIR) -f autograd_grad target=$(TARGET)-no_runtime auto_schedule=true -d 1 -p $(BIN_DIR)/libautoschedule_mullapudi2016.$(SHARED_EXT) -s Mullapudi2016

# Usually, it's considered best practice to have one Generator per
# .cpp file, with the generator-name and filename matching;
# nested_externs_generators.cpp is a counterexample, and thus requires
# some special casing to get right.  First, make a special rule to
# build each of the Generators in nested_externs_generator.cpp (which
# all have the form nested_externs_*).
$(FILTERS_DIR)/nested_externs_%.a: $(BIN_DIR)/nested_externs.generator
	@mkdir -p $(@D)
	$(CURDIR)/$< -g nested_externs_$* $(GEN_AOT_OUTPUTS) -o $(CURDIR)/$(FILTERS_DIR) target=$(TARGET)-no_runtime

# Similarly, gpu_multi needs two different kernels to test compilation caching.
# Also requies user-context.
$(FILTERS_DIR)/gpu_multi_context_threaded_%.a: $(BIN_DIR)/gpu_multi_context_threaded.generator
	@mkdir -p $(@D)
	$(CURDIR)/$< -g gpu_multi_context_threaded_$* $(GEN_AOT_OUTPUTS) -o $(CURDIR)/$(FILTERS_DIR) target=$(TARGET)-no_runtime-user_context

GEN_AOT_CXX_FLAGS=$(TEST_CXX_FLAGS) -Wno-unknown-pragmas -Wno-unused-variable
GEN_AOT_INCLUDES=-I$(INCLUDE_DIR) -I$(FILTERS_DIR) -I$(ROOT_DIR)/src/runtime -I$(ROOT_DIR)/test/common -I $(ROOT_DIR)/apps/support -I $(SRC_DIR)/runtime -I$(ROOT_DIR)/tools
GEN_AOT_LD_FLAGS=$(COMMON_LD_FLAGS)

ifneq ($(TEST_METAL), )
# Unlike cuda and opencl, which dynamically go find the appropriate symbols, metal requires actual linking.
GEN_AOT_LD_FLAGS+=$(METAL_LD_FLAGS)
endif

# By default, %_aottest.cpp depends on $(FILTERS_DIR)/%.a/.h (but not libHalide).
$(BIN_DIR)/$(TARGET)/generator_aot_%: $(ROOT_DIR)/test/generator/%_aottest.cpp $(FILTERS_DIR)/%.a $(FILTERS_DIR)/%.h $(RUNTIME_EXPORTED_INCLUDES) $(BIN_DIR)/$(TARGET)/runtime.a
	@mkdir -p $(@D)
	$(CXX) $(GEN_AOT_CXX_FLAGS) $(filter %.cpp %.o %.a,$^) $(GEN_AOT_INCLUDES) $(GEN_AOT_LD_FLAGS) -o $@

# Also make AOT testing targets that depends on the .cpp output (rather than .a).
$(BIN_DIR)/$(TARGET)/generator_aotcpp_%: $(ROOT_DIR)/test/generator/%_aottest.cpp $(FILTERS_DIR)/%.halide_generated.cpp $(FILTERS_DIR)/%.h $(RUNTIME_EXPORTED_INCLUDES) $(BIN_DIR)/$(TARGET)/runtime.a
	@mkdir -p $(@D)
	$(CXX) $(GEN_AOT_CXX_FLAGS) $(filter %.cpp %.o %.a,$^) $(OPTIMIZE) $(GEN_AOT_INCLUDES) $(GEN_AOT_LD_FLAGS) -o $@

# MSAN test doesn't use the standard runtime
$(BIN_DIR)/$(TARGET)/generator_aot_msan: $(ROOT_DIR)/test/generator/msan_aottest.cpp $(FILTERS_DIR)/msan.a $(FILTERS_DIR)/msan.h $(RUNTIME_EXPORTED_INCLUDES)
	@mkdir -p $(@D)
	$(CXX) $(GEN_AOT_CXX_FLAGS) $(filter-out %.h,$^) $(GEN_AOT_INCLUDES) $(GEN_AOT_LD_FLAGS) -o $@

# alias has additional deps to link in
$(BIN_DIR)/$(TARGET)/generator_aot_alias: $(ROOT_DIR)/test/generator/alias_aottest.cpp $(FILTERS_DIR)/alias.a $(FILTERS_DIR)/alias_with_offset_42.a $(RUNTIME_EXPORTED_INCLUDES) $(BIN_DIR)/$(TARGET)/runtime.a
	@mkdir -p $(@D)
	$(CXX) $(GEN_AOT_CXX_FLAGS) $(filter %.cpp %.o %.a,$^) $(GEN_AOT_INCLUDES) $(GEN_AOT_LD_FLAGS) -o $@

$(BIN_DIR)/$(TARGET)/generator_aotcpp_alias: $(ROOT_DIR)/test/generator/alias_aottest.cpp $(FILTERS_DIR)/alias.halide_generated.cpp $(FILTERS_DIR)/alias_with_offset_42.halide_generated.cpp $(RUNTIME_EXPORTED_INCLUDES) $(BIN_DIR)/$(TARGET)/runtime.a
	@mkdir -p $(@D)
	$(CXX) $(GEN_AOT_CXX_FLAGS) $(filter %.cpp %.o %.a,$^) $(GEN_AOT_INCLUDES) $(GEN_AOT_LD_FLAGS) -o $@

# autograd has additional deps to link in
$(BIN_DIR)/$(TARGET)/generator_aot_autograd: $(ROOT_DIR)/test/generator/autograd_aottest.cpp $(FILTERS_DIR)/autograd.a $(FILTERS_DIR)/autograd_grad.a $(RUNTIME_EXPORTED_INCLUDES) $(BIN_DIR)/$(TARGET)/runtime.a
	@mkdir -p $(@D)
	$(CXX) $(GEN_AOT_CXX_FLAGS) $(filter %.cpp %.o %.a,$^) $(GEN_AOT_INCLUDES) $(GEN_AOT_LD_FLAGS) -o $@

$(BIN_DIR)/$(TARGET)/generator_aotcpp_autograd: $(ROOT_DIR)/test/generator/autograd_aottest.cpp $(FILTERS_DIR)/autograd.halide_generated.cpp $(FILTERS_DIR)/autograd_grad.halide_generated.cpp $(RUNTIME_EXPORTED_INCLUDES) $(BIN_DIR)/$(TARGET)/runtime.a
	@mkdir -p $(@D)
	$(CXX) $(GEN_AOT_CXX_FLAGS) $(filter %.cpp %.o %.a,$^) $(GEN_AOT_INCLUDES) $(GEN_AOT_LD_FLAGS) -o $@

# nested_externs has additional deps to link in
$(BIN_DIR)/$(TARGET)/generator_aot_nested_externs: $(ROOT_DIR)/test/generator/nested_externs_aottest.cpp $(FILTERS_DIR)/nested_externs_root.a $(FILTERS_DIR)/nested_externs_inner.a $(FILTERS_DIR)/nested_externs_combine.a $(FILTERS_DIR)/nested_externs_leaf.a $(RUNTIME_EXPORTED_INCLUDES) $(BIN_DIR)/$(TARGET)/runtime.a
	@mkdir -p $(@D)
	$(CXX) $(GEN_AOT_CXX_FLAGS) $(filter %.cpp %.o %.a,$^) $(GEN_AOT_INCLUDES) $(GEN_AOT_LD_FLAGS) -o $@

$(BIN_DIR)/$(TARGET)/generator_aotcpp_nested_externs: $(ROOT_DIR)/test/generator/nested_externs_aottest.cpp $(FILTERS_DIR)/nested_externs_root.halide_generated.cpp $(FILTERS_DIR)/nested_externs_inner.halide_generated.cpp $(FILTERS_DIR)/nested_externs_combine.halide_generated.cpp $(FILTERS_DIR)/nested_externs_leaf.halide_generated.cpp $(RUNTIME_EXPORTED_INCLUDES) $(BIN_DIR)/$(TARGET)/runtime.a
	@mkdir -p $(@D)
	$(CXX) $(GEN_AOT_CXX_FLAGS) $(filter %.cpp %.o %.a,$^) $(GEN_AOT_INCLUDES) $(GEN_AOT_LD_FLAGS) -o $@

# The matlab tests needs "-matlab" in the runtime
$(BIN_DIR)/$(TARGET)/generator_aot_matlab: $(ROOT_DIR)/test/generator/matlab_aottest.cpp $(FILTERS_DIR)/matlab.a $(FILTERS_DIR)/matlab.h $(RUNTIME_EXPORTED_INCLUDES) $(BIN_DIR)/$(TARGET)-matlab/runtime.a
	@mkdir -p $(@D)
	$(CXX) $(GEN_AOT_CXX_FLAGS) $(filter %.cpp %.o %.a,$^) $(GEN_AOT_INCLUDES) $(GEN_AOT_LD_FLAGS) $(TEST_LD_FLAGS) -o $@

$(BIN_DIR)/$(TARGET)/generator_aotcpp_matlab: $(ROOT_DIR)/test/generator/matlab_aottest.cpp $(FILTERS_DIR)/matlab.halide_generated.cpp $(FILTERS_DIR)/matlab.h $(RUNTIME_EXPORTED_INCLUDES) $(BIN_DIR)/$(TARGET)-matlab/runtime.a
	@mkdir -p $(@D)
	$(CXX) $(GEN_AOT_CXX_FLAGS) $(filter %.cpp %.o %.a,$^) $(GEN_AOT_INCLUDES) $(GEN_AOT_LD_FLAGS) $(TEST_LD_FLAGS) -o $@

# The gpu object lifetime test needs the debug runtime
$(BIN_DIR)/$(TARGET)/generator_aot_gpu_object_lifetime: $(ROOT_DIR)/test/generator/gpu_object_lifetime_aottest.cpp $(FILTERS_DIR)/gpu_object_lifetime.a $(FILTERS_DIR)/gpu_object_lifetime.h $(RUNTIME_EXPORTED_INCLUDES) $(BIN_DIR)/$(TARGET)-debug/runtime.a
	@mkdir -p $(@D)
	$(CXX) $(GEN_AOT_CXX_FLAGS) $(filter %.cpp %.o %.a,$^) $(GEN_AOT_INCLUDES) $(GEN_AOT_LD_FLAGS) $(TEST_LD_FLAGS) -o $@

# acquire_release explicitly uses CUDA/OpenCL APIs, so link those here.
$(BIN_DIR)/$(TARGET)/generator_aot_acquire_release: $(ROOT_DIR)/test/generator/acquire_release_aottest.cpp $(FILTERS_DIR)/acquire_release.a $(FILTERS_DIR)/acquire_release.h $(RUNTIME_EXPORTED_INCLUDES) $(BIN_DIR)/$(TARGET)/runtime.a
	@mkdir -p $(@D)
	$(CXX) $(GEN_AOT_CXX_FLAGS) $(filter %.cpp %.o %.a,$^) $(GEN_AOT_INCLUDES) $(GEN_AOT_LD_FLAGS) $(OPENCL_LD_FLAGS) $(CUDA_LD_FLAGS) -o $@

$(BIN_DIR)/$(TARGET)/generator_aotcpp_acquire_release: $(ROOT_DIR)/test/generator/acquire_release_aottest.cpp $(FILTERS_DIR)/acquire_release.halide_generated.cpp $(FILTERS_DIR)/acquire_release.h $(RUNTIME_EXPORTED_INCLUDES) $(BIN_DIR)/$(TARGET)/runtime.a
	@mkdir -p $(@D)
	$(CXX) $(GEN_AOT_CXX_FLAGS) $(filter %.cpp %.o %.a,$^) $(GEN_AOT_INCLUDES) $(GEN_AOT_LD_FLAGS) $(OPENCL_LD_FLAGS) $(CUDA_LD_FLAGS) -o $@

# define_extern_opencl explicitly uses OpenCL APIs, so link those here.
$(BIN_DIR)/$(TARGET)/generator_aot_define_extern_opencl: $(ROOT_DIR)/test/generator/define_extern_opencl_aottest.cpp $(FILTERS_DIR)/define_extern_opencl.a $(FILTERS_DIR)/define_extern_opencl.h $(RUNTIME_EXPORTED_INCLUDES) $(BIN_DIR)/$(TARGET)/runtime.a
	@mkdir -p $(@D)
	$(CXX) $(GEN_AOT_CXX_FLAGS) $(filter %.cpp %.o %.a,$^) $(GEN_AOT_INCLUDES) $(GEN_AOT_LD_FLAGS) $(OPENCL_LD_FLAGS) -o $@

$(BIN_DIR)/$(TARGET)/generator_aotcpp_define_extern_opencl: $(ROOT_DIR)/test/generator/define_extern_opencl_aottest.cpp $(FILTERS_DIR)/define_extern_opencl.halide_generated.cpp $(FILTERS_DIR)/define_extern_opencl.h $(RUNTIME_EXPORTED_INCLUDES) $(BIN_DIR)/$(TARGET)/runtime.a
	@mkdir -p $(@D)
	$(CXX) $(GEN_AOT_CXX_FLAGS) $(filter %.cpp %.o %.a,$^) $(GEN_AOT_INCLUDES) $(GEN_AOT_LD_FLAGS) $(OPENCL_LD_FLAGS) -o $@

# By default, %_jittest.cpp depends on libHalide, plus the stubs for the Generator. These are external tests that use the JIT.
$(BIN_DIR)/generator_jit_%: $(ROOT_DIR)/test/generator/%_jittest.cpp $(BIN_DIR)/libHalide.$(SHARED_EXT) $(INCLUDE_DIR)/Halide.h $(FILTERS_DIR)/%.stub.h $(BUILD_DIR)/%_generator.o
	@mkdir -p $(@D)
	$(CXX) -g $(TEST_CXX_FLAGS) $(filter %.cpp %.o %.a,$^) -I$(INCLUDE_DIR) -I$(FILTERS_DIR) -I $(ROOT_DIR)/apps/support $(TEST_LD_FLAGS) -o $@

# generator_aot_multitarget is run multiple times, with different env vars.
generator_aot_multitarget: $(BIN_DIR)/$(TARGET)/generator_aot_multitarget
	@mkdir -p $(@D)
	HL_MULTITARGET_TEST_USE_NOBOUNDSQUERY_FEATURE=0 $(CURDIR)/$<
	HL_MULTITARGET_TEST_USE_NOBOUNDSQUERY_FEATURE=1 $(CURDIR)/$<
	@-echo

# gpu_multi_context_threaded has additional deps to link in
$(BIN_DIR)/$(TARGET)/generator_aot_gpu_multi_context_threaded: $(ROOT_DIR)/test/generator/gpu_multi_context_threaded_aottest.cpp \
	                                                       $(FILTERS_DIR)/gpu_multi_context_threaded_add.a \
	                                                       $(FILTERS_DIR)/gpu_multi_context_threaded_mul.a \
	                                                       $(RUNTIME_EXPORTED_INCLUDES) $(BIN_DIR)/$(TARGET)/runtime.a
	@mkdir -p $(@D)
	$(CXX) $(GEN_AOT_CXX_FLAGS) $(filter %.cpp %.o %.a,$^) $(GEN_AOT_INCLUDES) $(GEN_AOT_LD_FLAGS) $(OPENCL_LD_FLAGS) $(CUDA_LD_FLAGS) -o $@

$(BIN_DIR)/$(TARGET)/generator_aotcpp_gpu_multi_context_threaded: $(ROOT_DIR)/test/generator/gpu_multi_context_threaded_aottest.cpp \
	                                                          $(FILTERS_DIR)/gpu_multi_context_threaded_add.halide_generated.cpp \
	                                                          $(FILTERS_DIR)/gpu_multi_context_threaded_mul.halide_generated.cpp \
	                                                          $(RUNTIME_EXPORTED_INCLUDES) $(BIN_DIR)/$(TARGET)/runtime.a
	@mkdir -p $(@D)
	$(CXX) $(GEN_AOT_CXX_FLAGS) $(filter %.cpp %.o %.a,$^) $(GEN_AOT_INCLUDES) $(GEN_AOT_LD_FLAGS) $(OPENCL_LD_FLAGS) $(CUDA_LD_FLAGS) -o $@

# nested externs doesn't actually contain a generator named
# "nested_externs", and has no internal tests in any case.
test_generator_nested_externs:
	@echo "Skipping"

# gpu_multi actually contain a generator named
# "gpu_multi", and has no internal tests in any case.
test_generator_gpu_multi:
	@echo "Skipping"

# gpu_multi_context_threaded actually contain a generator named
# "gpu_multi", and has no internal tests in any case.
test_generator_gpu_multi_context_threaded:
	@echo "Skipping"

$(BUILD_DIR)/RunGenMain.o: $(ROOT_DIR)/tools/RunGenMain.cpp $(RUNTIME_EXPORTED_INCLUDES) $(ROOT_DIR)/tools/RunGen.h
	@mkdir -p $(@D)
	$(CXX) -c $< $(filter-out -g, $(TEST_CXX_FLAGS)) $(OPTIMIZE) -Os $(IMAGE_IO_CXX_FLAGS) -I$(INCLUDE_DIR) -I $(SRC_DIR)/runtime -I$(ROOT_DIR)/tools -o $@

$(FILTERS_DIR)/%.registration.o: $(FILTERS_DIR)/%.registration.cpp
	@mkdir -p $(@D)
	$(CXX) -c $< $(TEST_CXX_FLAGS) -o $@

$(FILTERS_DIR)/%.rungen: $(BUILD_DIR)/RunGenMain.o $(BIN_DIR)/$(TARGET)/runtime.a $(FILTERS_DIR)/%.registration.o $(FILTERS_DIR)/%.a
	@mkdir -p $(@D)
	$(CXX) -std=c++11 -I$(FILTERS_DIR) \
		$(BUILD_DIR)/RunGenMain.o \
		$(BIN_DIR)/$(TARGET)/runtime.a \
		$(call alwayslink,$(FILTERS_DIR)/$*.registration.o) \
		$(FILTERS_DIR)/$*.a \
		$(GEN_AOT_LD_FLAGS) $(IMAGE_IO_LIBS) -o $@

RUNARGS ?=

$(FILTERS_DIR)/%.run: $(FILTERS_DIR)/%.rungen
	$(CURDIR)/$< $(RUNARGS)
	@-echo

$(FILTERS_DIR)/%.registration_extra.o: $(FILTERS_DIR)/%.registration.cpp
	@mkdir -p $(@D)
	$(CXX) -c $< $(TEST_CXX_FLAGS) -DHALIDE_REGISTER_EXTRA_KEY_VALUE_PAIRS_FUNC=halide_register_extra_key_value_pairs_$* -o $@

# Test the registration mechanism, independent of RunGen.
# Note that this depends on the registration_extra.o (rather than registration.o)
# because it compiles with HALIDE_REGISTER_EXTRA_KEY_VALUE_PAIRS_FUNC defined.
$(FILTERS_DIR)/registration_test: $(ROOT_DIR)/test/generator/registration_test.cpp \
														 $(BIN_DIR)/$(TARGET)/runtime.a \
														 $(FILTERS_DIR)/blur2x2.registration_extra.o $(FILTERS_DIR)/blur2x2.a \
														 $(FILTERS_DIR)/cxx_mangling.registration_extra.o $(FILTERS_DIR)/cxx_mangling.a \
														 $(FILTERS_DIR)/pyramid.registration_extra.o $(FILTERS_DIR)/pyramid.a
	@mkdir -p $(@D)
	$(CXX) $(GEN_AOT_CXX_FLAGS) $(GEN_AOT_INCLUDES) \
			$(ROOT_DIR)/test/generator/registration_test.cpp \
			$(FILTERS_DIR)/blur2x2.registration_extra.o \
			$(FILTERS_DIR)/cxx_mangling.registration_extra.o \
			$(FILTERS_DIR)/pyramid.registration_extra.o \
			$(FILTERS_DIR)/blur2x2.a \
			$(FILTERS_DIR)/cxx_mangling.a \
			$(FILTERS_DIR)/pyramid.a \
      $(BIN_DIR)/$(TARGET)/runtime.a \
			$(GEN_AOT_LD_FLAGS) $(IMAGE_IO_LIBS) -o $@

# Test RunGen itself
$(FILTERS_DIR)/rungen_test: $(ROOT_DIR)/test/generator/rungen_test.cpp \
							$(BIN_DIR)/$(TARGET)/runtime.a \
							$(FILTERS_DIR)/example.registration.o \
							$(FILTERS_DIR)/example.a
	@mkdir -p $(@D)
	$(CXX) $(GEN_AOT_CXX_FLAGS) $(IMAGE_IO_CXX_FLAGS) $(GEN_AOT_INCLUDES) \
			$(ROOT_DIR)/test/generator/rungen_test.cpp \
			$(BIN_DIR)/$(TARGET)/runtime.a \
			$(call alwayslink,$(FILTERS_DIR)/example.registration.o) \
			$(FILTERS_DIR)/example.a \
			$(GEN_AOT_LD_FLAGS) $(IMAGE_IO_LIBS) -o $@

# Test linking multiple filters into a single RunGen instance
$(FILTERS_DIR)/multi_rungen: $(BUILD_DIR)/RunGenMain.o $(BIN_DIR)/$(TARGET)/runtime.a \
														 $(FILTERS_DIR)/blur2x2.registration.o $(FILTERS_DIR)/blur2x2.a \
														 $(FILTERS_DIR)/cxx_mangling.registration.o $(FILTERS_DIR)/cxx_mangling.a \
														 $(FILTERS_DIR)/pyramid.registration.o $(FILTERS_DIR)/pyramid.a
	@mkdir -p $(@D)
	$(CXX) -std=c++11 -I$(FILTERS_DIR) \
			$(BUILD_DIR)/RunGenMain.o \
			$(BIN_DIR)/$(TARGET)/runtime.a \
			$(call alwayslink,$(FILTERS_DIR)/blur2x2.registration.o) \
			$(call alwayslink,$(FILTERS_DIR)/cxx_mangling.registration.o) \
			$(call alwayslink,$(FILTERS_DIR)/pyramid.registration.o) \
			$(FILTERS_DIR)/blur2x2.a \
			$(FILTERS_DIR)/cxx_mangling.a \
			$(FILTERS_DIR)/pyramid.a \
			$(GEN_AOT_LD_FLAGS) $(IMAGE_IO_LIBS) -o $@

# Test concatenating multiple registration files as well, which should also work
$(FILTERS_DIR)/multi_rungen2.registration.cpp: $(FILTERS_DIR)/blur2x2.registration.cpp $(FILTERS_DIR)/cxx_mangling.registration.cpp $(FILTERS_DIR)/pyramid.registration.cpp
	cat $^ > $@

$(FILTERS_DIR)/multi_rungen2: $(BUILD_DIR)/RunGenMain.o $(BIN_DIR)/$(TARGET)/runtime.a \
														 $(FILTERS_DIR)/multi_rungen2.registration.cpp \
														 $(FILTERS_DIR)/blur2x2.a \
														 $(FILTERS_DIR)/cxx_mangling.a \
														 $(FILTERS_DIR)/pyramid.a
	@mkdir -p $(@D)
	$(CXX) -std=c++11 -I$(FILTERS_DIR) $^ $(GEN_AOT_LD_FLAGS) $(IMAGE_IO_LIBS) -o $@

$(BIN_DIR)/tutorial_%: $(ROOT_DIR)/tutorial/%.cpp $(BIN_DIR)/libHalide.$(SHARED_EXT) $(INCLUDE_DIR)/Halide.h $(INCLUDE_DIR)/HalideRuntime.h
	@ if [[ $@ == *_run ]]; then \
		export TUTORIAL=$* ;\
		export LESSON=`echo $${TUTORIAL} | cut -b1-9`; \
		make -f $(THIS_MAKEFILE) tutorial_$${TUTORIAL/run/generate}; \
		$(CXX) $(TUTORIAL_CXX_FLAGS) $(IMAGE_IO_CXX_FLAGS) $(OPTIMIZE_FOR_BUILD_TIME) $< \
		-I$(TMP_DIR) -I$(INCLUDE_DIR) $(TMP_DIR)/$${LESSON}_*.a $(GEN_AOT_LD_FLAGS) $(IMAGE_IO_LIBS) -lz -o $@; \
	else \
		$(CXX) $(TUTORIAL_CXX_FLAGS) $(IMAGE_IO_CXX_FLAGS) $(OPTIMIZE_FOR_BUILD_TIME) $< \
		-I$(INCLUDE_DIR) -I$(ROOT_DIR)/tools $(TEST_LD_FLAGS) $(IMAGE_IO_LIBS) -o $@;\
	fi

$(BIN_DIR)/tutorial_lesson_15_generators: $(ROOT_DIR)/tutorial/lesson_15_generators.cpp $(BIN_DIR)/libHalide.$(SHARED_EXT) $(INCLUDE_DIR)/Halide.h $(BUILD_DIR)/GenGen.o
	$(CXX) $(TUTORIAL_CXX_FLAGS) $(IMAGE_IO_CXX_FLAGS) $(OPTIMIZE_FOR_BUILD_TIME) $< $(BUILD_DIR)/GenGen.o \
	-I$(INCLUDE_DIR) $(TEST_LD_FLAGS) $(IMAGE_IO_LIBS) -o $@

tutorial_lesson_15_generators: $(ROOT_DIR)/tutorial/lesson_15_generators_usage.sh $(BIN_DIR)/tutorial_lesson_15_generators
	@-mkdir -p $(TMP_DIR)
	cp $(BIN_DIR)/tutorial_lesson_15_generators $(TMP_DIR)/lesson_15_generate; \
	cd $(TMP_DIR); \
	PATH="$${PATH}:$(CURDIR)/$(BIN_DIR)" source $(ROOT_DIR)/tutorial/lesson_15_generators_usage.sh
	@-echo

$(BIN_DIR)/tutorial_lesson_16_rgb_generate: $(ROOT_DIR)/tutorial/lesson_16_rgb_generate.cpp $(BIN_DIR)/libHalide.$(SHARED_EXT) $(INCLUDE_DIR)/Halide.h $(BUILD_DIR)/GenGen.o
	$(CXX) $(TUTORIAL_CXX_FLAGS) $(IMAGE_IO_CXX_FLAGS) $(OPTIMIZE_FOR_BUILD_TIME) $< $(BUILD_DIR)/GenGen.o \
	-I$(INCLUDE_DIR) $(TEST_LD_FLAGS) $(IMAGE_IO_LIBS) -o $@

$(BIN_DIR)/tutorial_lesson_16_rgb_run: $(ROOT_DIR)/tutorial/lesson_16_rgb_run.cpp $(BIN_DIR)/tutorial_lesson_16_rgb_generate
	@-mkdir -p $(TMP_DIR)
	# Run the generator
	$(BIN_DIR)/tutorial_lesson_16_rgb_generate -g brighten -o $(TMP_DIR) -f brighten_planar      target=host layout=planar
	$(BIN_DIR)/tutorial_lesson_16_rgb_generate -g brighten -o $(TMP_DIR) -f brighten_interleaved target=host-no_runtime layout=interleaved
	$(BIN_DIR)/tutorial_lesson_16_rgb_generate -g brighten -o $(TMP_DIR) -f brighten_either      target=host-no_runtime layout=either
	$(BIN_DIR)/tutorial_lesson_16_rgb_generate -g brighten -o $(TMP_DIR) -f brighten_specialized target=host-no_runtime layout=specialized
	# Compile the runner
	$(CXX) $(TUTORIAL_CXX_FLAGS) $(IMAGE_IO_CXX_FLAGS) $(OPTIMIZE_FOR_BUILD_TIME) $< \
	-I$(INCLUDE_DIR) -L$(BIN_DIR) -I $(TMP_DIR) $(TMP_DIR)/brighten_*.a \
        -lHalide $(TEST_LD_FLAGS) $(COMMON_LD_FLAGS) $(IMAGE_IO_LIBS) -o $@
	@-echo

$(BIN_DIR)/tutorial_lesson_21_auto_scheduler_generate: $(ROOT_DIR)/tutorial/lesson_21_auto_scheduler_generate.cpp $(BIN_DIR)/libHalide.$(SHARED_EXT) $(INCLUDE_DIR)/Halide.h $(BUILD_DIR)/GenGen.o
	$(CXX) $(TUTORIAL_CXX_FLAGS) $(IMAGE_IO_CXX_FLAGS) $(OPTIMIZE_FOR_BUILD_TIME) $< $(BUILD_DIR)/GenGen.o \
	-I$(INCLUDE_DIR) $(TEST_LD_FLAGS) $(IMAGE_IO_LIBS) -o $@

# The values in MachineParams are:
# - the maximum level of parallelism available,
# - the size of the last-level cache (in bytes),
# - the ratio between the cost of a miss at the last level cache and the cost
#   of arithmetic on the target architecture
# ...in that order.
LESSON_21_MACHINE_PARAMS = 32,16777216,40

$(BIN_DIR)/tutorial_lesson_21_auto_scheduler_run: $(ROOT_DIR)/tutorial/lesson_21_auto_scheduler_run.cpp $(BIN_DIR)/tutorial_lesson_21_auto_scheduler_generate $(DISTRIB_DIR)/lib/libautoschedule_mullapudi2016.$(SHARED_EXT)
	@-mkdir -p $(TMP_DIR)
	# Run the generator
	$(BIN_DIR)/tutorial_lesson_21_auto_scheduler_generate -g auto_schedule_gen -o $(TMP_DIR) -e static_library,c_header,schedule -f auto_schedule_false target=host            auto_schedule=false
	# FIXME: The relative path of the autoscheduler and libHalide must be preserved on OS X, or it tries to load the wrong libHalide.dylib
	cp $(DISTRIB_DIR)/lib/libautoschedule_mullapudi2016.$(SHARED_EXT) $(BIN_DIR)
	$(BIN_DIR)/tutorial_lesson_21_auto_scheduler_generate -g auto_schedule_gen -o $(TMP_DIR) -e static_library,c_header,schedule -f auto_schedule_true  target=host-no_runtime auto_schedule=true machine_params=$(LESSON_21_MACHINE_PARAMS) -p $(BIN_DIR)/libautoschedule_mullapudi2016.$(SHARED_EXT) -s Mullapudi2016
	# Compile the runner
	$(CXX) $(TUTORIAL_CXX_FLAGS) $(IMAGE_IO_CXX_FLAGS) $(OPTIMIZE_FOR_BUILD_TIME) $< \
	-I$(INCLUDE_DIR) -L$(BIN_DIR) -I $(TMP_DIR) $(TMP_DIR)/auto_schedule_*.a \
        -lHalide $(TEST_LD_FLAGS) $(COMMON_LD_FLAGS) $(IMAGE_IO_LIBS) -o $@
	@-echo

test_internal: $(BIN_DIR)/test_internal
	@-mkdir -p $(TMP_DIR)
	cd $(TMP_DIR) ; $(CURDIR)/$<
	@-echo

correctness_%: $(BIN_DIR)/correctness_%
	@-mkdir -p $(TMP_DIR)
	cd $(TMP_DIR) ; $(CURDIR)/$<
	@-echo

correctness_opencl_runtime: $(BIN_DIR)/$(TARGET)/correctness_opencl_runtime
	@-mkdir -p $(TMP_DIR)
	cd $(TMP_DIR) ; $(CURDIR)/$<
	@-echo

quiet_correctness_%: $(BIN_DIR)/correctness_%
	@-mkdir -p $(TMP_DIR)
	@cd $(TMP_DIR) ; ( $(CURDIR)/$< 2>stderr_$*.txt > stdout_$*.txt && echo -n . ) || ( echo ; echo FAILED TEST: $* ; cat stdout_$*.txt stderr_$*.txt ; false )

valgrind_%: $(BIN_DIR)/correctness_%
	@-mkdir -p $(TMP_DIR)
	cd $(TMP_DIR) ; valgrind --error-exitcode=-1 $(CURDIR)/$<
	@-echo

# Use Intel SDE to emulate an avx 512 processor.
avx512_%: $(BIN_DIR)/correctness_%
	@-mkdir -p $(TMP_DIR)
	cd $(TMP_DIR) ; sde -cnl -- $(CURDIR)/$<
	cd $(TMP_DIR) ; sde -knl -- $(CURDIR)/$<
	@-echo

# This test is *supposed* to do an out-of-bounds read, so skip it when testing under valgrind
valgrind_tracing_stack: $(BIN_DIR)/correctness_tracing_stack
	@-mkdir -p $(TMP_DIR)
	cd $(TMP_DIR) ; $(CURDIR)/$(BIN_DIR)/correctness_tracing_stack
	@-echo

performance_%: $(BIN_DIR)/performance_%
	@-mkdir -p $(TMP_DIR)
	cd $(TMP_DIR) ; $(CURDIR)/$<
	@-echo

error_%: $(BIN_DIR)/error_%
	@-mkdir -p $(TMP_DIR)
	cd $(TMP_DIR) ; $(CURDIR)/$< 2>&1 | egrep --q "terminating with uncaught exception|^terminate called|^Error|Assertion.*failed"
	@-echo

warning_%: $(BIN_DIR)/warning_%
	@-mkdir -p $(TMP_DIR)
	cd $(TMP_DIR) ; $(CURDIR)/$< 2>&1 | egrep --q "^Warning"
	@-echo

generator_jit_%: $(BIN_DIR)/generator_jit_%
	@-mkdir -p $(TMP_DIR)
	cd $(TMP_DIR) ; $(CURDIR)/$<
	@-echo

generator_aot_%: $(BIN_DIR)/$(TARGET)/generator_aot_%
	@-mkdir -p $(TMP_DIR)
	cd $(TMP_DIR) ; $(CURDIR)/$<
	@-echo

generator_aotcpp_%: $(BIN_DIR)/$(TARGET)/generator_aotcpp_%
	@-mkdir -p $(TMP_DIR)
	cd $(TMP_DIR) ; $(CURDIR)/$<
	@-echo

$(TMP_DIR)/images/%.png: $(ROOT_DIR)/tutorial/images/%.png
	@-mkdir -p $(TMP_DIR)/images
	cp $< $(TMP_DIR)/images/

tutorial_%: $(BIN_DIR)/tutorial_% $(TMP_DIR)/images/rgb.png $(TMP_DIR)/images/gray.png
	@-mkdir -p $(TMP_DIR)
	cd $(TMP_DIR) ; $(CURDIR)/$<
	@-echo

test_mullapudi2016: $(AUTO_SCHEDULE_TESTS:$(ROOT_DIR)/test/auto_schedule/%.cpp=auto_schedule_%)

# These tests were written for the Mullapudi2016 autoscheduler.
# TODO: either make them work with all autoschedulers or move them under src/autoschedulers/mullapudi2016
auto_schedule_%: $(BIN_DIR)/auto_schedule_% $(BIN_DIR)/libautoschedule_mullapudi2016.$(SHARED_EXT)
	@-mkdir -p $(TMP_DIR)
	cd $(TMP_DIR) ; $(CURDIR)/$< $(realpath $(BIN_DIR))/libautoschedule_mullapudi2016.$(SHARED_EXT)
	@-echo

# The other autoschedulers contain their own tests
test_adams2019: distrib
	$(MAKE) -f $(SRC_DIR)/autoschedulers/adams2019/Makefile test \
		HALIDE_DISTRIB_PATH=$(CURDIR)/$(DISTRIB_DIR)

test_li2018: distrib build_python_bindings
	$(MAKE) -f $(SRC_DIR)/autoschedulers/li2018/Makefile test \
		HALIDE_DISTRIB_PATH=$(CURDIR)/$(DISTRIB_DIR) \
		HALIDE_PYTHON_BINDINGS_PATH=$(CURDIR)/$(BIN_DIR)/python3_bindings

time_compilation_test_%: $(BIN_DIR)/test_%
	$(TIME_COMPILATION) compile_times_correctness.csv make -f $(THIS_MAKEFILE) $(@:time_compilation_test_%=test_%)

time_compilation_performance_%: $(BIN_DIR)/performance_%
	$(TIME_COMPILATION) compile_times_performance.csv make -f $(THIS_MAKEFILE) $(@:time_compilation_performance_%=performance_%)

time_compilation_generator_%: $(BIN_DIR)/%.generator
	$(TIME_COMPILATION) compile_times_generator.csv make -f $(THIS_MAKEFILE) $(@:time_compilation_generator_%=$(FILTERS_DIR)/%.a)

TEST_APPS=\
	HelloMatlab \
	bilateral_grid \
	bgu \
	blur \
	c_backend \
	camera_pipe \
	conv_layer \
	fft \
	hist \
	interpolate \
	lens_blur \
	linear_algebra \
	local_laplacian \
	max_filter \
	nl_means \
	onnx \
	resize \
	resnet_50 \
	stencil_chain \
	wavelet

TEST_APPS_DEPS=$(TEST_APPS:%=%_test_app)
BUILD_APPS_DEPS=$(TEST_APPS:%=%_build_app)

$(BUILD_APPS_DEPS): distrib build_python_bindings
	@echo Building app $(@:%_build_app=%) for ${HL_TARGET}...
	@$(MAKE) -C $(ROOT_DIR)/apps/$(@:%_build_app=%) build \
		HALIDE_DISTRIB_PATH=$(CURDIR)/$(DISTRIB_DIR) \
		HALIDE_PYTHON_BINDINGS_PATH=$(CURDIR)/$(BIN_DIR)/python3_bindings \
		BIN_DIR=$(CURDIR)/$(BIN_DIR)/apps/$(@:%_build_app=%)/bin \
		HL_TARGET=$(HL_TARGET) \
		|| exit 1 ; \

$(TEST_APPS_DEPS): distrib build_python_bindings
	@echo Testing app $(@:%_test_app=%) for ${HL_TARGET}...
	@$(MAKE) -C $(ROOT_DIR)/apps/$(@:%_test_app=%) test \
		HALIDE_DISTRIB_PATH=$(CURDIR)/$(DISTRIB_DIR) \
		HALIDE_PYTHON_BINDINGS_PATH=$(CURDIR)/$(BIN_DIR)/python3_bindings \
		BIN_DIR=$(CURDIR)/$(BIN_DIR)/apps/$(@:%_test_app=%)/bin \
		HL_TARGET=$(HL_TARGET) \
		|| exit 1 ; \

.PHONY: test_apps build_apps $(BUILD_APPS_DEPS)
build_apps: $(BUILD_APPS_DEPS)

test_apps: $(BUILD_APPS_DEPS)
	$(MAKE) -f $(THIS_MAKEFILE) -j1 $(TEST_APPS_DEPS)

BENCHMARK_APPS=\
	bilateral_grid \
	camera_pipe \
	lens_blur \
	local_laplacian \
	nl_means \
	stencil_chain

$(BENCHMARK_APPS): distrib build_python_bindings
	@echo Building $@ for ${HL_TARGET}...
	@$(MAKE) -C $(ROOT_DIR)/apps/$@ \
		$(CURDIR)/$(BIN_DIR)/apps/$@/bin/$(HL_TARGET)/$@.rungen \
		HALIDE_DISTRIB_PATH=$(CURDIR)/$(DISTRIB_DIR) \
		HALIDE_PYTHON_BINDINGS_PATH=$(CURDIR)/$(BIN_DIR)/python3_bindings \
		BIN_DIR=$(CURDIR)/$(BIN_DIR)/apps/$@/bin \
		HL_TARGET=$(HL_TARGET) \
		> /dev/null \
		|| exit 1

.PHONY: benchmark_apps $(BENCHMARK_APPS)
benchmark_apps: $(BENCHMARK_APPS)
	@for APP in $(BENCHMARK_APPS); do \
		echo ;\
		echo Benchmarking $${APP} for ${HL_TARGET}... ; \
		make -C $(ROOT_DIR)/apps/$${APP} \
			$${APP}.benchmark \
			HALIDE_DISTRIB_PATH=$(CURDIR)/$(DISTRIB_DIR) \
			HALIDE_PYTHON_BINDINGS_PATH=$(CURDIR)/$(BIN_DIR)/python3_bindings \
			BIN_DIR=$(CURDIR)/$(BIN_DIR)/apps/$${APP}/bin \
			HL_TARGET=$(HL_TARGET) \
			|| exit 1 ; \
	done

# TODO(srj): the python bindings need to be put into the distrib folders;
# this is a hopefully-temporary workaround (https://github.com/halide/Halide/issues/4368)
.PHONY: build_python_bindings
build_python_bindings: distrib $(BIN_DIR)/host/runtime.a
	$(MAKE) -C $(ROOT_DIR)/python_bindings \
		-f $(ROOT_DIR)/python_bindings/Makefile \
		build_python_bindings \
		HALIDE_DISTRIB_PATH=$(CURDIR)/$(DISTRIB_DIR) \
		BIN=$(CURDIR)/$(BIN_DIR)/python3_bindings \
		PYTHON=$(PYTHON) \
		OPTIMIZE=$(OPTIMIZE)

.PHONY: test_python
test_python: distrib $(BIN_DIR)/host/runtime.a build_python_bindings
	$(MAKE) -C $(ROOT_DIR)/python_bindings \
		-f $(ROOT_DIR)/python_bindings/Makefile \
		test \
		HALIDE_DISTRIB_PATH=$(CURDIR)/$(DISTRIB_DIR) \
		BIN=$(CURDIR)/$(BIN_DIR)/python3_bindings \
		PYTHON=$(PYTHON) \
		OPTIMIZE=$(OPTIMIZE)

# It's just for compiling the runtime, so earlier clangs *might* work,
# but best to peg it to the minimum llvm version.
ifneq (,$(findstring clang version 3.7,$(CLANG_VERSION)))
CLANG_OK=yes
endif

ifneq (,$(findstring clang version 3.8,$(CLANG_VERSION)))
CLANG_OK=yes
endif

ifneq (,$(findstring clang version 4.0,$(CLANG_VERSION)))
CLANG_OK=yes
endif

ifneq (,$(findstring clang version 5.0,$(CLANG_VERSION)))
CLANG_OK=yes
endif

ifneq (,$(findstring clang version 6.0,$(CLANG_VERSION)))
CLANG_OK=yes
endif

ifneq (,$(findstring clang version 7.0,$(CLANG_VERSION)))
CLANG_OK=yes
endif

ifneq (,$(findstring clang version 7.1,$(CLANG_VERSION)))
CLANG_OK=yes
endif

ifneq (,$(findstring clang version 8.0,$(CLANG_VERSION)))
CLANG_OK=yes
endif

ifneq (,$(findstring clang version 9.0,$(CLANG_VERSION)))
CLANG_OK=yes
endif

ifneq (,$(findstring clang version 10.0,$(CLANG_VERSION)))
CLANG_OK=yes
endif

ifneq (,$(findstring clang version 11.0,$(CLANG_VERSION)))
CLANG_OK=yes
endif

ifneq (,$(findstring clang version 11.1,$(CLANG_VERSION)))
CLANG_OK=yes
endif

ifneq (,$(findstring clang version 12.0,$(CLANG_VERSION)))
CLANG_OK=yes
endif

ifneq (,$(findstring clang version 13.0,$(CLANG_VERSION)))
CLANG_OK=yes
endif

ifneq (,$(findstring Apple LLVM version 5.0,$(CLANG_VERSION)))
CLANG_OK=yes
endif

ifneq ($(CLANG_OK), )
$(BUILD_DIR)/clang_ok:
	@echo "Found a new enough version of clang"
	mkdir -p $(BUILD_DIR)
	touch $(BUILD_DIR)/clang_ok
else
$(BUILD_DIR)/clang_ok:
	@echo "Can't find clang or version of clang too old (we need 3.7 or greater):"
	@echo "You can override this check by setting CLANG_OK=y"
	echo '$(CLANG_VERSION)'
	echo $(findstring version 3,$(CLANG_VERSION))
	echo $(findstring version 3.0,$(CLANG_VERSION))
	$(CLANG) --version
	@exit 1
endif

ifneq (,$(findstring $(LLVM_VERSION_TIMES_10), 100 110 111 120 130))
LLVM_OK=yes
endif

ifneq ($(LLVM_OK), )
$(BUILD_DIR)/llvm_ok: $(BUILD_DIR)/rtti_ok
	@echo "Found a new enough version of llvm"
	mkdir -p $(BUILD_DIR)
	touch $(BUILD_DIR)/llvm_ok
else
$(BUILD_DIR)/llvm_ok:
	@echo "Can't find llvm or version of llvm too old (we need 9.0 or greater):"
	@echo "You can override this check by setting LLVM_OK=y"
	$(LLVM_CONFIG) --version
	@exit 1
endif

ifneq ($(WITH_RTTI), )
ifneq ($(LLVM_HAS_NO_RTTI), )
else
RTTI_OK=yes # Enabled in Halide and LLVM
endif
else
RTTI_OK=yes # Enabled in LLVM but not in Halide
endif

ifneq ($(RTTI_OK), )
$(BUILD_DIR)/rtti_ok:
	mkdir -p $(BUILD_DIR)
	touch $(BUILD_DIR)/rtti_ok
else
$(BUILD_DIR)/rtti_ok:
	@echo "Can't enable RTTI - llvm was compiled without it."
	@echo "LLVM c++ flags: " $(LLVM_CXX_FLAGS)
	@exit 1
endif

install: $(LIB_DIR)/libHalide.a $(BIN_DIR)/libHalide.$(SHARED_EXT) $(INCLUDE_DIR)/Halide.h $(RUNTIME_EXPORTED_INCLUDES)
	mkdir -p $(PREFIX)/include $(PREFIX)/bin $(PREFIX)/lib $(PREFIX)/share/halide/tutorial/images $(PREFIX)/share/halide/tools $(PREFIX)/share/halide/tutorial/figures
	cp $(LIB_DIR)/libHalide.a $(BIN_DIR)/libHalide.$(SHARED_EXT) $(PREFIX)/lib
	cp $(INCLUDE_DIR)/Halide.h $(PREFIX)/include
	cp $(INCLUDE_DIR)/HalideBuffer.h $(PREFIX)/include
	cp $(INCLUDE_DIR)/HalideRuntim*.h $(PREFIX)/include
	cp $(ROOT_DIR)/tutorial/images/*.png $(PREFIX)/share/halide/tutorial/images
	cp $(ROOT_DIR)/tutorial/figures/*.gif $(PREFIX)/share/halide/tutorial/figures
	cp $(ROOT_DIR)/tutorial/figures/*.jpg $(PREFIX)/share/halide/tutorial/figures
	cp $(ROOT_DIR)/tutorial/figures/*.mp4 $(PREFIX)/share/halide/tutorial/figures
	cp $(ROOT_DIR)/tutorial/*.cpp $(PREFIX)/share/halide/tutorial
	cp $(ROOT_DIR)/tutorial/*.h $(PREFIX)/share/halide/tutorial
	cp $(ROOT_DIR)/tutorial/*.sh $(PREFIX)/share/halide/tutorial
	cp $(ROOT_DIR)/tools/mex_halide.m $(PREFIX)/share/halide/tools
	cp $(ROOT_DIR)/tools/GenGen.cpp $(PREFIX)/share/halide/tools
	cp $(ROOT_DIR)/tools/RunGen.h $(PREFIX)/share/halide/tools
	cp $(ROOT_DIR)/tools/RunGenMain.cpp $(PREFIX)/share/halide/tools
	cp $(ROOT_DIR)/tools/halide_image.h $(PREFIX)/share/halide/tools
	cp $(ROOT_DIR)/tools/halide_image_io.h $(PREFIX)/share/halide/tools
	cp $(ROOT_DIR)/tools/halide_image_info.h $(PREFIX)/share/halide/tools
	cp $(ROOT_DIR)/tools/halide_malloc_trace.h $(PREFIX)/share/halide/tools
ifeq ($(UNAME), Darwin)
	install_name_tool -id $(PREFIX)/lib/libHalide.$(SHARED_EXT) $(PREFIX)/lib/libHalide.$(SHARED_EXT)
endif

# This is a specialized 'install' for users who need Hexagon support libraries as well.
install_qc: install $(HEXAGON_RUNTIME_LIBS)
	mkdir -p $(PREFIX)/lib/arm-32-android $(PREFIX)/lib/arm-64-android $(PREFIX)/lib/host $(PREFIX)/lib/v62 $(PREFIX)/tools
	cp $(HEXAGON_RUNTIME_LIBS_DIR)/arm-32-android/* $(PREFIX)/lib/arm-32-android
	cp $(HEXAGON_RUNTIME_LIBS_DIR)/arm-64-android/* $(PREFIX)/lib/arm-64-android
	cp $(HEXAGON_RUNTIME_LIBS_DIR)/host/* $(PREFIX)/lib/host
	cp -r $(HEXAGON_RUNTIME_LIBS_DIR)/v62/* $(PREFIX)/lib/v62
	ln -sf $(PREFIX)/share/halide/tools/GenGen.cpp $(PREFIX)/tools/GenGen.cpp
	ln -sf $(PREFIX)/lib/v62/hexagon_sim_remote $(PREFIX)/bin/hexagon_sim_remote
	ln -sf $(PREFIX)/lib/v62/libsim_qurt.a $(PREFIX)/lib/libsim_qurt.a
	ln -sf $(PREFIX)/lib/v62/libsim_qurt_vtcm.a $(PREFIX)/lib/libsim_qurt_vtcm.a

# We need to capture the system libraries that we'll need to link
# against, so that downstream consumers of our build rules don't
# have to guess what's necessary on their system; call
# llvm-config and capture the result in config files that
# we include in our distribution.
HALIDE_RTTI_RAW=$(if $(WITH_RTTI),1,0)

$(BUILD_DIR)/halide_config.%: $(ROOT_DIR)/tools/halide_config.%.tpl
	@mkdir -p $(@D)
	cat $< | sed -e 's/@HALIDE_SYSTEM_LIBS_RAW@/${LLVM_SYSTEM_LIBS}/g' \
	       | sed -e 's/@HALIDE_RTTI_RAW@/${HALIDE_RTTI_RAW}/g' \
	       | sed -e 's;@HALIDE_LLVM_CXX_FLAGS_RAW@;${LLVM_CXX_FLAGS};g' > $@


$(DISTRIB_DIR)/lib/libHalide.$(SHARED_EXT): \
			   $(LIB_DIR)/libHalide.a \
	       		   $(BIN_DIR)/libHalide.$(SHARED_EXT) \
                           $(INCLUDE_DIR)/Halide.h \
                           $(RUNTIME_EXPORTED_INCLUDES) \
                           $(ROOT_DIR)/README*.md \
                           $(BUILD_DIR)/halide_config.cmake \
                           $(BUILD_DIR)/halide_config.make
	rm -rf $(DISTRIB_DIR)
	mkdir -p $(DISTRIB_DIR)/include \
	         $(DISTRIB_DIR)/bin \
	         $(DISTRIB_DIR)/lib \
	         $(DISTRIB_DIR)/tutorial \
	         $(DISTRIB_DIR)/tutorial/images \
	         $(DISTRIB_DIR)/tools \
	         $(DISTRIB_DIR)/tutorial/figures
	cp $(BIN_DIR)/libHalide.$(SHARED_EXT) $(DISTRIB_DIR)/lib
	cp $(LIB_DIR)/libHalide.a $(DISTRIB_DIR)/lib
	cp $(INCLUDE_DIR)/Halide.h $(DISTRIB_DIR)/include
	cp $(INCLUDE_DIR)/HalideBuffer.h $(DISTRIB_DIR)/include
	cp $(INCLUDE_DIR)/HalideRuntim*.h $(DISTRIB_DIR)/include
	cp $(INCLUDE_DIR)/HalidePyTorch*.h $(DISTRIB_DIR)/include
	cp $(ROOT_DIR)/tutorial/images/*.png $(DISTRIB_DIR)/tutorial/images
	cp $(ROOT_DIR)/tutorial/figures/*.gif $(DISTRIB_DIR)/tutorial/figures
	cp $(ROOT_DIR)/tutorial/figures/*.jpg $(DISTRIB_DIR)/tutorial/figures
	cp $(ROOT_DIR)/tutorial/figures/*.mp4 $(DISTRIB_DIR)/tutorial/figures
	cp $(ROOT_DIR)/tutorial/*.cpp $(DISTRIB_DIR)/tutorial
	cp $(ROOT_DIR)/tutorial/*.h $(DISTRIB_DIR)/tutorial
	cp $(ROOT_DIR)/tutorial/*.sh $(DISTRIB_DIR)/tutorial
	cp $(ROOT_DIR)/tools/mex_halide.m $(DISTRIB_DIR)/tools
	cp $(ROOT_DIR)/tools/GenGen.cpp $(DISTRIB_DIR)/tools
	cp $(ROOT_DIR)/tools/RunGen.h $(DISTRIB_DIR)/tools
	cp $(ROOT_DIR)/tools/RunGenMain.cpp $(DISTRIB_DIR)/tools
	cp $(ROOT_DIR)/tools/halide_benchmark.h $(DISTRIB_DIR)/tools
	cp $(ROOT_DIR)/tools/halide_image.h $(DISTRIB_DIR)/tools
	cp $(ROOT_DIR)/tools/halide_image_io.h $(DISTRIB_DIR)/tools
	cp $(ROOT_DIR)/tools/halide_image_info.h $(DISTRIB_DIR)/tools
	cp $(ROOT_DIR)/tools/halide_malloc_trace.h $(DISTRIB_DIR)/tools
	cp $(ROOT_DIR)/tools/halide_trace_config.h $(DISTRIB_DIR)/tools
	cp $(ROOT_DIR)/README*.md $(DISTRIB_DIR)
	cp $(BUILD_DIR)/halide_config.* $(DISTRIB_DIR)
ifeq ($(UNAME), Darwin)
	install_name_tool -id @rpath/libHalide.$(SHARED_EXT) $(DISTRIB_DIR)/lib/libHalide.$(SHARED_EXT)
endif

$(DISTRIB_DIR)/lib/libautoschedule_%.$(SHARED_EXT): $(DISTRIB_DIR)/lib/libHalide.$(SHARED_EXT)
	$(MAKE) -f $(SRC_DIR)/autoschedulers/$*/Makefile bin/libautoschedule_$*.$(SHARED_EXT) HALIDE_DISTRIB_PATH=$(CURDIR)/$(DISTRIB_DIR)
	cp $(BIN_DIR)/libautoschedule_$*.$(SHARED_EXT) $(DISTRIB_DIR)/lib
ifeq ($(UNAME), Darwin)
	install_name_tool -id @rpath/$(@F) $(CURDIR)/$@
endif

# Adams2019 also includes autotuning tools
$(DISTRIB_DIR)/lib/libautoschedule_adams2019.$(SHARED_EXT): $(DISTRIB_DIR)/lib/libHalide.$(SHARED_EXT)
	$(MAKE) -f $(SRC_DIR)/autoschedulers/adams2019/Makefile bin/libautoschedule_adams2019.$(SHARED_EXT) HALIDE_DISTRIB_PATH=$(CURDIR)/$(DISTRIB_DIR) bin/retrain_cost_model bin/featurization_to_sample bin/get_host_target
	cp $(BIN_DIR)/libautoschedule_adams2019.$(SHARED_EXT) $(DISTRIB_DIR)/lib/
	for TOOL in retrain_cost_model featurization_to_sample get_host_target; do \
		cp $(BIN_DIR)/$${TOOL} $(DISTRIB_DIR)/bin/;  \
	done
	cp $(SRC_DIR)/autoschedulers/adams2019/autotune_loop.sh $(DISTRIB_DIR)/tools/
ifeq ($(UNAME), Darwin)
	install_name_tool -id @rpath/$(@F) $(CURDIR)/$@
endif

.PHONY: autoschedulers
autoschedulers: \
$(DISTRIB_DIR)/lib/libautoschedule_mullapudi2016.$(SHARED_EXT) \
$(DISTRIB_DIR)/lib/libautoschedule_li2018.$(SHARED_EXT) \
$(DISTRIB_DIR)/lib/libautoschedule_adams2019.$(SHARED_EXT)

.PHONY: distrib
distrib: $(DISTRIB_DIR)/lib/libHalide.$(SHARED_EXT) autoschedulers

$(DISTRIB_DIR)/lib/libHalideRuntime-xtensa.a:
	@mkdir -p $(@D)
	@rm -f $(DISTRIB_DIR)/lib/libHalideRuntime-xtensa.a

	XTENSA_CORE=Aurora_vp2 xt-clang++ -c -std=c++11 -D COMPILING_HALIDE_RUNTIME -D BITS_64 -ffreestanding src/runtime/alignment_64.cpp -o $(BIN_DIR)/xtensa_runtime_alignment_64.o
	XTENSA_CORE=Aurora_vp2 xt-clang++ -c -std=c++11 -D COMPILING_HALIDE_RUNTIME -D BITS_64 -ffreestanding src/runtime/errors.cpp -o $(BIN_DIR)/xtensa_runtime_errors.o
	XTENSA_CORE=Aurora_vp2 xt-clang++ -c -std=c++11 -D COMPILING_HALIDE_RUNTIME -D BITS_64 -ffreestanding src/runtime/posix_allocator.cpp -o $(BIN_DIR)/xtensa_runtime_posix_allocator.o
	XTENSA_CORE=Aurora_vp2 xt-clang++ -c -std=c++11 -D COMPILING_HALIDE_RUNTIME -D BITS_64 -ffreestanding src/runtime/posix_error_handler.cpp -o $(BIN_DIR)/xtensa_runtime_posix_error_handler.o
	XTENSA_CORE=Aurora_vp2 xt-clang++ -c -std=c++11 -D COMPILING_HALIDE_RUNTIME -D BITS_64 -ffreestanding src/runtime/msan_stubs.cpp -o $(BIN_DIR)/xtensa_runtime_msan_stubs.o
	XTENSA_CORE=Aurora_vp2 xt-clang++ -c -std=c++11 -D COMPILING_HALIDE_RUNTIME -D BITS_64 -ffreestanding src/runtime/xtensa_allocator.cpp -o $(BIN_DIR)/xtensa_runtime_xtensa_allocator.o
	XTENSA_CORE=Aurora_vp2 xt-clang++ -c -std=c++11 -D COMPILING_HALIDE_RUNTIME -D BITS_64 -ffreestanding src/runtime/xtensa_dma_stubs.cpp -o $(BIN_DIR)/xtensa_runtime_xtensa_dma_stubs.o

	XTENSA_CORE=Aurora_vp2 xt-ar rcs $@ $(BIN_DIR)/xtensa_runtime_alignment_64.o $(BIN_DIR)/xtensa_runtime_errors.o $(BIN_DIR)/xtensa_runtime_posix_error_handler.o $(BIN_DIR)/xtensa_runtime_msan_stubs.o $(BIN_DIR)/xtensa_runtime_xtensa_allocator.o $(BIN_DIR)/xtensa_runtime_xtensa_dma_stubs.o

xtensa-runtime: distrib $(DISTRIB_DIR)/lib/libHalideRuntime-xtensa.a

$(DISTRIB_DIR)/halide.tgz: distrib
	ln -sf $(DISTRIB_DIR) halide
	tar -czf $(BUILD_DIR)/halide.tgz \
		halide/bin \
		halide/lib \
		halide/include \
		halide/tools \
		halide/tutorial \
		halide/README*.md \
		halide/halide_config.*
	rm -rf halide
	mv $(BUILD_DIR)/halide.tgz $(DISTRIB_DIR)/halide.tgz

$(BIN_DIR)/HalideTraceViz: $(ROOT_DIR)/util/HalideTraceViz.cpp $(INCLUDE_DIR)/HalideRuntime.h $(ROOT_DIR)/tools/halide_image_io.h $(ROOT_DIR)/tools/halide_trace_config.h
	$(CXX) $(OPTIMIZE) -std=c++11 $(filter %.cpp,$^) -I$(INCLUDE_DIR) -I$(ROOT_DIR)/tools -L$(BIN_DIR) -o $@

$(BIN_DIR)/HalideTraceDump: $(ROOT_DIR)/util/HalideTraceDump.cpp $(ROOT_DIR)/util/HalideTraceUtils.cpp $(INCLUDE_DIR)/HalideRuntime.h $(ROOT_DIR)/tools/halide_image_io.h
	$(CXX) $(OPTIMIZE) -std=c++11 $(filter %.cpp,$^) -I$(INCLUDE_DIR) -I$(ROOT_DIR)/tools -I$(ROOT_DIR)/src/runtime -L$(BIN_DIR) $(IMAGE_IO_CXX_FLAGS) $(IMAGE_IO_LIBS) -o $@

# Note: you must have CLANG_FORMAT_LLVM_INSTALL_DIR set for this rule to work.
# Let's default to the Ubuntu install location.
CLANG_FORMAT_LLVM_INSTALL_DIR ?= /usr/lib/llvm-11

.PHONY: format
format:
	@CLANG_FORMAT_LLVM_INSTALL_DIR=$(CLANG_FORMAT_LLVM_INSTALL_DIR) ${ROOT_DIR}/run-clang-format.sh

# Note: you must have CLANG_TIDY_LLVM_INSTALL_DIR set for these rules to work.
# Let's default to the Ubuntu install location.
CLANG_TIDY_LLVM_INSTALL_DIR ?= /usr/lib/llvm-11

.PHONY: clang-tidy
clang-tidy:
	@CLANG_TIDY_LLVM_INSTALL_DIR=$(CLANG_TIDY_LLVM_INSTALL_DIR) ${ROOT_DIR}/run-clang-tidy.sh

.PHONY: clang-tidy-fix
clang-tidy-fix:
	@CLANG_TIDY_LLVM_INSTALL_DIR=$(CLANG_TIDY_LLVM_INSTALL_DIR) ${ROOT_DIR}/run-clang-tidy.sh -fix

# Build the documentation. Be sure to keep this synchronized with doc/CMakeLists.txt
# if you choose to edit it.

# Copy ROOT_DIR to keep the following Doxyfile closer to CMake
Halide_SOURCE_DIR=${ROOT_DIR}

define Doxyfile
# Keep the following in sync with doc/CMakeLists.txt
ALPHABETICAL_INDEX     = NO
BUILTIN_STL_SUPPORT    = YES
CASE_SENSE_NAMES       = NO
CLASS_DIAGRAMS         = NO
DISTRIBUTE_GROUP_DOC   = YES
EXAMPLE_PATH           = "${Halide_SOURCE_DIR}/tutorial"
EXCLUDE                = bin
EXTRACT_ALL            = YES
EXTRACT_LOCAL_CLASSES  = NO
FILE_PATTERNS          = *.h
GENERATE_TREEVIEW      = YES
HIDE_FRIEND_COMPOUNDS  = YES
HIDE_IN_BODY_DOCS      = YES
HIDE_UNDOC_CLASSES     = YES
HIDE_UNDOC_MEMBERS     = YES
JAVADOC_AUTOBRIEF      = YES
QT_AUTOBRIEF           = YES
QUIET                  = YES
RECURSIVE              = YES
REFERENCED_BY_RELATION = YES
REFERENCES_RELATION    = YES
SORT_BY_SCOPE_NAME     = YES
SORT_MEMBER_DOCS       = NO
SOURCE_BROWSER         = YES
STRIP_CODE_COMMENTS    = NO

# Makefile-specific options
GENERATE_LATEX         = NO
HAVE_DOT               = NO
HTML_OUTPUT            = .
INPUT                  = "${Halide_SOURCE_DIR}/src" "${Halide_SOURCE_DIR}/test"
OUTPUT_DIRECTORY       = ${DOC_DIR}
PROJECT_NAME           = Halide
endef

# Make the above Doxyfile variable available to the doc target.
export Doxyfile

.PHONY: doc
doc:
	@-mkdir -p $(TMP_DIR)
	echo "$$Doxyfile" > $(TMP_DIR)/Doxyfile
	@-mkdir -p ${DOC_DIR}
	doxygen $(TMP_DIR)/Doxyfile<|MERGE_RESOLUTION|>--- conflicted
+++ resolved
@@ -604,14 +604,8 @@
   CodeGen_Posix.h \
   CodeGen_PTX_Dev.h \
   CodeGen_PyTorch.h \
-<<<<<<< HEAD
-  CodeGen_RISCV.h \
-  CodeGen_WebAssembly.h \
-  CodeGen_X86.h \
+  CodeGen_Targets.h \
   CodeGen_Xtensa.h \
-=======
-  CodeGen_Targets.h \
->>>>>>> 7a8c771a
   CompilerLogger.h \
   ConciseCasts.h \
   CPlusPlusMangle.h \
