--- conflicted
+++ resolved
@@ -64,11 +64,7 @@
         f[x, y] = hl.tuple_select((x < 30, y < 30), (x, y),
                                    x + y < 100,     (x-1, y-2),
                                                     (x-100, y-200))
-<<<<<<< HEAD
-    except hl.Error as e:
-=======
     except hl.HalideError as e:
->>>>>>> 23eadb3c
         assert 'tuple_select() may not mix Expr and Tuple for the condition elements.' in str(e)
     else:
         assert False, 'Did not see expected exception!'
@@ -77,11 +73,7 @@
     try:
         f = hl.Func('f')
         f[x, y] = hl.tuple_select((x < 30, y < 30), (x, y, 0), (1, 2, 3, 4))
-<<<<<<< HEAD
-    except hl.Error as e:
-=======
     except hl.HalideError as e:
->>>>>>> 23eadb3c
         assert 'tuple_select() requires all Tuples to have identical sizes' in str(e)
     else:
         assert False, 'Did not see expected exception!'
