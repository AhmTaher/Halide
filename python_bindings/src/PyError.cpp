--- conflicted
+++ resolved
@@ -37,11 +37,7 @@
     handlers.custom_print = halide_python_print;
     Halide::Internal::JITSharedRuntime::set_default_handlers(handlers);
 
-<<<<<<< HEAD
-    static py::exception<Error> halide_error(m, "Error");
-=======
     static py::exception<Error> halide_error(m, "HalideError");
->>>>>>> 23eadb3c
     py::register_exception_translator([](std::exception_ptr p) {  // NOLINT
         try {
             if (p) {
