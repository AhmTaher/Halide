--- conflicted
+++ resolved
@@ -67,33 +67,18 @@
     handlers.custom_print = halide_python_print;
     Halide::Internal::JITSharedRuntime::set_default_handlers(handlers);
 
-<<<<<<< HEAD
-    static py::object base = py::module_::import("halide").attr("GeneratorError");
-    if (base.is(py::none())) {
-        throw std::runtime_error("Could not find halide.GeneratorError");
-    }
-    static py::exception<Halide::Error> halide_generator_error(m, "PyStubGeneratorError", base);
-
-    // This allows a thrown Error here to be translated into hl.Error in Python.
-=======
     static py::object halide_error = py::module_::import("halide").attr("HalideError");
     if (halide_error.is(py::none())) {
         throw std::runtime_error("Could not find halide.HalideError");
     }
 
->>>>>>> 23eadb3c
     py::register_exception_translator([](std::exception_ptr p) {  // NOLINT
         try {
             if (p) {
                 std::rethrow_exception(p);
             }
-<<<<<<< HEAD
-        } catch (const Halide::Error &e) {
-            halide_generator_error(e.what());
-=======
         } catch (const Error &e) {
             PyErr_SetString(halide_error.ptr(), e.what());
->>>>>>> 23eadb3c
         }
     });
 }
@@ -114,33 +99,21 @@
 template<>
 std::string cast_error_string<Buffer<>>::operator()(const py::handle &h, const std::string &name) {
     std::ostringstream o;
-<<<<<<< HEAD
     o << "Input " << name << " requires an ImageParam or Buffer argument when using call(), but saw " << (std::string)py::str(py::type::handle_of(h));
-=======
-    o << "Input " << name << " requires an ImageParam or Buffer argument when using generate(), but saw " << (std::string)py::str(py::type::handle_of(h));
->>>>>>> 23eadb3c
     return o.str();
 }
 
 template<>
 std::string cast_error_string<Func>::operator()(const py::handle &h, const std::string &name) {
     std::ostringstream o;
-<<<<<<< HEAD
     o << "Input " << name << " requires a Func argument when using call(), but saw " << (std::string)py::str(py::type::handle_of(h));
-=======
-    o << "Input " << name << " requires a Func argument when using generate(), but saw " << (std::string)py::str(py::type::handle_of(h));
->>>>>>> 23eadb3c
     return o.str();
 }
 
 template<>
 std::string cast_error_string<Expr>::operator()(const py::handle &h, const std::string &name) {
     std::ostringstream o;
-<<<<<<< HEAD
     o << "Input " << name << " requires a Param (or scalar literal) argument when using call(), but saw " << (std::string)py::str(py::type::handle_of(h));
-=======
-    o << "Input " << name << " requires a Param (or scalar literal) argument when using generate(), but saw " << (std::string)py::str(py::type::handle_of(h));
->>>>>>> 23eadb3c
     return o.str();
 }
 
