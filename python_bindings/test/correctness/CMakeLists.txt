--- conflicted
+++ resolved
@@ -36,7 +36,6 @@
 )
 list(TRANSFORM PYTHONPATH PREPEND "PYTHONPATH=path_list_prepend:")
 
-<<<<<<< HEAD
 foreach (test IN LISTS tests)
     cmake_path(GET test STEM test_name)
     add_test(NAME python_correctness_${test_name}
@@ -44,16 +43,7 @@
     set_tests_properties(
         python_correctness_${test_name} PROPERTIES
         LABELS "python"
-        ENVIRONMENT "HL_TARGET=${Halide_TARGET}"
+        ENVIRONMENT "HL_TARGET=${Halide_TARGET};${SANITIZER_ENV_VARS}"
         ENVIRONMENT_MODIFICATION "${PYTHONPATH}"
     )
-=======
-foreach (TEST IN LISTS TESTS)
-    get_filename_component(TEST_NAME ${TEST} NAME_WE)
-    add_test(NAME python_correctness_${TEST_NAME}
-             COMMAND Python3::Interpreter "$<SHELL_PATH:${CMAKE_CURRENT_SOURCE_DIR}/${TEST}>")
-    set_tests_properties(python_correctness_${TEST_NAME} PROPERTIES
-                         LABELS "python"
-                         ENVIRONMENT "PYTHONPATH=${PYTHONPATH};HL_TARGET=${Halide_TARGET};${SANITIZER_ENV_VARS}")
->>>>>>> 352e05a4
 endforeach ()