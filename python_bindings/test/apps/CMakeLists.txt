--- conflicted
+++ resolved
@@ -5,31 +5,22 @@
     interpolate.py
     local_laplacian.py)
 
-<<<<<<< HEAD
-make_shell_path(PY_APPS_PYTHONPATH
-                "$<TARGET_FILE_DIR:py_aot_bilateral_grid>"
-                "$<TARGET_FILE_DIR:Halide::Python>"
-                )
-
-set(PY_APPS_TEST_TMPDIR "$<SHELL_PATH:${CMAKE_CURRENT_BINARY_DIR}>")
-set(PY_APPS_TEST_IMAGES_DIR "$<SHELL_PATH:${CMAKE_CURRENT_SOURCE_DIR}/../../../apps/images>")
+make_shell_path(
+    PY_APPS_PYTHONPATH
+    "$<TARGET_FILE_DIR:Halide::Python>"
+    "${Halide_SOURCE_DIR}/python_bindings/src"
+    "$<TARGET_FILE_DIR:py_aot_bilateral_grid>"
+)
 
 set(TEST_ENV
     "PYTHONPATH=${PY_APPS_PYTHONPATH}"
-=======
-make_shell_path(
-    PYTHONPATH
-    "$<TARGET_FILE_DIR:Halide::Python>"
-    "${Halide_SOURCE_DIR}/python_bindings/src"
-)
-
-set(TEST_ENV
-    "PYTHONPATH=${PYTHONPATH}"
->>>>>>> 8b5486b9
     "HL_TARGET=${Halide_TARGET}"
     "TEST_TMPDIR=${PY_APPS_TEST_TMPDIR}"
     "TEST_IMAGES_DIR=${PY_APPS_TEST_IMAGES_DIR}"
 )
+
+set(PY_APPS_TEST_TMPDIR "$<SHELL_PATH:${CMAKE_CURRENT_BINARY_DIR}>")
+set(PY_APPS_TEST_IMAGES_DIR "$<SHELL_PATH:${CMAKE_CURRENT_SOURCE_DIR}/../../../apps/images>")
 
 set(PY_APPS_DEPS_bilateral_grid_shell py_aot_bilateral_grid)
 set(PY_APPS_ARGS_bilateral_grid_shell ${PY_APPS_TEST_IMAGES_DIR}/gray.png ${PY_APPS_TEST_TMPDIR}/out.png 0.1 10)
