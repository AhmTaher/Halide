--- conflicted
+++ resolved
@@ -9,13 +9,21 @@
     simple_input.type=uint8
     tuple_output.type=float32,float32
     untyped_buffer_input.type=uint8
-<<<<<<< HEAD
     untyped_buffer_output.type=uint8
     untyped_buffer_output.dim=3)
 
 set(GENPARAMS_complexpy ${GENPARAMS_complexcpp})
 
-set(_ALL_DEPS)
+# Since simplecpp and user_context are going to be bound into a single
+# Python extension library, they must share the same Halide runtime.
+# Note that by leaving out the TARGETS argument, we default to whatever
+# ${Halide_TARGET} was set to at configure time.
+add_halide_runtime(multi_lib_runtime)
+
+set(RUNTIME_simplecpp multi_lib_runtime)
+set(RUNTIME_user_context multi_lib_runtime)
+
+set(_ALL_DEPS "")
 
 function(_add_python_aot_and_stub_extension)
     cmake_parse_arguments(ARG "" "" "GENERATORS;SOURCES" ${ARGN})
@@ -38,16 +46,19 @@
                            FROM ${GEN_TARGET}
                            GENERATOR ${G}
                            FUNCTION_NAME ${G}
+                           USE_RUNTIME ${RUNTIME_${G}}
+                           PYTHON_EXTENSION _ignored_result
                            FEATURES ${FEATURES_${G}}
                            PARAMS ${GENPARAMS_${G}}
-                           # Note that PYTHON_EXTENSION_LIBRARY doesn't take
-                           # an argument; it will always produce a file of the form
-                           # ${TARGET}.${Python3_SOABI}.so (or .pyd on Windows)
-                           PYTHON_EXTENSION_LIBRARY
                            # We don't really need all the plugins at once here --
                            # it's just easier to specify them all
                            PLUGINS Halide::Adams2019 Halide::Li2018 Halide::Mullapudi2016)
-        set(_ALL_DEPS "${_ALL_DEPS} py_aot_${G}" PARENT_SCOPE)
+
+        add_halide_python_extension_library(pyext_${G}
+                                            MODULE_NAME ${G}
+                                            HALIDE_LIBRARIES py_aot_${G})
+
+        set(_ALL_DEPS "${_ALL_DEPS} py_aot_${G} pyext_${G}" PARENT_SCOPE)
     endforeach()
 endfunction()
 
@@ -73,47 +84,12 @@
 _add_python_aot_and_stub_extension(SOURCES complexpy_generator.py GENERATORS complexpy)
 _add_python_aot_and_stub_extension(SOURCES simplepy_generator.py GENERATORS simplepy)
 
-set(PYTHON_CORRECTNESS_GENERATOR_DEPS ${_ALL_DEPS} PARENT_SCOPE)
-=======
-    untyped_buffer_output.type=uint8)
-
-set(GENPARAMS_simple
-    func_input.type=uint8)
-
-# Since simple and user_context are going to be bound into a single
-# Python extension library, they must share the same Halide runtime.
-# Note that by leaving out the TARGETS argument, we default to whatever
-# ${Halide_TARGET} was set to at configure time.
-add_halide_runtime(multi_lib_runtime)
-
-set(RUNTIME_simple multi_lib_runtime)
-set(RUNTIME_user_context multi_lib_runtime)
-
-foreach (GEN IN LISTS GENERATORS)
-    add_halide_generator(py_gen_${GEN}.generator
-                         SOURCES ${GEN}_generator.cpp
-                         PYSTUB ${GEN})
-
-    add_halide_library(py_aot_${GEN}
-                       FROM py_gen_${GEN}.generator
-                       GENERATOR ${GEN}
-                       FUNCTION_NAME ${GEN}
-                       USE_RUNTIME ${RUNTIME_${GEN}}
-                       PYTHON_EXTENSION _ignored_result
-                       FEATURES ${FEATURES_${GEN}} c_plus_plus_name_mangling
-                       PARAMS ${GENPARAMS_${GEN}})
-
-    add_halide_python_extension_library(pyext_${GEN}
-                                        MODULE_NAME ${GEN}
-                                        HALIDE_LIBRARIES py_aot_${GEN})
-
-endforeach ()
-
 # Bind several libraries into a single python extension;
 # they will be in the same module (and share the same Halide runtime)
 add_halide_python_extension_library(pyext_multi_method_module
                                     MODULE_NAME multi_method_module
-                                    HALIDE_LIBRARIES py_aot_simple py_aot_user_context)
+                                    HALIDE_LIBRARIES py_aot_simplecpp py_aot_user_context)
+set(_ALL_DEPS "${_ALL_DEPS} pyext_multi_method_module")
 
 # Add a test to verify that Python extensions export exactly one symbol (the PyInit symbol)
 # TODO: _Halide_target_export_single_symbol() isn't implemented for MSVC, and even if it was,
@@ -126,4 +102,5 @@
                                      [ $(nm $<TARGET_FILE:pyext_multi_method_module> | grep ' T ' | grep PyInit_multi_method_module | wc -l) -eq 1 ]"
              VERBATIM)
 endif ()
->>>>>>> ce2e7f38
+
+set(PYTHON_CORRECTNESS_GENERATOR_DEPS ${_ALL_DEPS} PARENT_SCOPE)