option(WITH_TEST_INTERNAL "Build and run internal tests" ON)
option(WITH_TEST_CORRECTNESS "Build correctness tests" ON)
option(WITH_TEST_ERROR "Build error tests" ON)
option(WITH_TEST_WARNING "Build warning tests" ON)
option(WITH_TEST_PERFORMANCE "Build performance tests" ON)
option(WITH_TEST_OPENGL "Build OpenGL tests" ON)
option(WITH_TEST_GENERATORS "Build Generator tests" ON)
option(WITH_TEST_AUTO_SCHEDULE "Build auto_schedule tests" ON)

if (WITH_TEST_INTERNAL)
  message(STATUS "Internal tests enabled")
  halide_project(test_internal internal internal.cpp)
  add_test(test_internal
           GROUPS run_tests)
else()
  message(WARNING "Internal tests disabled")
endif()

function(test_plain_c_includes)
  set(folder "correctness")
  set(name "plain_c_includes")
  set(TEST_NAMES "${folder}_${name}")
  add_executable("${folder}_${name}" "${CMAKE_CURRENT_SOURCE_DIR}/${folder}/${name}.c")
  target_include_directories("${folder}_${name}" PRIVATE "${CMAKE_BINARY_DIR}/include")
  set(TEST_NAMES "${TEST_NAMES}" PARENT_SCOPE)
endfunction(test_plain_c_includes)

function(tests folder)
  file(GLOB TESTS RELATIVE "${CMAKE_CURRENT_SOURCE_DIR}/${folder}" "${CMAKE_CURRENT_SOURCE_DIR}/${folder}/*.cpp")
  set(TEST_NAMES "")
  foreach(file ${TESTS})
    string(REPLACE ".cpp" "" name "${file}")

    set(TARGET "${folder}_${name}")
    list(APPEND TEST_NAMES "${TARGET}")

    halide_project("${TARGET}" "${folder}" "${folder}/${file}")
    target_include_directories("${TARGET}" PRIVATE "${CMAKE_SOURCE_DIR}")
    target_compile_definitions("${TARGET}"  PRIVATE "-DLLVM_VERSION=${LLVM_VERSION}")

    set(GROUPS "test_${folder}")
    if("${folder}" STREQUAL "performance" OR "${folder}" STREQUAL "auto_schedule")
      # These shouldn't be part of run_tests, since they must be run with -j for timing purposes
    else()
      list(APPEND GROUPS run_tests)
    endif()
    if("${folder}" STREQUAL "error")
      add_test("${TARGET}"
               GROUPS ${GROUPS}
               EXPECT_FAILURE)
    else()
      add_test("${TARGET}"
               GROUPS ${GROUPS})
    endif()

  endforeach()
  set(TEST_NAMES "${TEST_NAMES}" PARENT_SCOPE)
endfunction(tests)

if (WITH_TEST_AUTO_SCHEDULE)
  tests(auto_schedule)
endif()
if (WITH_TEST_CORRECTNESS)
  tests(correctness)
  halide_use_image_io(correctness_image_io)
  test_plain_c_includes()
endif()
if (WITH_TEST_ERROR)
  tests(error)
endif()
if (WITH_TEST_WARNING)
  tests(warning)
endif()
if (WITH_TEST_PERFORMANCE)
  tests(performance)
endif()
if (WITH_TEST_OPENGL)
  find_package(OpenGL)
  if (OpenGL_FOUND)
    tests(opengl)
    foreach(test_name ${TEST_NAMES})
      target_link_libraries("${test_name}" PRIVATE "${OPENGL_LIBRARIES}")
    endforeach()
  endif()
endif()

if (WITH_TEST_GENERATORS)

  set(GEN_TEST_DIR "${CMAKE_CURRENT_SOURCE_DIR}/generator")

  function(halide_define_aot_test NAME)
    set(options OMIT_DEFAULT_GENERATOR)
    set(oneValueArgs FUNCTION_NAME HALIDE_TARGET)
    set(multiValueArgs GENERATOR_ARGS DEPS FILTER_DEPS HALIDE_TARGET_FEATURES)
    cmake_parse_arguments(args "${options}" "${oneValueArgs}" "${multiValueArgs}" ${ARGN})

    set(TARGET "generator_aot_${NAME}")
    add_executable("${TARGET}" "${GEN_TEST_DIR}/${NAME}_aottest.cpp")
<<<<<<< HEAD
=======
    add_to_group(build_tests "${TARGET}" BUILD)
    add_to_group(test_generators "${TARGET}" EXECUTE)
>>>>>>> 47ac5782
    target_include_directories("${TARGET}" PRIVATE 
                               "${CMAKE_SOURCE_DIR}/tools" 
                               "${CMAKE_SOURCE_DIR}" 
                               "${CMAKE_SOURCE_DIR}/src/runtime")

    if (NOT ${args_OMIT_DEFAULT_GENERATOR})
      halide_library_from_generator("${NAME}"
                             GENERATOR "${NAME}.generator"
                             FUNCTION_NAME "${args_FUNCTION_NAME}"
                             HALIDE_TARGET "${args_HALIDE_TARGET}"
                             HALIDE_TARGET_FEATURES "${args_HALIDE_TARGET_FEATURES}"
                             GENERATOR_ARGS "${args_GENERATOR_ARGS}"
                             FILTER_DEPS "${args_FILTER_DEPS}")
      target_link_libraries("${TARGET}" PUBLIC "${NAME}")
    endif()

    add_test("${TARGET}"
             GROUPS test_generator run_tests)
  endfunction(halide_define_aot_test)

  # Find all the files of form "foo_generator.cpp" in test/generator
  # and declare a halide_generator() rule for them. Note that a few
  # have special-cases.
  file(GLOB GENERATOR_SRCS RELATIVE "${GEN_TEST_DIR}" "${GEN_TEST_DIR}/*_generator.cpp")
  foreach(FILE ${GENERATOR_SRCS})
    string(REPLACE "_generator.cpp" "" NAME "${FILE}")

    # Most generators have no extra deps...
    set(DEPS )
    # ...but a few do. We'll special-case them.
    if("${NAME}" STREQUAL "stubuser")
      set(DEPS "stubtest.generator")
    elseif("${NAME}" STREQUAL "external_code")
      set(DEPS "external_code_generator_deps")
    endif()

    # Most of our Generators are one-per-file...
    set(NAMES "${NAME}")
    # ...but some have multiple-per-file
    if("${NAME}" STREQUAL "nested_externs")
      set(NAMES nested_externs_root nested_externs_inner nested_externs_combine nested_externs_leaf)
    endif()
    foreach(N ${NAMES})
      halide_generator("${N}.generator"
                       GENERATOR_NAME "${N}"
                       SRCS "${GEN_TEST_DIR}/${NAME}_generator.cpp"
                       DEPS ${DEPS})
    endforeach()
  endforeach()

  # Define a nontrivial depedency for external_code.generator
  set(EC32 "${PROJECT_BINARY_DIR}/${PROJECT_NAME}.build/external_code_extern_bitcode_32")
  add_custom_command(OUTPUT "${EC32}.bc"
                     DEPENDS "${GEN_TEST_DIR}/external_code_extern.cpp"
                     COMMAND ${CLANG} ${CXX_WARNING_FLAGS} -O3 -c -m32 -target le32-unknown-nacl-unknown -emit-llvm "${GEN_TEST_DIR}/external_code_extern.cpp" -o "${EC32}.bc")
  add_custom_command(OUTPUT "${EC32}.cpp"
                     DEPENDS "${EC32}.bc"
                     COMMAND binary2cpp external_code_extern_bitcode_32 < "${EC32}.bc" > "${EC32}.cpp")

  set(EC64 "${PROJECT_BINARY_DIR}/${PROJECT_NAME}.build/external_code_extern_bitcode_64")
  add_custom_command(OUTPUT "${EC64}.bc"
                     DEPENDS "${GEN_TEST_DIR}/external_code_extern.cpp"
                     COMMAND ${CLANG} ${CXX_WARNING_FLAGS} -O3 -c -m64 -target le64-unknown-unknown-unknown -emit-llvm "${GEN_TEST_DIR}/external_code_extern.cpp" -o "${EC64}.bc")
  add_custom_command(OUTPUT "${EC64}.cpp"
                     DEPENDS "${EC64}.bc"
                     COMMAND binary2cpp external_code_extern_bitcode_64 < "${EC64}.bc" > "${EC64}.cpp")

  set(ECCPP "${PROJECT_BINARY_DIR}/${PROJECT_NAME}.build/external_code_extern_cpp_source")
  add_custom_command(OUTPUT "${ECCPP}.cpp"
                     DEPENDS "${GEN_TEST_DIR}/external_code_extern.cpp"
                     COMMAND binary2cpp external_code_extern_cpp_source < "${GEN_TEST_DIR}/external_code_extern.cpp" > "${ECCPP}.cpp")

  add_library(external_code_generator_deps "${EC32}.cpp" "${EC64}.cpp" "${ECCPP}.cpp")

  # ------ Generator tests for just-in-time mode: ------
  # Find all the files of form "foo_jittest.cpp" in test/generator
  # and declare a rule for them, each of which depends on foo.generator.
  file(GLOB JITTEST_SRCS RELATIVE "${GEN_TEST_DIR}" "${GEN_TEST_DIR}/*_jittest.cpp")
  foreach(FILE ${JITTEST_SRCS})
    string(REPLACE "_jittest.cpp" "" NAME "${FILE}")
<<<<<<< HEAD
    set(TARGET "generator_jit_${NAME}")
    halide_project("${TARGET}" "generator" "${GEN_TEST_DIR}/${FILE}")
    target_link_libraries("${TARGET}" PRIVATE "${NAME}.generator")
    add_test("${TARGET}"
             GROUPS test_generator run_tests)
=======
    halide_project("generator_jit_${NAME}"
                   "generator"
                   "${GEN_TEST_DIR}/${FILE}")
    target_link_libraries("generator_jit_${NAME}" PRIVATE "${NAME}.generator")
    add_to_group(build_tests "generator_jit_${NAME}" BUILD)
    add_to_group(test_generators "generator_jit_${NAME}" EXECUTE)
>>>>>>> 47ac5782
  endforeach()

  # ------ Generator tests for ahead-of-time mode: ------
  # Find all the files of form "foo_aottest.cpp" in test/generator
  # and declare a rule for them, each of which depends on foo.generator.
  # Note that there are many special cases.
  # TODO(srj)
  # file(GLOB JITTEST_SRCS RELATIVE "${GEN_TEST_DIR}" "${GEN_TEST_DIR}/*_aottest.cpp")
  # foreach(FILE ${JITTEST_SRCS})
  #   string(REPLACE "_aottest.cpp" "" NAME "${FILE}")
  #   set(TARGET )

  #   add_executable("generator_aot_${NAME}" "${GEN_TEST_DIR}/${FILE}")
  #   target_include_directories("generator_aot_${NAME}" PRIVATE 
  #                              "${CMAKE_SOURCE_DIR}" 
  #                              "${CMAKE_SOURCE_DIR}/tools" 
  #                              "${CMAKE_SOURCE_DIR}/src/runtime")

  #   if (NOT ${args_OMIT_DEFAULT_GENERATOR})
  #     halide_library_from_generator("${NAME}"
  #                            GENERATOR "${NAME}.generator"
  #                            FUNCTION_NAME "${args_FUNCTION_NAME}"
  #                            HALIDE_TARGET "${args_GENERATOR_HALIDE_TARGET}"
  #                            GENERATOR_ARGS "${args_GENERATOR_ARGS}"
  #                            FILTER_DEPS "${args_FILTER_DEPS}")
  #     target_link_libraries("generator_aot_${NAME}" PUBLIC "${NAME}")
  #   endif()
  # endforeach()

  # Create tests for ahead of-time-compiled generators. This will produce two
  # executables, one containing the generator itself
  # (e.g. from example_generator.cpp) and used at build time, and the other, the
  # test that executes the generated code (e.g. from example_aottest.cpp).

  # Tests with no special requirements
  halide_define_aot_test(acquire_release)
  halide_define_aot_test(argvcall)
  halide_define_aot_test(can_use_target)
  halide_define_aot_test(cleanup_on_error)
  halide_define_aot_test(define_extern_opencl)
  halide_define_aot_test(embed_image)
  halide_define_aot_test(error_codes)
  halide_define_aot_test(example)
  halide_define_aot_test(float16_t)
  halide_define_aot_test(gpu_only)
  halide_define_aot_test(image_from_array)
  halide_define_aot_test(mandelbrot)
  halide_define_aot_test(stubuser)
  halide_define_aot_test(variable_num_threads)
  halide_define_aot_test(old_buffer_t)
  halide_define_aot_test(output_assign)
  halide_define_aot_test(external_code)

  # Tests that require nonstandard targets, namespaces, args, etc.
  halide_define_aot_test(matlab
                         HALIDE_TARGET_FEATURES matlab)

  halide_define_aot_test(memory_profiler_mandelbrot
                         HALIDE_TARGET_FEATURES profile)

  halide_define_aot_test(multitarget
                         HALIDE_TARGET host,host-debug
                         HALIDE_TARGET_FEATURES c_plus_plus_name_mangling
                         FUNCTION_NAME HalideTest::multitarget)

  halide_define_aot_test(user_context
                         HALIDE_TARGET_FEATURES user_context)

  halide_define_aot_test(user_context_insanity
                         HALIDE_TARGET_FEATURES user_context)

  add_library(cxx_mangling_externs 
              "${GEN_TEST_DIR}/cxx_mangling_externs.cpp")

  halide_define_aot_test(cxx_mangling
                         HALIDE_TARGET_FEATURES c_plus_plus_name_mangling
                         FUNCTION_NAME HalideTest::AnotherNamespace::cxx_mangling
                         FILTER_DEPS cxx_mangling_externs)

  if (TARGET_PTX)
    halide_library_from_generator(cxx_mangling_gpu
                                  GENERATOR cxx_mangling.generator
                                  FUNCTION_NAME HalideTest::cxx_mangling_gpu
                                  HALIDE_TARGET_FEATURES c_plus_plus_name_mangling cuda)
    target_link_libraries(generator_aot_cxx_mangling PUBLIC cxx_mangling_gpu)
  endif()

  # gpu_object_lifetime can build with a variety of GPU targets (or none).
  # TODO: disable for now, as we currently run buildbot/Travis tests on machines
  # that don't have these available.
  # if(TARGET_PTX)
  #   halide_define_aot_test(gpu_object_lifetime
  #                          HALIDE_TARGET_FEATURES cuda debug)
  # elseif(TARGET_OPENCL)
  #   halide_define_aot_test(gpu_object_lifetime
  #                          HALIDE_TARGET_FEATURES opencl debug)
  # elseif(TARGET_METAL)
  #   halide_define_aot_test(gpu_object_lifetime
  #                          HALIDE_TARGET_FEATURES metal debug)
  # else()
    halide_define_aot_test(gpu_object_lifetime
                           HALIDE_TARGET_FEATURES debug)
  # endif()

  halide_define_aot_test(pyramid
                         GENERATOR_ARGS levels=10)

  halide_define_aot_test(msan
                         HALIDE_TARGET_FEATURES msan)

  # stubtest has input and output funcs with undefined types; this is fine for stub
  # usage (the types can be inferred), but for AOT compilation, we must make the types
  # concrete via generator args.
  #
  # Also note that setting 'vectorize=true' is redundant (that's the default), but verifies
  # that setting ScheduleParam via generator_args works properly.
  set(STUBTEST_GENERATOR_ARGS
      untyped_buffer_input.type=uint8 untyped_buffer_input.dim=3
      simple_input.type=float32
      array_input.type=float32 array_input.size=2
      int_arg.size=2
      tuple_output.type=float32,float32
      vectorize=true
  )
  halide_define_aot_test(stubtest
                         GENERATOR_ARGS "${STUBTEST_GENERATOR_ARGS}")

  # Tests that require additional dependencies, args, etc
  set(MDTEST_GEN_ARGS
      input.type=uint8 input.dim=3
      type_only_input_buffer.dim=3
      dim_only_input_buffer.type=uint8
      untyped_input_buffer.type=uint8 untyped_input_buffer.dim=3
      output.type=float32,float32 output.dim=3
      input_not_nod.type=uint8 input_not_nod.dim=3
      input_nod.dim=3
      input_not.type=uint8
      array_input.size=2
      array_i8.size=2
      array_i16.size=2
      array_i32.size=2
      array_h.size=2
      array_outputs.size=2
  )
  halide_define_aot_test(metadata_tester
                         GENERATOR_ARGS "${MDTEST_GEN_ARGS}")
  halide_library_from_generator(metadata_tester_ucon
                                GENERATOR metadata_tester.generator
                                HALIDE_TARGET_FEATURES user_context
                                GENERATOR_ARGS "${MDTEST_GEN_ARGS}"
                                EXTRA_OUTPUTS stmt assembly)
  target_link_libraries(generator_aot_metadata_tester PUBLIC metadata_tester_ucon)

  halide_define_aot_test(tiled_blur)
  halide_library_from_generator(blur2x2)
  target_link_libraries(generator_aot_tiled_blur PUBLIC blur2x2)

  add_library(cxx_mangling_define_extern_externs 
              "${GEN_TEST_DIR}/cxx_mangling_define_extern_externs.cpp")
  target_link_libraries(cxx_mangling_define_extern_externs PUBLIC cxx_mangling_externs cxx_mangling)

  halide_define_aot_test(cxx_mangling_define_extern
                         HALIDE_TARGET_FEATURES c_plus_plus_name_mangling user_context
                         FUNCTION_NAME HalideTest::cxx_mangling_define_extern
                         FILTER_DEPS cxx_mangling_externs cxx_mangling_define_extern_externs)
  # The cxx_mangling library was already defined implicitly, above,
  # so just add a dependency on it
  target_link_libraries(generator_aot_cxx_mangling_define_extern PUBLIC cxx_mangling)

  halide_define_aot_test(nested_externs OMIT_DEFAULT_GENERATOR)
  foreach(G root inner combine leaf)
    halide_library_from_generator(nested_externs_${G})
    target_link_libraries(generator_aot_nested_externs PRIVATE nested_externs_${G})
  endforeach()

endif()<|MERGE_RESOLUTION|>--- conflicted
+++ resolved
@@ -96,11 +96,8 @@
 
     set(TARGET "generator_aot_${NAME}")
     add_executable("${TARGET}" "${GEN_TEST_DIR}/${NAME}_aottest.cpp")
-<<<<<<< HEAD
-=======
-    add_to_group(build_tests "${TARGET}" BUILD)
-    add_to_group(test_generators "${TARGET}" EXECUTE)
->>>>>>> 47ac5782
+    add_test("${TARGET}"
+             GROUPS test_generators run_tests)
     target_include_directories("${TARGET}" PRIVATE 
                                "${CMAKE_SOURCE_DIR}/tools" 
                                "${CMAKE_SOURCE_DIR}" 
@@ -118,7 +115,7 @@
     endif()
 
     add_test("${TARGET}"
-             GROUPS test_generator run_tests)
+             GROUPS test_generators run_tests)
   endfunction(halide_define_aot_test)
 
   # Find all the files of form "foo_generator.cpp" in test/generator
@@ -181,20 +178,11 @@
   file(GLOB JITTEST_SRCS RELATIVE "${GEN_TEST_DIR}" "${GEN_TEST_DIR}/*_jittest.cpp")
   foreach(FILE ${JITTEST_SRCS})
     string(REPLACE "_jittest.cpp" "" NAME "${FILE}")
-<<<<<<< HEAD
     set(TARGET "generator_jit_${NAME}")
     halide_project("${TARGET}" "generator" "${GEN_TEST_DIR}/${FILE}")
     target_link_libraries("${TARGET}" PRIVATE "${NAME}.generator")
     add_test("${TARGET}"
              GROUPS test_generator run_tests)
-=======
-    halide_project("generator_jit_${NAME}"
-                   "generator"
-                   "${GEN_TEST_DIR}/${FILE}")
-    target_link_libraries("generator_jit_${NAME}" PRIVATE "${NAME}.generator")
-    add_to_group(build_tests "generator_jit_${NAME}" BUILD)
-    add_to_group(test_generators "generator_jit_${NAME}" EXECUTE)
->>>>>>> 47ac5782
   endforeach()
 
   # ------ Generator tests for ahead-of-time mode: ------
