##
# Convenience methods for defining test cases in this directory.
##

<<<<<<< HEAD
if (TARGET_WEBASSEMBLY AND Halide_TARGET MATCHES "wasm")
    include(HalideWasmHelpers)
endif ()

function(halide_define_aot_test NAME)
    set(options OMIT_DEFAULT_GENERATOR)
    set(oneValueArgs FUNCTION_NAME)
    set(multiValueArgs GEN_DEPS EXTRA_LIBS ENABLE_IF FEATURES PARAMS GEN_TARGET)
=======
##
# Some tests are not available when compiling for WASM.
##

if (TARGET_WEBASSEMBLY AND Halide_TARGET MATCHES "wasm")
    set(_USING_WASM 1)
else()
    set(_USING_WASM 0)
endif()

# Emit two halide_library targets, one with the default backend with the given name,
# and (optionally) one with the C++ backend with the name NAME_cpp. (The CPP one defaults to being
# emitted, but can be skipped if OMIT_C_BACKEND is specified.)

# Arguments are (mostly) identical to add_halide_library(), except:
# - OMIT_C_BACKEND option to skip the CPP backend
# - We always generate FUNCTION_INFO_HEADER
#
function(_add_halide_libraries TARGET)
    set(options GRADIENT_DESCENT OMIT_C_BACKEND)
    set(oneValueArgs FROM GENERATOR_NAME FUNCTION_NAME NAMESPACE USE_RUNTIME AUTOSCHEDULER)
    set(multiValueArgs ENABLE_IF TARGETS FEATURES PARAMS PLUGINS EXTERNS)
>>>>>>> 810bd0b9
    cmake_parse_arguments(args "${options}" "${oneValueArgs}" "${multiValueArgs}" ${ARGN})

    if (args_ENABLE_IF AND NOT (${args_ENABLE_IF}))
        return()
    endif ()

    # Passing on a no-value arg in CMake is unpleasant
    if (args_GRADIENT_DESCENT)
        set(GRADIENT_DESCENT_OPT "GRADIENT_DESCENT")
    else()
        set(GRADIENT_DESCENT_OPT "")
    endif()

    # Fill in default values for some arguments, as needed
    if (NOT args_FROM)
        add_halide_generator("${TARGET}.generator"
                             SOURCES "${TARGET}_generator.cpp")
        set(args_FROM "${TARGET}.generator")
    endif()
    if (NOT args_GENERATOR_NAME)
        set(args_GENERATOR_NAME "${TARGET}")
    endif()
    if (NOT args_FUNCTION_NAME)
        set(args_FUNCTION_NAME "${TARGET}")
    endif()

    set(TARGET_CPP "${TARGET}_cpp")

    add_halide_library(${TARGET}
                       ${GRADIENT_DESCENT_OPT}
                       FROM "${args_FROM}"
                       GENERATOR "${args_GENERATOR_NAME}"
                       FUNCTION_NAME "${args_FUNCTION_NAME}"
                       NAMESPACE "${args_NAMESPACE}"
                       USE_RUNTIME "${args_USE_RUNTIME}"
                       AUTOSCHEDULER "${args_AUTOSCHEDULER}"
                       TARGETS "${args_TARGETS}"
                       FEATURES "${args_FEATURES}"
                       PARAMS "${args_PARAMS}"
                       PLUGINS "${args_PLUGINS}"
                       FUNCTION_INFO_HEADER function_info_header_out)
    if (args_EXTERNS)
        target_link_libraries(${TARGET} INTERFACE ${args_EXTERNS})
    endif()


    if (NOT args_OMIT_C_BACKEND)
        # The C backend basically ignores TARGETS (it emits a warning that the sources
        # will be compiled with the current CMake toolchain)... but making matters worse,
        # if you specify multiple targets here, you'll fail in compile_multitarget() because
        # it wants object file to be generated. We'll just dodge all that by deliberately
        # omitting the TARGETS argument here entirely.
        add_halide_library(${TARGET_CPP}
                           C_BACKEND
                           ${GRADIENT_DESCENT_OPT}
                           FROM "${args_FROM}"
                           GENERATOR "${args_GENERATOR_NAME}"
                           FUNCTION_NAME "${args_FUNCTION_NAME}"
                           NAMESPACE "${args_NAMESPACE}"
                           AUTOSCHEDULER "${args_AUTOSCHEDULER}"
                           USE_RUNTIME "${args_USE_RUNTIME}"
                           # No: see comment above
                           # TARGETS "${args_TARGETS}"
                           FEATURES "${args_FEATURES}"
                           PARAMS "${args_PARAMS}"
                           PLUGINS "${args_PLUGINS}"
                           FUNCTION_INFO_HEADER function_info_header_cpp_out)
        if (args_EXTERNS)
            target_link_libraries(${TARGET_CPP} INTERFACE ${args_EXTERNS})
        endif()
        # This is a bit subtle: we end up emitting NAME.h and NAME_cpp.h header files;
        # these are *identical* in content (aside from the guard macro and the filename).
        # For convenience, we use the NAME.h variant in all cases downstream (even when linking
        # with the NAME_cpp.a output), but to make that reliable, we must ensure that TARGET
        # is always generated before TARGET_CPP (so that anything depending on TARGET_CPP can rely
        # on NAME.h already being generated.) This is a bit suboptimal, but it is arguably better
        # that having conditionalized #includes in all the downstream test targets.
        add_dependencies(${TARGET_CPP} ${TARGET})
    endif()
endfunction()

function(_add_one_aot_test TARGET)
    set(options "")
    set(oneValueArgs "")
    set(multiValueArgs SRCS DEPS GROUPS INCLUDES DEFINES)
    cmake_parse_arguments(args "${options}" "${oneValueArgs}" "${multiValueArgs}" ${ARGN})

<<<<<<< HEAD
        add_wasm_halide_test("${TARGET}" GROUPS generator)
    else ()
        add_executable("${TARGET}" "${NAME}_aottest.cpp")
        target_include_directories(
            "${TARGET}" PRIVATE
            "${Halide_SOURCE_DIR}/test/common"
            "${Halide_SOURCE_DIR}/tools"
        )
        if (NOT args_OMIT_DEFAULT_GENERATOR)
            target_link_libraries(${TARGET} PRIVATE ${NAME})
        endif ()
        if (args_EXTRA_LIBS)
            target_link_libraries(${TARGET} PRIVATE ${args_EXTRA_LIBS})
        endif ()

        # TODO(#4938): remove need for these definitions
        if ("${Halide_TARGET}" MATCHES "opencl")
            target_compile_definitions("${TARGET}" PRIVATE TEST_OPENCL)
        endif ()
        if ("${Halide_TARGET}" MATCHES "metal")
            target_compile_definitions("${TARGET}" PRIVATE TEST_METAL)
        endif ()
        if ("${Halide_TARGET}" MATCHES "cuda")
            target_compile_definitions("${TARGET}" PRIVATE TEST_CUDA)
        endif ()
        add_halide_test("${TARGET}" GROUPS generator)
=======
    add_executable("${TARGET}" ${args_SRCS})
    target_compile_definitions("${TARGET}" PRIVATE ${args_DEFINES})
    target_include_directories("${TARGET}" PRIVATE ${args_INCLUDES} "${Halide_SOURCE_DIR}/test/common" "${Halide_SOURCE_DIR}/tools")
    target_link_libraries("${TARGET}" PRIVATE ${args_DEPS})
    # TODO(#4938): remove need for these definitions
    if ("${Halide_TARGET}" MATCHES "opencl")
        target_compile_definitions("${TARGET}" PRIVATE TEST_OPENCL)
    endif ()
    if ("${Halide_TARGET}" MATCHES "metal")
        target_compile_definitions("${TARGET}" PRIVATE TEST_METAL)
>>>>>>> 810bd0b9
    endif ()
    if ("${Halide_TARGET}" MATCHES "cuda")
        target_compile_definitions("${TARGET}" PRIVATE TEST_CUDA)
    endif ()
    if (TARGET_NVPTX AND Halide_TARGET MATCHES "cuda")
        target_link_libraries("${TARGET}" PRIVATE CUDA::cuda_driver CUDA::cudart)
    endif ()
    if (TARGET_NVPTX AND Halide_TARGET MATCHES "opencl")
        target_link_libraries("${TARGET}" PRIVATE OpenCL::OpenCL)
    endif ()
    add_halide_test("${TARGET}" GROUPS generator ${args_GROUPS})
endfunction()

function(_add_halide_aot_tests NAME)
    set(options OMIT_C_BACKEND)
    set(oneValueArgs "")
    set(multiValueArgs ENABLE_IF GROUPS INCLUDES HALIDE_LIBRARIES HALIDE_RUNTIME DEPS)
    cmake_parse_arguments(args "${options}" "${oneValueArgs}" "${multiValueArgs}" ${ARGN})

<<<<<<< HEAD
# external_code_extern.cpp
set(EXTERNAL_CPP "${CMAKE_CURRENT_SOURCE_DIR}/external_code_extern.cpp")

set(EC32 "external_code_extern_bitcode_32")
add_custom_command(OUTPUT "${EC32}.bc"
                   COMMAND Halide::clang -O3 -c -m32 -target le32-unknown-nacl-unknown -emit-llvm "$<SHELL_PATH:${EXTERNAL_CPP}>" -o "${EC32}.bc"
                   DEPENDS "${EXTERNAL_CPP}"
                   VERBATIM)
add_custom_command(OUTPUT "${EC32}.cpp"
                   COMMAND binary2cpp external_code_extern_bitcode_32 < "${EC32}.bc" > "${EC32}.cpp"
                   DEPENDS "${EC32}.bc" binary2cpp
                   VERBATIM)

set(EC64 "external_code_extern_bitcode_64")
add_custom_command(OUTPUT "${EC64}.bc"
                   COMMAND Halide::clang -O3 -c -m64 -target le64-unknown-unknown-unknown -emit-llvm "$<SHELL_PATH:${EXTERNAL_CPP}>" -o "${EC64}.bc"
                   DEPENDS "${EXTERNAL_CPP}" binary2cpp
                   VERBATIM)
add_custom_command(OUTPUT "${EC64}.cpp"
                   COMMAND binary2cpp external_code_extern_bitcode_64 < "${EC64}.bc" > "${EC64}.cpp"
                   DEPENDS "${EC64}.bc" binary2cpp
                   VERBATIM)

set(ECCPP "external_code_extern_cpp_source")
add_custom_command(OUTPUT "${ECCPP}.cpp"
                   COMMAND binary2cpp external_code_extern_cpp_source < "$<SHELL_PATH:${EXTERNAL_CPP}>" > "${ECCPP}.cpp"
                   DEPENDS "${EXTERNAL_CPP}" binary2cpp
                   VERBATIM)

add_library(external_code_generator_deps OBJECT "${EC32}.cpp" "${EC64}.cpp" "${ECCPP}.cpp")
=======
    if (args_ENABLE_IF AND NOT (${args_ENABLE_IF}))
        return()
    endif ()
>>>>>>> 810bd0b9

    # If HALIDE_LIBRARIES is omitted, assume we want just a single halide_library target
    # with a matching name
    if (NOT args_HALIDE_LIBRARIES)
        set(args_HALIDE_LIBRARIES "${NAME}")
    endif()

    # If no Halide runtime specified, use one from the first halide_library in the list
    if (NOT args_HALIDE_RUNTIME)
        list(GET args_HALIDE_LIBRARIES 0 HR)
        set(args_HALIDE_RUNTIME "${HR}.runtime")
    endif()

    set(TARGET "generator_aot_${NAME}")
    set(TARGET_CPP "generator_aotcpp_${NAME}")

    if (${_USING_WASM})
        add_wasm_executable("${TARGET}"
                            SRCS "${NAME}_aottest.cpp"
                            DEPS ${args_HALIDE_LIBRARIES} ${args_HALIDE_RUNTIME} ${args_DEPS}
                            INCLUDES
                            ${args_INCLUDES}
                            "${Halide_BINARY_DIR}/include"
                            "${Halide_SOURCE_DIR}/test/common"
                            "${Halide_SOURCE_DIR}/tools"
                            "${CMAKE_CURRENT_BINARY_DIR}")
        add_wasm_halide_test("${TARGET}" GROUPS generator "${args_GROUPS}")
    else()
        _add_one_aot_test("${TARGET}"
                          SRCS "${NAME}_aottest.cpp"
                          DEPS ${args_HALIDE_LIBRARIES} ${args_HALIDE_RUNTIME} ${args_DEPS}
                          INCLUDES ${args_INCLUDES}
                          GROUPS ${args_GROUPS})
        if (NOT args_OMIT_C_BACKEND)
            set(HALIDE_LIBRARIES_CPP "")
            foreach (hl IN LISTS args_HALIDE_LIBRARIES)
                list(APPEND HALIDE_LIBRARIES_CPP "${hl}_cpp")
            endforeach()
            _add_one_aot_test("${TARGET_CPP}"
                              SRCS "${NAME}_aottest.cpp"
                              DEPS ${HALIDE_LIBRARIES_CPP} ${args_HALIDE_RUNTIME} ${args_DEPS}
                              INCLUDES ${args_INCLUDES}
                              GROUPS ${args_GROUPS})
        endif()
    endif()
endfunction()

if (TARGET_NVPTX AND Halide_TARGET MATCHES "cuda")
    find_package(CUDAToolkit REQUIRED)
endif ()
if (TARGET_NVPTX AND Halide_TARGET MATCHES "opencl")
    find_package(OpenCL REQUIRED)
endif ()

##
# Create targets for the AOT tests
##

# acquire_release_aottest.cpp
# acquire_release_generator.cpp
_add_halide_libraries(acquire_release)
_add_halide_aot_tests(acquire_release)

# TODO: what are these?
# configure_jittest.cpp
# example_jittest.cpp
# registration_test.cpp
# rungen_test.cpp

# alias_aottest.cpp
# alias_generator.cpp
set(EXTRA_ALIAS_LIBS alias_with_offset_42 alias_Adams2019 alias_Li2018 alias_Mullapudi2016)
_add_halide_libraries(alias)
foreach (LIB IN LISTS EXTRA_ALIAS_LIBS)
    _add_halide_libraries(${LIB}
                          FROM alias.generator
                          GENERATOR_NAME ${LIB}
                          PLUGINS Halide::Adams2019 Halide::Li2018 Halide::Mullapudi2016)
endforeach ()
_add_halide_aot_tests(alias
                      HALIDE_LIBRARIES alias ${EXTRA_ALIAS_LIBS})

# argvcall_aottest.cpp
# argvcall_generator.cpp
_add_halide_libraries(argvcall)
_add_halide_aot_tests(argvcall)

# async_parallel_aottest.cpp
# async_parallel_generator.cpp
_add_halide_libraries(async_parallel FEATURES user_context)
_add_halide_aot_tests(async_parallel
                      # Requires threading support, not yet available for wasm tests
                      ENABLE_IF NOT ${_USING_WASM}
                      GROUPS multithreaded)

# autograd_aottest.cpp
# autograd_generator.cpp
_add_halide_libraries(autograd)
_add_halide_libraries(autograd_grad
                      GRADIENT_DESCENT
                      FROM autograd.generator
                      GENERATOR_NAME autograd
                      FUNCTION_NAME autograd_grad
                      AUTOSCHEDULER Halide::Mullapudi2016
                      PLUGINS Halide::Mullapudi2016)
_add_halide_aot_tests(autograd
                      ENABLE_IF TARGET Halide::Mullapudi2016 AND NOT ${_USING_WASM}
                      HALIDE_LIBRARIES autograd autograd_grad
                      GROUPS multithreaded)

# abstractgeneratortest_aottest.cpp
# abstractgeneratortest_generator.cpp
_add_halide_libraries(abstractgeneratortest)
_add_halide_aot_tests(abstractgeneratortest)

# bit_operations_aottest.cpp
# bit_operations_generator.cpp
_add_halide_libraries(bit_operations)
_add_halide_aot_tests(bit_operations)

# blur2x2_aottest.cpp
# blur2x2_generator.cpp
_add_halide_libraries(blur2x2)
_add_halide_aot_tests(blur2x2)

# buffer_copy_aottest.cpp
# buffer_copy_generator.cpp
_add_halide_libraries(buffer_copy)
_add_halide_aot_tests(buffer_copy)

# can_use_target_aottest.cpp
# can_use_target_generator.cpp
_add_halide_libraries(can_use_target)
_add_halide_aot_tests(can_use_target)

# cleanup_on_error_aottest.cpp
# cleanup_on_error_generator.cpp
_add_halide_libraries(cleanup_on_error)
_add_halide_aot_tests(cleanup_on_error
                      # Alas, this test requires direct access to
                      # internal header runtime/device_interface.h
                      INCLUDES "${Halide_SOURCE_DIR}/src/runtime")

# configure_aottest.cpp
# configure_generator.cpp
_add_halide_libraries(configure)
_add_halide_aot_tests(configure)

# TODO: this could be made to work under wasm with some tweaking, it's just build-rule complexity
if (NOT ${_USING_WASM})
    # cxx_mangling_externs.cpp
    add_library(cxx_mangling_externs STATIC cxx_mangling_externs.cpp)

    # cxx_mangling_aottest.cpp
    # cxx_mangling_generator.cpp
    _add_halide_libraries(cxx_mangling
                          FUNCTION_NAME HalideTest::AnotherNamespace::cxx_mangling
                          FEATURES c_plus_plus_name_mangling
                          EXTERNS cxx_mangling_externs)
    _add_halide_aot_tests(cxx_mangling)
    if (TARGET_NVPTX AND Halide_TARGET MATCHES "cuda")
        add_halide_library(cxx_mangling_gpu
                           FROM cxx_mangling.generator
                           GENERATOR cxx_mangling
                           FUNCTION_NAME HalideTest::cxx_mangling_gpu
                           FEATURES c_plus_plus_name_mangling cuda)
        target_link_libraries(generator_aot_cxx_mangling PRIVATE cxx_mangling_gpu)
        target_link_libraries(generator_aotcpp_cxx_mangling PRIVATE cxx_mangling_gpu)
    endif ()

    # cxx_mangling_define_extern_externs.cpp
    add_library(cxx_mangling_define_extern_externs STATIC cxx_mangling_define_extern_externs.cpp)
    # Ensure that cxx_mangling.h is availabe for cxx_mangling_define_extern_externs
    target_link_libraries(cxx_mangling_define_extern_externs PRIVATE cxx_mangling)
    add_dependencies(cxx_mangling_define_extern_externs cxx_mangling)

    # cxx_mangling_define_extern_aottest.cpp
    # cxx_mangling_define_extern_generator.cpp
    _add_halide_libraries(cxx_mangling_define_extern
                          FUNCTION_NAME "HalideTest::cxx_mangling_define_extern"
                          FEATURES c_plus_plus_name_mangling user_context
                          EXTERNS cxx_mangling_define_extern_externs cxx_mangling)
    _add_halide_aot_tests(cxx_mangling_define_extern
                          HALIDE_LIBRARIES cxx_mangling_define_extern cxx_mangling)
endif ()  # (NOT ${_USING_WASM})

# define_extern_opencl_aottest.cpp
# define_extern_opencl_generator.cpp
_add_halide_libraries(define_extern_opencl)
_add_halide_aot_tests(define_extern_opencl)

# embed_image_aottest.cpp
# embed_image_generator.cpp
_add_halide_libraries(embed_image)
_add_halide_aot_tests(embed_image)

# error_codes_aottest.cpp
# error_codes_generator.cpp
_add_halide_libraries(error_codes)
_add_halide_aot_tests(error_codes)

# example_aottest.cpp
# example_generator.cpp
_add_halide_libraries(example)
_add_halide_aot_tests(example GROUPS multithreaded)

# extern_output_aottest.cpp
# extern_output_generator.cpp
_add_halide_libraries(extern_output)
_add_halide_aot_tests(extern_output GROUPS multithreaded)

# float16_t_aottest.cpp
# float16_t_generator.cpp
_add_halide_libraries(float16_t)
_add_halide_aot_tests(float16_t)

# gpu_multi_context_threaded_aottest.cpp
# gpu_multi_context_threaded_generator.cpp
# (Doesn't build/link properly under wasm, and isn't useful there anyway)
<<<<<<< HEAD
if (NOT Halide_TARGET MATCHES "wasm")
    halide_define_aot_test(gpu_multi_context_threaded
                           OMIT_DEFAULT_GENERATOR
                           EXTRA_LIBS
                           gpu_multi_context_threaded_add
                           gpu_multi_context_threaded_mul)

    add_halide_library(gpu_multi_context_threaded_add FROM gpu_multi_context_threaded.generator
                       FEATURES user_context)
    add_halide_library(gpu_multi_context_threaded_mul FROM gpu_multi_context_threaded.generator
                       FEATURES user_context)

    if (TARGET_NVPTX AND Halide_TARGET MATCHES "cuda")
        add_cuda_to_target(generator_aot_gpu_multi_context_threaded PRIVATE)
    endif ()
    if (TARGET_NVPTX AND Halide_TARGET MATCHES "opencl")
        target_link_libraries(generator_aot_gpu_multi_context_threaded PRIVATE OpenCL::OpenCL)
    endif ()
=======
if (NOT ${_USING_WASM})
    add_halide_generator(gpu_multi_context_threaded.generator
                         SOURCES gpu_multi_context_threaded_generator.cpp)
    _add_halide_libraries(gpu_multi_context_threaded_add
                          FROM gpu_multi_context_threaded.generator
                          FEATURES user_context)
    _add_halide_libraries(gpu_multi_context_threaded_mul
                          FROM gpu_multi_context_threaded.generator
                          FEATURES user_context)
    _add_halide_aot_tests(gpu_multi_context_threaded
                          HALIDE_LIBRARIES gpu_multi_context_threaded_add gpu_multi_context_threaded_mul)
>>>>>>> 810bd0b9
endif ()

# gpu_object_lifetime_aottest.cpp
# gpu_object_lifetime_generator.cpp
_add_halide_libraries(gpu_object_lifetime FEATURES debug)
_add_halide_aot_tests(gpu_object_lifetime)

# gpu_only_aottest.cpp
# gpu_only_generator.cpp
_add_halide_libraries(gpu_only)
_add_halide_aot_tests(gpu_only)

# gpu_texture_aottest.cpp
# gpu_texture_generator.cpp
_add_halide_libraries(gpu_texture)
_add_halide_aot_tests(gpu_texture)

# image_from_array_aottest.cpp
# image_from_array_generator.cpp
_add_halide_libraries(image_from_array)
_add_halide_aot_tests(image_from_array)

# mandelbrot_aottest.cpp
# mandelbrot_generator.cpp
_add_halide_libraries(mandelbrot)
_add_halide_aot_tests(mandelbrot GROUPS multithreaded)

# memory_profiler_mandelbrot_aottest.cpp
# memory_profiler_mandelbrot_generator.cpp
# Requires profiler support (which requires threading), not yet available for wasm tests or the C backend
# (https://github.com/halide/Halide/issues/7272)
_add_halide_libraries(memory_profiler_mandelbrot
                      ENABLE_IF NOT ${_USING_WASM}
                      OMIT_C_BACKEND
                      FEATURES profile)
_add_halide_aot_tests(memory_profiler_mandelbrot
                      ENABLE_IF NOT ${_USING_WASM}
                      OMIT_C_BACKEND
                      GROUPS multithreaded)

# metadata_tester_aottest.cpp
# metadata_tester_generator.cpp
set(metadata_tester_params
    input.type=uint8 input.dim=3
    dim_only_input_buffer.type=uint8
    untyped_input_buffer.type=uint8 untyped_input_buffer.dim=3
    output.type=float32,float32 output.dim=3
    input_not_nod.type=uint8 input_not_nod.dim=3
    input_nod.dim=3
    input_not.type=uint8
    array_input.size=2
    array_i8.size=2
    array_i16.size=2
    array_i32.size=2
    array_h.size=2
    buffer_array_input2.dim=3
    buffer_array_input3.type=float32
    buffer_array_input4.dim=3
    buffer_array_input4.type=float32
    buffer_array_input5.size=2
    buffer_array_input6.size=2
    buffer_array_input6.dim=3
    buffer_array_input7.size=2
    buffer_array_input7.type=float32
    buffer_array_input8.size=2
    buffer_array_input8.dim=3
    buffer_array_input8.type=float32
    buffer_f16_untyped.type=float16
    untyped_scalar_input.type=uint8
    array_outputs.size=2
    array_outputs7.size=2
    array_outputs8.size=2
    array_outputs9.size=2)

# Note that metadata_tester (but not metadata_tester_ucon) is built as "multitarget" to verify that
# the metadata names are correctly emitted.
if (${_USING_WASM})
    # wasm doesn't support multitargets
    # TODO: currently, Halide_CMAKE_TARGET == Halide_HOST_TARGET when building for Emscripten; we should fix this
    set(MDT_TARGETS ${Halide_TARGET})
else()
    set(MDT_TARGETS cmake-no_bounds_query cmake)
endif()

_add_halide_libraries(metadata_tester
                      PARAMS ${metadata_tester_params}
                      TARGETS ${MDT_TARGETS})
_add_halide_libraries(metadata_tester_ucon
                      FROM metadata_tester.generator
                      GENERATOR_NAME metadata_tester
                      FEATURES user_context
                      PARAMS ${metadata_tester_params})
_add_halide_aot_tests(metadata_tester
                      HALIDE_LIBRARIES metadata_tester metadata_tester_ucon)

# msan_aottest.cpp
# msan_generator.cpp
_add_halide_libraries(msan
                      FEATURES msan
                      # Broken for C++ backend (https://github.com/halide/Halide/issues/7273)
                      OMIT_C_BACKEND)
_add_halide_aot_tests(msan
                      OMIT_C_BACKEND
                      GROUPS multithreaded)

# (Doesn't build/link properly on windows / under wasm)
<<<<<<< HEAD
if (NOT Halide_TARGET MATCHES "windows" AND NOT CMAKE_SYSTEM_NAME MATCHES "Windows" AND NOT Halide_TARGET MATCHES "wasm")
    # sanitizercoverage_aottest.cpp
    # sanitizercoverage_generator.cpp
    halide_define_aot_test(sanitizercoverage FEATURES sanitizer_coverage)
=======
if (NOT Halide_TARGET MATCHES "windows" AND NOT CMAKE_SYSTEM_NAME MATCHES "Windows" AND NOT ${_USING_WASM})
    # sanitizercoverage_aottest.cpp
    # sanitizercoverage_generator.cpp
    _add_halide_libraries(sanitizercoverage
                          # sanitizercoverage relies on LLVM-specific hooks, so it will never work with the C backend
                          OMIT_C_BACKEND
                          FEATURES sanitizer_coverage)
    _add_halide_aot_tests(sanitizercoverage OMIT_C_BACKEND)
>>>>>>> 810bd0b9
endif ()

# multitarget_aottest.cpp
# multitarget_generator.cpp
_add_halide_libraries(multitarget
                       # Multitarget doesn't apply to WASM...
                       ENABLE_IF NOT ${_USING_WASM}
                       # ... or to the C backend
                       OMIT_C_BACKEND
                       TARGETS cmake-no_bounds_query cmake
                       FEATURES c_plus_plus_name_mangling
                       FUNCTION_NAME HalideTest::multitarget)
_add_halide_aot_tests(multitarget
                      ENABLE_IF NOT ${_USING_WASM}
                      OMIT_C_BACKEND)

# nested_externs_aottest.cpp
# nested_externs_generator.cpp
add_halide_generator(nested_externs.generator SOURCES nested_externs_generator.cpp)
set(NESTED_EXTERNS_LIBS nested_externs_root nested_externs_inner nested_externs_combine nested_externs_leaf)
foreach (LIB IN LISTS NESTED_EXTERNS_LIBS)
    _add_halide_libraries(${LIB} FROM nested_externs.generator GENERATOR_NAME ${LIB} FEATURES user_context c_plus_plus_name_mangling)
endforeach ()
_add_halide_aot_tests(nested_externs
                      HALIDE_LIBRARIES ${NESTED_EXTERNS_LIBS})

# opencl_runtime_aottest.cpp
# opencl_runtime_generator.cpp
_add_halide_libraries(opencl_runtime)
_add_halide_aot_tests(opencl_runtime)

# output_assign_aottest.cpp
# output_assign_generator.cpp
_add_halide_libraries(output_assign)
_add_halide_aot_tests(output_assign)

# pyramid_aottest.cpp
# pyramid_generator.cpp
_add_halide_libraries(pyramid PARAMS levels=10 )
_add_halide_aot_tests(pyramid GROUPS multithreaded)

# rdom_input_aottest.cpp
# rdom_input_generator.cpp
_add_halide_libraries(rdom_input)
_add_halide_aot_tests(rdom_input)

# string_param_aottest.cpp
# string_param_generator.cpp
_add_halide_libraries(string_param PARAMS "rpn_expr=5 y * x +")
_add_halide_aot_tests(string_param)

# stubtest_aottest.cpp
# stubtest_generator.cpp
# stubtest_jittest.cpp
# TODO: stubs not supported in CMake

# stubuser_aottest.cpp
# stubuser_generator.cpp
# TODO: stubs not supported in CMake

# shuffler_aottest.cpp
# shuffler_generator.cpp
_add_halide_libraries(shuffler)
_add_halide_aot_tests(shuffler)

# templated_aottest.cpp
# templated_generator.cpp
_add_halide_libraries(templated)
_add_halide_aot_tests(templated)

# tiled_blur_aottest.cpp
# tiled_blur_generator.cpp
_add_halide_libraries(tiled_blur)
_add_halide_aot_tests(tiled_blur
                      HALIDE_LIBRARIES tiled_blur blur2x2)

# user_context_aottest.cpp
# user_context_generator.cpp
_add_halide_libraries(user_context FEATURES user_context)
_add_halide_aot_tests(user_context GROUPS multithreaded)

# user_context_insanity_aottest.cpp
# user_context_insanity_generator.cpp
_add_halide_libraries(user_context_insanity FEATURES user_context)
_add_halide_aot_tests(user_context_insanity GROUPS multithreaded)

# variable_num_threads_aottest.cpp
# variable_num_threads_generator.cpp
_add_halide_libraries(variable_num_threads
                      # Requires threading support, not yet available for wasm tests
                      ENABLE_IF NOT ${_USING_WASM})
_add_halide_aot_tests(variable_num_threads
                      # Requires threading support, not yet available for wasm tests
                      ENABLE_IF NOT ${_USING_WASM}
                      GROUPS multithreaded)<|MERGE_RESOLUTION|>--- conflicted
+++ resolved
@@ -2,16 +2,6 @@
 # Convenience methods for defining test cases in this directory.
 ##
 
-<<<<<<< HEAD
-if (TARGET_WEBASSEMBLY AND Halide_TARGET MATCHES "wasm")
-    include(HalideWasmHelpers)
-endif ()
-
-function(halide_define_aot_test NAME)
-    set(options OMIT_DEFAULT_GENERATOR)
-    set(oneValueArgs FUNCTION_NAME)
-    set(multiValueArgs GEN_DEPS EXTRA_LIBS ENABLE_IF FEATURES PARAMS GEN_TARGET)
-=======
 ##
 # Some tests are not available when compiling for WASM.
 ##
@@ -34,7 +24,6 @@
     set(options GRADIENT_DESCENT OMIT_C_BACKEND)
     set(oneValueArgs FROM GENERATOR_NAME FUNCTION_NAME NAMESPACE USE_RUNTIME AUTOSCHEDULER)
     set(multiValueArgs ENABLE_IF TARGETS FEATURES PARAMS PLUGINS EXTERNS)
->>>>>>> 810bd0b9
     cmake_parse_arguments(args "${options}" "${oneValueArgs}" "${multiValueArgs}" ${ARGN})
 
     if (args_ENABLE_IF AND NOT (${args_ENABLE_IF}))
@@ -122,34 +111,6 @@
     set(multiValueArgs SRCS DEPS GROUPS INCLUDES DEFINES)
     cmake_parse_arguments(args "${options}" "${oneValueArgs}" "${multiValueArgs}" ${ARGN})
 
-<<<<<<< HEAD
-        add_wasm_halide_test("${TARGET}" GROUPS generator)
-    else ()
-        add_executable("${TARGET}" "${NAME}_aottest.cpp")
-        target_include_directories(
-            "${TARGET}" PRIVATE
-            "${Halide_SOURCE_DIR}/test/common"
-            "${Halide_SOURCE_DIR}/tools"
-        )
-        if (NOT args_OMIT_DEFAULT_GENERATOR)
-            target_link_libraries(${TARGET} PRIVATE ${NAME})
-        endif ()
-        if (args_EXTRA_LIBS)
-            target_link_libraries(${TARGET} PRIVATE ${args_EXTRA_LIBS})
-        endif ()
-
-        # TODO(#4938): remove need for these definitions
-        if ("${Halide_TARGET}" MATCHES "opencl")
-            target_compile_definitions("${TARGET}" PRIVATE TEST_OPENCL)
-        endif ()
-        if ("${Halide_TARGET}" MATCHES "metal")
-            target_compile_definitions("${TARGET}" PRIVATE TEST_METAL)
-        endif ()
-        if ("${Halide_TARGET}" MATCHES "cuda")
-            target_compile_definitions("${TARGET}" PRIVATE TEST_CUDA)
-        endif ()
-        add_halide_test("${TARGET}" GROUPS generator)
-=======
     add_executable("${TARGET}" ${args_SRCS})
     target_compile_definitions("${TARGET}" PRIVATE ${args_DEFINES})
     target_include_directories("${TARGET}" PRIVATE ${args_INCLUDES} "${Halide_SOURCE_DIR}/test/common" "${Halide_SOURCE_DIR}/tools")
@@ -160,7 +121,6 @@
     endif ()
     if ("${Halide_TARGET}" MATCHES "metal")
         target_compile_definitions("${TARGET}" PRIVATE TEST_METAL)
->>>>>>> 810bd0b9
     endif ()
     if ("${Halide_TARGET}" MATCHES "cuda")
         target_compile_definitions("${TARGET}" PRIVATE TEST_CUDA)
@@ -180,42 +140,9 @@
     set(multiValueArgs ENABLE_IF GROUPS INCLUDES HALIDE_LIBRARIES HALIDE_RUNTIME DEPS)
     cmake_parse_arguments(args "${options}" "${oneValueArgs}" "${multiValueArgs}" ${ARGN})
 
-<<<<<<< HEAD
-# external_code_extern.cpp
-set(EXTERNAL_CPP "${CMAKE_CURRENT_SOURCE_DIR}/external_code_extern.cpp")
-
-set(EC32 "external_code_extern_bitcode_32")
-add_custom_command(OUTPUT "${EC32}.bc"
-                   COMMAND Halide::clang -O3 -c -m32 -target le32-unknown-nacl-unknown -emit-llvm "$<SHELL_PATH:${EXTERNAL_CPP}>" -o "${EC32}.bc"
-                   DEPENDS "${EXTERNAL_CPP}"
-                   VERBATIM)
-add_custom_command(OUTPUT "${EC32}.cpp"
-                   COMMAND binary2cpp external_code_extern_bitcode_32 < "${EC32}.bc" > "${EC32}.cpp"
-                   DEPENDS "${EC32}.bc" binary2cpp
-                   VERBATIM)
-
-set(EC64 "external_code_extern_bitcode_64")
-add_custom_command(OUTPUT "${EC64}.bc"
-                   COMMAND Halide::clang -O3 -c -m64 -target le64-unknown-unknown-unknown -emit-llvm "$<SHELL_PATH:${EXTERNAL_CPP}>" -o "${EC64}.bc"
-                   DEPENDS "${EXTERNAL_CPP}" binary2cpp
-                   VERBATIM)
-add_custom_command(OUTPUT "${EC64}.cpp"
-                   COMMAND binary2cpp external_code_extern_bitcode_64 < "${EC64}.bc" > "${EC64}.cpp"
-                   DEPENDS "${EC64}.bc" binary2cpp
-                   VERBATIM)
-
-set(ECCPP "external_code_extern_cpp_source")
-add_custom_command(OUTPUT "${ECCPP}.cpp"
-                   COMMAND binary2cpp external_code_extern_cpp_source < "$<SHELL_PATH:${EXTERNAL_CPP}>" > "${ECCPP}.cpp"
-                   DEPENDS "${EXTERNAL_CPP}" binary2cpp
-                   VERBATIM)
-
-add_library(external_code_generator_deps OBJECT "${EC32}.cpp" "${EC64}.cpp" "${ECCPP}.cpp")
-=======
     if (args_ENABLE_IF AND NOT (${args_ENABLE_IF}))
         return()
     endif ()
->>>>>>> 810bd0b9
 
     # If HALIDE_LIBRARIES is omitted, assume we want just a single halide_library target
     # with a matching name
@@ -435,26 +362,6 @@
 # gpu_multi_context_threaded_aottest.cpp
 # gpu_multi_context_threaded_generator.cpp
 # (Doesn't build/link properly under wasm, and isn't useful there anyway)
-<<<<<<< HEAD
-if (NOT Halide_TARGET MATCHES "wasm")
-    halide_define_aot_test(gpu_multi_context_threaded
-                           OMIT_DEFAULT_GENERATOR
-                           EXTRA_LIBS
-                           gpu_multi_context_threaded_add
-                           gpu_multi_context_threaded_mul)
-
-    add_halide_library(gpu_multi_context_threaded_add FROM gpu_multi_context_threaded.generator
-                       FEATURES user_context)
-    add_halide_library(gpu_multi_context_threaded_mul FROM gpu_multi_context_threaded.generator
-                       FEATURES user_context)
-
-    if (TARGET_NVPTX AND Halide_TARGET MATCHES "cuda")
-        add_cuda_to_target(generator_aot_gpu_multi_context_threaded PRIVATE)
-    endif ()
-    if (TARGET_NVPTX AND Halide_TARGET MATCHES "opencl")
-        target_link_libraries(generator_aot_gpu_multi_context_threaded PRIVATE OpenCL::OpenCL)
-    endif ()
-=======
 if (NOT ${_USING_WASM})
     add_halide_generator(gpu_multi_context_threaded.generator
                          SOURCES gpu_multi_context_threaded_generator.cpp)
@@ -466,7 +373,6 @@
                           FEATURES user_context)
     _add_halide_aot_tests(gpu_multi_context_threaded
                           HALIDE_LIBRARIES gpu_multi_context_threaded_add gpu_multi_context_threaded_mul)
->>>>>>> 810bd0b9
 endif ()
 
 # gpu_object_lifetime_aottest.cpp
@@ -573,12 +479,6 @@
                       GROUPS multithreaded)
 
 # (Doesn't build/link properly on windows / under wasm)
-<<<<<<< HEAD
-if (NOT Halide_TARGET MATCHES "windows" AND NOT CMAKE_SYSTEM_NAME MATCHES "Windows" AND NOT Halide_TARGET MATCHES "wasm")
-    # sanitizercoverage_aottest.cpp
-    # sanitizercoverage_generator.cpp
-    halide_define_aot_test(sanitizercoverage FEATURES sanitizer_coverage)
-=======
 if (NOT Halide_TARGET MATCHES "windows" AND NOT CMAKE_SYSTEM_NAME MATCHES "Windows" AND NOT ${_USING_WASM})
     # sanitizercoverage_aottest.cpp
     # sanitizercoverage_generator.cpp
@@ -587,7 +487,6 @@
                           OMIT_C_BACKEND
                           FEATURES sanitizer_coverage)
     _add_halide_aot_tests(sanitizercoverage OMIT_C_BACKEND)
->>>>>>> 810bd0b9
 endif ()
 
 # multitarget_aottest.cpp
