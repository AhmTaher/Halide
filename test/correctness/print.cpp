--- conflicted
+++ resolved
@@ -20,9 +20,6 @@
 int main(int argc, char **argv) {
     Var x;
 
-<<<<<<< HEAD
-    Var x;
-
     {
         Func f;
 
@@ -30,15 +27,6 @@
         f.set_custom_print(halide_print);
         Image<int32_t> result = f.realize(10);
 
-=======
-    {
-        Func f;
-
-        f(x) = print(x * x, "the answer is", 42.0f, "unsigned", cast<uint32_t>(145));
-        f.set_custom_print(halide_print);
-        Image<int32_t> result = f.realize(10);
-
->>>>>>> eff41016
         for (int32_t i = 0; i < 10; i++) {
             if (result(i) != i * i) {
                 return -1;
@@ -64,20 +52,11 @@
 
     {
         Func f;
-<<<<<<< HEAD
-
-        Param<void *> random_handle;
-        random_handle.set((void *)127);
-
-        // Test a string containing a printf format specifier (It should print it as-is).
-        f(x) = print_when(x == 3, x * x, "g", 42.0f, "%s", random_handle);
-=======
         Param<int> param;
         param.set(127);
 
         // Test a string containing a printf format specifier (It should print it as-is).
         f(x) = print_when(x == 3, x * x, "g", 42.0f, "%s", param);
->>>>>>> eff41016
         f.set_custom_print(halide_print);
         Image<int32_t> result = f.realize(10);
 
@@ -90,16 +69,6 @@
         assert(messages.size() == 1);
         long long nine;
         float forty_two;
-<<<<<<< HEAD
-        void *ptr;
-
-        int scan_count = sscanf(messages[0].c_str(), "%lld g %f %%s %p",
-                                &nine, &forty_two, &ptr);
-        assert(scan_count == 3);
-        assert(nine == 9);
-        assert(forty_two == 42.0f);
-        assert(ptr == (void *)127);
-=======
         long long p;
 
         int scan_count = sscanf(messages[0].c_str(), "%lld g %f %%s %lld",
@@ -108,7 +77,6 @@
         assert(nine == 9);
         assert(forty_two == 42.0f);
         assert(p == 127);
->>>>>>> eff41016
 
     }
 
@@ -120,18 +88,6 @@
         // Test a single message longer than 8K.
         std::vector<Expr> args;
         for (int i = 0; i < 500; i++) {
-<<<<<<< HEAD
-            Expr e = cast<uint64_t>(i);
-            e *= e;
-            e *= e;
-            e *= e;
-            e *= e;
-            args.push_back(e + 100);
-            e = cast<double>(e);
-            e *= e;
-            e *= e;
-            args.push_back(e);
-=======
             uint64_t n = i;
             n *= n;
             n *= n;
@@ -143,7 +99,6 @@
             args.push_back((cast<uint64_t>(hi) << 32) | lo);
             Expr dn = cast<double>((float)(n));
             args.push_back(dn);
->>>>>>> eff41016
         }
         f(x) = print(args);
         f.set_custom_print(halide_print);
@@ -160,13 +115,9 @@
 
     // Check that Halide's stringification of floats and doubles
     // matches %f and %e respectively.
-<<<<<<< HEAD
-
-=======
     
     #ifndef _MSC_VER
     // msvc's library has different ideas about how %f and %e should come out.
->>>>>>> eff41016
     {
         Func f, g;
 
@@ -176,16 +127,6 @@
         // Make sure we cover some special values.
         e = select(x == 0, 0.0f,
                    x == 1, -0.0f,
-<<<<<<< HEAD
-                   x == 2, 1.0f/0.0f,
-                   x == 3, (-1.0f)/0.0f,
-                   x == 4, (0.0f)/(0.0f),
-                   x == 5, (-0.0f)/(0.0f),
-                   x == 6, std::numeric_limits<float>::max(),
-                   x == 7, std::numeric_limits<float>::min(),
-                   x == 8, -std::numeric_limits<float>::max(),
-                   x == 9, -std::numeric_limits<float>::min(),
-=======
                    x == 2, std::numeric_limits<float>::infinity(),
                    x == 3, -std::numeric_limits<float>::infinity(),
                    x == 4, std::numeric_limits<float>::quiet_NaN(),
@@ -197,7 +138,6 @@
                    x == 9, -std::numeric_limits<float>::min(),
                    x == 10, std::numeric_limits<float>::max(),
                    x == 11, -std::numeric_limits<float>::max(),
->>>>>>> eff41016
                    e);
 
         f(x) = print(e);
